/*
 * H.26L/H.264/AVC/JVT/14496-10/... reference picture handling
 * Copyright (c) 2003 Michael Niedermayer <michaelni@gmx.at>
 *
 * This file is part of FFmpeg.
 *
 * FFmpeg is free software; you can redistribute it and/or
 * modify it under the terms of the GNU Lesser General Public
 * License as published by the Free Software Foundation; either
 * version 2.1 of the License, or (at your option) any later version.
 *
 * FFmpeg is distributed in the hope that it will be useful,
 * but WITHOUT ANY WARRANTY; without even the implied warranty of
 * MERCHANTABILITY or FITNESS FOR A PARTICULAR PURPOSE.  See the GNU
 * Lesser General Public License for more details.
 *
 * You should have received a copy of the GNU Lesser General Public
 * License along with FFmpeg; if not, write to the Free Software
 * Foundation, Inc., 51 Franklin Street, Fifth Floor, Boston, MA 02110-1301 USA
 */

/**
 * @file
 * H.264 / AVC / MPEG4 part10  reference picture handling.
 * @author Michael Niedermayer <michaelni@gmx.at>
 */

#include <inttypes.h>

#include "libavutil/avassert.h"
#include "internal.h"
#include "avcodec.h"
#include "h264.h"
#include "golomb.h"
#include "mpegutils.h"

#include <assert.h>

static void pic_as_field(H264Ref *pic, const int parity)
{
    int i;
    for (i = 0; i < FF_ARRAY_ELEMS(pic->data); ++i) {
        if (parity == PICT_BOTTOM_FIELD)
            pic->data[i]   += pic->linesize[i];
        pic->reference      = parity;
        pic->linesize[i] *= 2;
    }
    pic->poc = pic->parent->field_poc[parity == PICT_BOTTOM_FIELD];
}

static void ref_from_h264pic(H264Ref *dst, H264Picture *src)
{
    memcpy(dst->data,     src->f->data,     sizeof(dst->data));
    memcpy(dst->linesize, src->f->linesize, sizeof(dst->linesize));
    dst->reference = src->reference;
    dst->poc       = src->poc;
    dst->pic_id    = src->pic_id;
    dst->parent = src;
}

static int split_field_copy(H264Ref *dest, H264Picture *src, int parity, int id_add)
{
    int match = !!(src->reference & parity);

    if (match) {
        ref_from_h264pic(dest, src);
        if (parity != PICT_FRAME) {
            pic_as_field(dest, parity);
            dest->pic_id *= 2;
            dest->pic_id += id_add;
        }
    }

    return match;
}

static int build_def_list(H264Ref *def, int def_len,
                          H264Picture **in, int len, int is_long, int sel)
{
    int  i[2] = { 0 };
    int index = 0;

    while (i[0] < len || i[1] < len) {
        while (i[0] < len && !(in[i[0]] && (in[i[0]]->reference & sel)))
            i[0]++;
        while (i[1] < len && !(in[i[1]] && (in[i[1]]->reference & (sel ^ 3))))
            i[1]++;
        if (i[0] < len) {
            av_assert0(index < def_len);
            in[i[0]]->pic_id = is_long ? i[0] : in[i[0]]->frame_num;
            split_field_copy(&def[index++], in[i[0]++], sel, 1);
        }
        if (i[1] < len) {
            av_assert0(index < def_len);
            in[i[1]]->pic_id = is_long ? i[1] : in[i[1]]->frame_num;
            split_field_copy(&def[index++], in[i[1]++], sel ^ 3, 0);
        }
    }

    return index;
}

static int add_sorted(H264Picture **sorted, H264Picture **src, int len, int limit, int dir)
{
    int i, best_poc;
    int out_i = 0;

    for (;;) {
        best_poc = dir ? INT_MIN : INT_MAX;

        for (i = 0; i < len; i++) {
            const int poc = src[i]->poc;
            if (((poc > limit) ^ dir) && ((poc < best_poc) ^ dir)) {
                best_poc      = poc;
                sorted[out_i] = src[i];
            }
        }
        if (best_poc == (dir ? INT_MIN : INT_MAX))
            break;
        limit = sorted[out_i++]->poc - dir;
    }
    return out_i;
}

<<<<<<< HEAD
static int mismatches_ref(H264Context *h, H264Picture *pic)
{
    AVFrame *f = pic->f;
    return (h->cur_pic_ptr->f->width  != f->width ||
            h->cur_pic_ptr->f->height != f->height ||
            h->cur_pic_ptr->f->format != f->format);
}

int ff_h264_fill_default_ref_list(H264Context *h, H264SliceContext *sl)
=======
static void h264_initialise_ref_list(H264Context *h, H264SliceContext *sl)
>>>>>>> 741b494f
{
    int i, len;
    int j;

    if (sl->slice_type_nos == AV_PICTURE_TYPE_B) {
        H264Picture *sorted[32];
        int cur_poc, list;
        int lens[2];

        if (FIELD_PICTURE(h))
            cur_poc = h->cur_pic_ptr->field_poc[h->picture_structure == PICT_BOTTOM_FIELD];
        else
            cur_poc = h->cur_pic_ptr->poc;

        for (list = 0; list < 2; list++) {
            len  = add_sorted(sorted,       h->short_ref, h->short_ref_count, cur_poc, 1 ^ list);
            len += add_sorted(sorted + len, h->short_ref, h->short_ref_count, cur_poc, 0 ^ list);
            av_assert0(len <= 32);

            len  = build_def_list(sl->ref_list[list], FF_ARRAY_ELEMS(sl->ref_list[0]),
                                  sorted, len, 0, h->picture_structure);
            len += build_def_list(sl->ref_list[list] + len,
                                  FF_ARRAY_ELEMS(sl->ref_list[0]) - len,
                                  h->long_ref, 16, 1, h->picture_structure);
            av_assert0(len <= 32);

            if (len < sl->ref_count[list])
                memset(&sl->ref_list[list][len], 0, sizeof(H264Ref) * (sl->ref_count[list] - len));
            lens[list] = len;
        }

        if (lens[0] == lens[1] && lens[1] > 1) {
            for (i = 0; i < lens[0] &&
                        sl->ref_list[0][i].parent->f->buf[0]->buffer ==
                        sl->ref_list[1][i].parent->f->buf[0]->buffer; i++);
            if (i == lens[0]) {
                FFSWAP(H264Ref, sl->ref_list[1][0], sl->ref_list[1][1]);
            }
        }
    } else {
        len  = build_def_list(sl->ref_list[0], FF_ARRAY_ELEMS(sl->ref_list[0]),
                              h->short_ref, h->short_ref_count, 0, h->picture_structure);
        len += build_def_list(sl->ref_list[0] + len,
                              FF_ARRAY_ELEMS(sl->ref_list[0]) - len,
                              h-> long_ref, 16, 1, h->picture_structure);
        av_assert0(len <= 32);

        if (len < sl->ref_count[0])
            memset(&sl->ref_list[0][len], 0, sizeof(H264Ref) * (sl->ref_count[0] - len));
    }
#ifdef TRACE
    for (i = 0; i < sl->ref_count[0]; i++) {
        ff_tlog(h->avctx, "List0: %s fn:%d 0x%p\n",
<<<<<<< HEAD
                h->default_ref_list[0][i].parent ? (h->default_ref_list[0][i].parent->long_ref ? "LT" : "ST") : "NULL",
                h->default_ref_list[0][i].pic_id,
                h->default_ref_list[0][i].parent ? h->default_ref_list[0][i].parent->f->data[0] : 0);
=======
                (sl->ref_list[0][i].long_ref ? "LT" : "ST"),
                sl->ref_list[0][i].pic_id,
                sl->ref_list[0][i].f->data[0]);
>>>>>>> 741b494f
    }
    if (sl->slice_type_nos == AV_PICTURE_TYPE_B) {
        for (i = 0; i < sl->ref_count[1]; i++) {
            ff_tlog(h->avctx, "List1: %s fn:%d 0x%p\n",
<<<<<<< HEAD
                    h->default_ref_list[1][i].parent ? (h->default_ref_list[1][i].parent->long_ref ? "LT" : "ST") : "NULL",
                    h->default_ref_list[1][i].pic_id,
                    h->default_ref_list[1][i].parent ? h->default_ref_list[1][i].parent->f->data[0] : 0);
        }
    }
#endif

    for (j = 0; j<1+(sl->slice_type_nos == AV_PICTURE_TYPE_B); j++) {
        for (i = 0; i < sl->ref_count[j]; i++) {
            if (h->default_ref_list[j][i].parent) {
                if (mismatches_ref(h, h->default_ref_list[j][i].parent)) {
                    av_log(h->avctx, AV_LOG_ERROR, "Discarding mismatching reference\n");
                    memset(&h->default_ref_list[j][i], 0, sizeof(h->default_ref_list[j][i]));
                }
            }
        }
    }

    return 0;
=======
                    (sl->ref_list[1][i].long_ref ? "LT" : "ST"),
                    sl->ref_list[1][i].pic_id,
                    sl->ref_list[1][i].f->data[0]);
        }
    }
#endif
>>>>>>> 741b494f
}

static void print_short_term(H264Context *h);
static void print_long_term(H264Context *h);

/**
 * Extract structure information about the picture described by pic_num in
 * the current decoding context (frame or field). Note that pic_num is
 * picture number without wrapping (so, 0<=pic_num<max_pic_num).
 * @param pic_num picture number for which to extract structure information
 * @param structure one of PICT_XXX describing structure of picture
 *                      with pic_num
 * @return frame number (short term) or long term index of picture
 *         described by pic_num
 */
static int pic_num_extract(H264Context *h, int pic_num, int *structure)
{
    *structure = h->picture_structure;
    if (FIELD_PICTURE(h)) {
        if (!(pic_num & 1))
            /* opposite field */
            *structure ^= PICT_FRAME;
        pic_num >>= 1;
    }

    return pic_num;
}

int ff_h264_decode_ref_pic_list_reordering(H264Context *h, H264SliceContext *sl)
{
    int list, index, pic_structure;

    print_short_term(h);
    print_long_term(h);

    h264_initialise_ref_list(h, sl);

    for (list = 0; list < sl->list_count; list++) {
        if (get_bits1(&sl->gb)) {    // ref_pic_list_modification_flag_l[01]
            int pred = h->curr_pic_num;

            for (index = 0; ; index++) {
                unsigned int modification_of_pic_nums_idc = get_ue_golomb_31(&sl->gb);
                unsigned int pic_id;
                int i;
                H264Picture *ref = NULL;

                if (modification_of_pic_nums_idc == 3)
                    break;

                if (index >= sl->ref_count[list]) {
                    av_log(h->avctx, AV_LOG_ERROR, "reference count overflow\n");
                    return -1;
                }

                switch (modification_of_pic_nums_idc) {
                case 0:
                case 1: {
                    const unsigned int abs_diff_pic_num = get_ue_golomb(&sl->gb) + 1;
                    int frame_num;

                    if (abs_diff_pic_num > h->max_pic_num) {
                        av_log(h->avctx, AV_LOG_ERROR,
                               "abs_diff_pic_num overflow\n");
                        return AVERROR_INVALIDDATA;
                    }

                    if (modification_of_pic_nums_idc == 0)
                        pred -= abs_diff_pic_num;
                    else
                        pred += abs_diff_pic_num;
                    pred &= h->max_pic_num - 1;

                    frame_num = pic_num_extract(h, pred, &pic_structure);

                    for (i = h->short_ref_count - 1; i >= 0; i--) {
                        ref = h->short_ref[i];
                        assert(ref->reference);
                        assert(!ref->long_ref);
                        if (ref->frame_num == frame_num &&
                            (ref->reference & pic_structure))
                            break;
                    }
                    if (i >= 0)
                        ref->pic_id = pred;
                    break;
                }
                case 2: {
                    int long_idx;
                    pic_id = get_ue_golomb(&sl->gb); // long_term_pic_idx

                    long_idx = pic_num_extract(h, pic_id, &pic_structure);

                    if (long_idx > 31) {
                        av_log(h->avctx, AV_LOG_ERROR,
                               "long_term_pic_idx overflow\n");
                        return AVERROR_INVALIDDATA;
                    }
                    ref = h->long_ref[long_idx];
                    assert(!(ref && !ref->reference));
                    if (ref && (ref->reference & pic_structure) && !mismatches_ref(h, ref)) {
                        ref->pic_id = pic_id;
                        assert(ref->long_ref);
                        i = 0;
                    } else {
                        i = -1;
                    }
                    break;
                }
                default:
                    av_log(h->avctx, AV_LOG_ERROR,
                           "illegal modification_of_pic_nums_idc %u\n",
                           modification_of_pic_nums_idc);
                    return AVERROR_INVALIDDATA;
                }

                if (i < 0) {
                    av_log(h->avctx, AV_LOG_ERROR,
                           "reference picture missing during reorder\n");
                    memset(&sl->ref_list[list][index], 0, sizeof(sl->ref_list[0][0])); // FIXME
                } else {
                    for (i = index; i + 1 < sl->ref_count[list]; i++) {
                        if (sl->ref_list[list][i].parent &&
                            ref->long_ref == sl->ref_list[list][i].parent->long_ref &&
                            ref->pic_id   == sl->ref_list[list][i].pic_id)
                            break;
                    }
                    for (; i > index; i--) {
                        sl->ref_list[list][i] = sl->ref_list[list][i - 1];
                    }
                    ref_from_h264pic(&sl->ref_list[list][index], ref);
                    if (FIELD_PICTURE(h)) {
                        pic_as_field(&sl->ref_list[list][index], pic_structure);
                    }
                }
            }
        }
    }
    for (list = 0; list < sl->list_count; list++) {
        for (index = 0; index < sl->ref_count[list]; index++) {
<<<<<<< HEAD
            if (   !sl->ref_list[list][index].parent
                || (!FIELD_PICTURE(h) && (sl->ref_list[list][index].reference&3) != 3)) {
                int i;
                av_log(h->avctx, AV_LOG_ERROR, "Missing reference picture, default is %d\n", h->default_ref_list[list][0].poc);
                for (i = 0; i < FF_ARRAY_ELEMS(h->last_pocs); i++)
                    h->last_pocs[i] = INT_MIN;
                if (h->default_ref_list[list][0].parent
                    && !(!FIELD_PICTURE(h) && (h->default_ref_list[list][0].reference&3) != 3))
                    sl->ref_list[list][index] = h->default_ref_list[list][0];
                else
                    return -1;
=======
            if (!sl->ref_list[list][index].parent) {
                av_log(h->avctx, AV_LOG_ERROR, "Missing reference picture\n");
                return -1;
>>>>>>> 741b494f
            }
            av_assert0(av_buffer_get_ref_count(sl->ref_list[list][index].parent->f->buf[0]) > 0);
        }
    }

    return 0;
}

void ff_h264_fill_mbaff_ref_list(H264Context *h, H264SliceContext *sl)
{
    int list, i, j;
    for (list = 0; list < sl->list_count; list++) {
        for (i = 0; i < sl->ref_count[list]; i++) {
            H264Ref *frame = &sl->ref_list[list][i];
            H264Ref *field = &sl->ref_list[list][16 + 2 * i];

            field[0] = *frame;

            for (j = 0; j < 3; j++)
                field[0].linesize[j] <<= 1;
            field[0].reference = PICT_TOP_FIELD;
            field[0].poc       = field[0].parent->field_poc[0];

            field[1] = field[0];

            for (j = 0; j < 3; j++)
                field[1].data[j] += frame->parent->f->linesize[j];
            field[1].reference = PICT_BOTTOM_FIELD;
            field[1].poc       = field[1].parent->field_poc[1];

            sl->luma_weight[16 + 2 * i][list][0] = sl->luma_weight[16 + 2 * i + 1][list][0] = sl->luma_weight[i][list][0];
            sl->luma_weight[16 + 2 * i][list][1] = sl->luma_weight[16 + 2 * i + 1][list][1] = sl->luma_weight[i][list][1];
            for (j = 0; j < 2; j++) {
                sl->chroma_weight[16 + 2 * i][list][j][0] = sl->chroma_weight[16 + 2 * i + 1][list][j][0] = sl->chroma_weight[i][list][j][0];
                sl->chroma_weight[16 + 2 * i][list][j][1] = sl->chroma_weight[16 + 2 * i + 1][list][j][1] = sl->chroma_weight[i][list][j][1];
            }
        }
    }
}

/**
 * Mark a picture as no longer needed for reference. The refmask
 * argument allows unreferencing of individual fields or the whole frame.
 * If the picture becomes entirely unreferenced, but is being held for
 * display purposes, it is marked as such.
 * @param refmask mask of fields to unreference; the mask is bitwise
 *                anded with the reference marking of pic
 * @return non-zero if pic becomes entirely unreferenced (except possibly
 *         for display purposes) zero if one of the fields remains in
 *         reference
 */
static inline int unreference_pic(H264Context *h, H264Picture *pic, int refmask)
{
    int i;
    if (pic->reference &= refmask) {
        return 0;
    } else {
        for(i = 0; h->delayed_pic[i]; i++)
            if(pic == h->delayed_pic[i]){
                pic->reference = DELAYED_PIC_REF;
                break;
            }
        return 1;
    }
}

/**
 * Find a H264Picture in the short term reference list by frame number.
 * @param frame_num frame number to search for
 * @param idx the index into h->short_ref where returned picture is found
 *            undefined if no picture found.
 * @return pointer to the found picture, or NULL if no pic with the provided
 *                 frame number is found
 */
static H264Picture *find_short(H264Context *h, int frame_num, int *idx)
{
    int i;

    for (i = 0; i < h->short_ref_count; i++) {
        H264Picture *pic = h->short_ref[i];
        if (h->avctx->debug & FF_DEBUG_MMCO)
            av_log(h->avctx, AV_LOG_DEBUG, "%d %d %p\n", i, pic->frame_num, pic);
        if (pic->frame_num == frame_num) {
            *idx = i;
            return pic;
        }
    }
    return NULL;
}

/**
 * Remove a picture from the short term reference list by its index in
 * that list.  This does no checking on the provided index; it is assumed
 * to be valid. Other list entries are shifted down.
 * @param i index into h->short_ref of picture to remove.
 */
static void remove_short_at_index(H264Context *h, int i)
{
    assert(i >= 0 && i < h->short_ref_count);
    h->short_ref[i] = NULL;
    if (--h->short_ref_count)
        memmove(&h->short_ref[i], &h->short_ref[i + 1],
                (h->short_ref_count - i) * sizeof(H264Picture*));
}

/**
 *
 * @return the removed picture or NULL if an error occurs
 */
static H264Picture *remove_short(H264Context *h, int frame_num, int ref_mask)
{
    H264Picture *pic;
    int i;

    if (h->avctx->debug & FF_DEBUG_MMCO)
        av_log(h->avctx, AV_LOG_DEBUG, "remove short %d count %d\n", frame_num, h->short_ref_count);

    pic = find_short(h, frame_num, &i);
    if (pic) {
        if (unreference_pic(h, pic, ref_mask))
            remove_short_at_index(h, i);
    }

    return pic;
}

/**
 * Remove a picture from the long term reference list by its index in
 * that list.
 * @return the removed picture or NULL if an error occurs
 */
static H264Picture *remove_long(H264Context *h, int i, int ref_mask)
{
    H264Picture *pic;

    pic = h->long_ref[i];
    if (pic) {
        if (unreference_pic(h, pic, ref_mask)) {
            assert(h->long_ref[i]->long_ref == 1);
            h->long_ref[i]->long_ref = 0;
            h->long_ref[i]           = NULL;
            h->long_ref_count--;
        }
    }

    return pic;
}

void ff_h264_remove_all_refs(H264Context *h)
{
    int i;

    for (i = 0; i < 16; i++) {
        remove_long(h, i, 0);
    }
    assert(h->long_ref_count == 0);

    if (h->short_ref_count && !h->last_pic_for_ec.f->data[0]) {
        ff_h264_unref_picture(h, &h->last_pic_for_ec);
        if (h->short_ref[0]->f->buf[0])
            ff_h264_ref_picture(h, &h->last_pic_for_ec, h->short_ref[0]);
    }

    for (i = 0; i < h->short_ref_count; i++) {
        unreference_pic(h, h->short_ref[i], 0);
        h->short_ref[i] = NULL;
    }
    h->short_ref_count = 0;

    memset(h->default_ref_list, 0, sizeof(h->default_ref_list));
    for (i = 0; i < h->nb_slice_ctx; i++) {
        H264SliceContext *sl = &h->slice_ctx[i];
        sl->list_count = sl->ref_count[0] = sl->ref_count[1] = 0;
        memset(sl->ref_list, 0, sizeof(sl->ref_list));
    }
}

/**
 * print short term list
 */
static void print_short_term(H264Context *h)
{
    uint32_t i;
    if (h->avctx->debug & FF_DEBUG_MMCO) {
        av_log(h->avctx, AV_LOG_DEBUG, "short term list:\n");
        for (i = 0; i < h->short_ref_count; i++) {
            H264Picture *pic = h->short_ref[i];
            av_log(h->avctx, AV_LOG_DEBUG, "%"PRIu32" fn:%d poc:%d %p\n",
                   i, pic->frame_num, pic->poc, pic->f->data[0]);
        }
    }
}

/**
 * print long term list
 */
static void print_long_term(H264Context *h)
{
    uint32_t i;
    if (h->avctx->debug & FF_DEBUG_MMCO) {
        av_log(h->avctx, AV_LOG_DEBUG, "long term list:\n");
        for (i = 0; i < 16; i++) {
            H264Picture *pic = h->long_ref[i];
            if (pic) {
                av_log(h->avctx, AV_LOG_DEBUG, "%"PRIu32" fn:%d poc:%d %p\n",
                       i, pic->frame_num, pic->poc, pic->f->data[0]);
            }
        }
    }
}

static int check_opcodes(MMCO *mmco1, MMCO *mmco2, int n_mmcos)
{
    int i;

    for (i = 0; i < n_mmcos; i++) {
        if (mmco1[i].opcode != mmco2[i].opcode) {
            av_log(NULL, AV_LOG_ERROR, "MMCO opcode [%d, %d] at %d mismatches between slices\n",
                   mmco1[i].opcode, mmco2[i].opcode, i);
            return -1;
        }
    }

    return 0;
}

int ff_generate_sliding_window_mmcos(H264Context *h, int first_slice)
{
    MMCO mmco_temp[MAX_MMCO_COUNT], *mmco = first_slice ? h->mmco : mmco_temp;
    int mmco_index = 0, i = 0;

    if (h->short_ref_count &&
        h->long_ref_count + h->short_ref_count >= h->sps.ref_frame_count &&
        !(FIELD_PICTURE(h) && !h->first_field && h->cur_pic_ptr->reference)) {
        mmco[0].opcode        = MMCO_SHORT2UNUSED;
        mmco[0].short_pic_num = h->short_ref[h->short_ref_count - 1]->frame_num;
        mmco_index            = 1;
        if (FIELD_PICTURE(h)) {
            mmco[0].short_pic_num *= 2;
            mmco[1].opcode         = MMCO_SHORT2UNUSED;
            mmco[1].short_pic_num  = mmco[0].short_pic_num + 1;
            mmco_index             = 2;
        }
    }

    if (first_slice) {
        h->mmco_index = mmco_index;
    } else if (!first_slice && mmco_index >= 0 &&
               (mmco_index != h->mmco_index ||
                (i = check_opcodes(h->mmco, mmco_temp, mmco_index)))) {
        av_log(h->avctx, AV_LOG_ERROR,
               "Inconsistent MMCO state between slices [%d, %d]\n",
               mmco_index, h->mmco_index);
        return AVERROR_INVALIDDATA;
    }
    return 0;
}

int ff_h264_execute_ref_pic_marking(H264Context *h, MMCO *mmco, int mmco_count)
{
    int i, av_uninit(j);
    int pps_count;
    int pps_ref_count[2] = {0};
    int current_ref_assigned = 0, err = 0;
    H264Picture *av_uninit(pic);

    if ((h->avctx->debug & FF_DEBUG_MMCO) && mmco_count == 0)
        av_log(h->avctx, AV_LOG_DEBUG, "no mmco here\n");

    for (i = 0; i < mmco_count; i++) {
        int av_uninit(structure), av_uninit(frame_num);
        if (h->avctx->debug & FF_DEBUG_MMCO)
            av_log(h->avctx, AV_LOG_DEBUG, "mmco:%d %d %d\n", h->mmco[i].opcode,
                   h->mmco[i].short_pic_num, h->mmco[i].long_arg);

        if (mmco[i].opcode == MMCO_SHORT2UNUSED ||
            mmco[i].opcode == MMCO_SHORT2LONG) {
            frame_num = pic_num_extract(h, mmco[i].short_pic_num, &structure);
            pic       = find_short(h, frame_num, &j);
            if (!pic) {
                if (mmco[i].opcode != MMCO_SHORT2LONG ||
                    !h->long_ref[mmco[i].long_arg]    ||
                    h->long_ref[mmco[i].long_arg]->frame_num != frame_num) {
                    av_log(h->avctx, h->short_ref_count ? AV_LOG_ERROR : AV_LOG_DEBUG, "mmco: unref short failure\n");
                    err = AVERROR_INVALIDDATA;
                }
                continue;
            }
        }

        switch (mmco[i].opcode) {
        case MMCO_SHORT2UNUSED:
            if (h->avctx->debug & FF_DEBUG_MMCO)
                av_log(h->avctx, AV_LOG_DEBUG, "mmco: unref short %d count %d\n",
                       h->mmco[i].short_pic_num, h->short_ref_count);
            remove_short(h, frame_num, structure ^ PICT_FRAME);
            break;
        case MMCO_SHORT2LONG:
                if (h->long_ref[mmco[i].long_arg] != pic)
                    remove_long(h, mmco[i].long_arg, 0);

                remove_short_at_index(h, j);
                h->long_ref[ mmco[i].long_arg ] = pic;
                if (h->long_ref[mmco[i].long_arg]) {
                    h->long_ref[mmco[i].long_arg]->long_ref = 1;
                    h->long_ref_count++;
                }
            break;
        case MMCO_LONG2UNUSED:
            j   = pic_num_extract(h, mmco[i].long_arg, &structure);
            pic = h->long_ref[j];
            if (pic) {
                remove_long(h, j, structure ^ PICT_FRAME);
            } else if (h->avctx->debug & FF_DEBUG_MMCO)
                av_log(h->avctx, AV_LOG_DEBUG, "mmco: unref long failure\n");
            break;
        case MMCO_LONG:
                    // Comment below left from previous code as it is an interresting note.
                    /* First field in pair is in short term list or
                     * at a different long term index.
                     * This is not allowed; see 7.4.3.3, notes 2 and 3.
                     * Report the problem and keep the pair where it is,
                     * and mark this field valid.
                     */
            if (h->short_ref[0] == h->cur_pic_ptr) {
                av_log(h->avctx, AV_LOG_ERROR, "mmco: cannot assign current picture to short and long at the same time\n");
                remove_short_at_index(h, 0);
            }

            /* make sure the current picture is not already assigned as a long ref */
            if (h->cur_pic_ptr->long_ref) {
                for (j = 0; j < FF_ARRAY_ELEMS(h->long_ref); j++) {
                    if (h->long_ref[j] == h->cur_pic_ptr) {
                        if (j != mmco[i].long_arg)
                            av_log(h->avctx, AV_LOG_ERROR, "mmco: cannot assign current picture to 2 long term references\n");
                        remove_long(h, j, 0);
                    }
                }
            }

            if (h->long_ref[mmco[i].long_arg] != h->cur_pic_ptr) {
                av_assert0(!h->cur_pic_ptr->long_ref);
                remove_long(h, mmco[i].long_arg, 0);

                h->long_ref[mmco[i].long_arg]           = h->cur_pic_ptr;
                h->long_ref[mmco[i].long_arg]->long_ref = 1;
                h->long_ref_count++;
            }

            h->cur_pic_ptr->reference |= h->picture_structure;
            current_ref_assigned = 1;
            break;
        case MMCO_SET_MAX_LONG:
            assert(mmco[i].long_arg <= 16);
            // just remove the long term which index is greater than new max
            for (j = mmco[i].long_arg; j < 16; j++) {
                remove_long(h, j, 0);
            }
            break;
        case MMCO_RESET:
            while (h->short_ref_count) {
                remove_short(h, h->short_ref[0]->frame_num, 0);
            }
            for (j = 0; j < 16; j++) {
                remove_long(h, j, 0);
            }
            h->frame_num  = h->cur_pic_ptr->frame_num = 0;
            h->mmco_reset = 1;
            h->cur_pic_ptr->mmco_reset = 1;
            for (j = 0; j < MAX_DELAYED_PIC_COUNT; j++)
                h->last_pocs[j] = INT_MIN;
            break;
        default: assert(0);
        }
    }

    if (!current_ref_assigned) {
        /* Second field of complementary field pair; the first field of
         * which is already referenced. If short referenced, it
         * should be first entry in short_ref. If not, it must exist
         * in long_ref; trying to put it on the short list here is an
         * error in the encoded bit stream (ref: 7.4.3.3, NOTE 2 and 3).
         */
        if (h->short_ref_count && h->short_ref[0] == h->cur_pic_ptr) {
            /* Just mark the second field valid */
            h->cur_pic_ptr->reference |= h->picture_structure;
        } else if (h->cur_pic_ptr->long_ref) {
            av_log(h->avctx, AV_LOG_ERROR, "illegal short term reference "
                                           "assignment for second field "
                                           "in complementary field pair "
                                           "(first field is long term)\n");
            err = AVERROR_INVALIDDATA;
        } else {
            pic = remove_short(h, h->cur_pic_ptr->frame_num, 0);
            if (pic) {
                av_log(h->avctx, AV_LOG_ERROR, "illegal short term buffer state detected\n");
                err = AVERROR_INVALIDDATA;
            }

            if (h->short_ref_count)
                memmove(&h->short_ref[1], &h->short_ref[0],
                        h->short_ref_count * sizeof(H264Picture*));

            h->short_ref[0] = h->cur_pic_ptr;
            h->short_ref_count++;
            h->cur_pic_ptr->reference |= h->picture_structure;
        }
    }

    if (h->long_ref_count + h->short_ref_count > FFMAX(h->sps.ref_frame_count, 1)) {

        /* We have too many reference frames, probably due to corrupted
         * stream. Need to discard one frame. Prevents overrun of the
         * short_ref and long_ref buffers.
         */
        av_log(h->avctx, AV_LOG_ERROR,
               "number of reference frames (%d+%d) exceeds max (%d; probably "
               "corrupt input), discarding one\n",
               h->long_ref_count, h->short_ref_count, h->sps.ref_frame_count);
        err = AVERROR_INVALIDDATA;

        if (h->long_ref_count && !h->short_ref_count) {
            for (i = 0; i < 16; ++i)
                if (h->long_ref[i])
                    break;

            assert(i < 16);
            remove_long(h, i, 0);
        } else {
            pic = h->short_ref[h->short_ref_count - 1];
            remove_short(h, pic->frame_num, 0);
        }
    }

    for (i = 0; i<h->short_ref_count; i++) {
        pic = h->short_ref[i];
        if (pic->invalid_gap) {
            int d = av_mod_uintp2(h->cur_pic_ptr->frame_num - pic->frame_num, h->sps.log2_max_frame_num);
            if (d > h->sps.ref_frame_count)
                remove_short(h, pic->frame_num, 0);
        }
    }

    print_short_term(h);
    print_long_term(h);

    pps_count = 0;
    for (i = 0; i < FF_ARRAY_ELEMS(h->pps_buffers); i++) {
        pps_count += !!h->pps_buffers[i];
        pps_ref_count[0] = FFMAX(pps_ref_count[0], h->pps.ref_count[0]);
        pps_ref_count[1] = FFMAX(pps_ref_count[1], h->pps.ref_count[1]);
    }

    if (   err >= 0
        && h->long_ref_count==0
        && (   h->short_ref_count<=2
            || pps_ref_count[0] <= 1 + (h->picture_structure != PICT_FRAME) && pps_ref_count[1] <= 1)
        && pps_ref_count[0]<=2 + (h->picture_structure != PICT_FRAME) + (2*!h->has_recovery_point)
        && h->cur_pic_ptr->f->pict_type == AV_PICTURE_TYPE_I){
        h->cur_pic_ptr->recovered |= 1;
        if(!h->avctx->has_b_frames)
            h->frame_recovered |= FRAME_RECOVERED_SEI;
    }

    return (h->avctx->err_recognition & AV_EF_EXPLODE) ? err : 0;
}

int ff_h264_decode_ref_pic_marking(H264Context *h, GetBitContext *gb,
                                   int first_slice)
{
    int i, ret;
    MMCO mmco_temp[MAX_MMCO_COUNT], *mmco = mmco_temp;
    int mmco_index = 0;

    if (h->nal_unit_type == NAL_IDR_SLICE) { // FIXME fields
        skip_bits1(gb); // broken_link
        if (get_bits1(gb)) {
            mmco[0].opcode   = MMCO_LONG;
            mmco[0].long_arg = 0;
            mmco_index       = 1;
        }
    } else {
        if (get_bits1(gb)) { // adaptive_ref_pic_marking_mode_flag
            for (i = 0; i < MAX_MMCO_COUNT; i++) {
                MMCOOpcode opcode = get_ue_golomb_31(gb);

                mmco[i].opcode = opcode;
                if (opcode == MMCO_SHORT2UNUSED || opcode == MMCO_SHORT2LONG) {
                    mmco[i].short_pic_num =
                        (h->curr_pic_num - get_ue_golomb(gb) - 1) &
                            (h->max_pic_num - 1);
#if 0
                    if (mmco[i].short_pic_num >= h->short_ref_count ||
                        !h->short_ref[mmco[i].short_pic_num]) {
                        av_log(s->avctx, AV_LOG_ERROR,
                               "illegal short ref in memory management control "
                               "operation %d\n", mmco);
                        return -1;
                    }
#endif
                }
                if (opcode == MMCO_SHORT2LONG || opcode == MMCO_LONG2UNUSED ||
                    opcode == MMCO_LONG || opcode == MMCO_SET_MAX_LONG) {
                    unsigned int long_arg = get_ue_golomb_31(gb);
                    if (long_arg >= 32 ||
                        (long_arg >= 16 && !(opcode == MMCO_SET_MAX_LONG &&
                                             long_arg == 16) &&
                         !(opcode == MMCO_LONG2UNUSED && FIELD_PICTURE(h)))) {
                        av_log(h->avctx, AV_LOG_ERROR,
                               "illegal long ref in memory management control "
                               "operation %d\n", opcode);
                        return -1;
                    }
                    mmco[i].long_arg = long_arg;
                }

                if (opcode > (unsigned) MMCO_LONG) {
                    av_log(h->avctx, AV_LOG_ERROR,
                           "illegal memory management control operation %d\n",
                           opcode);
                    return -1;
                }
                if (opcode == MMCO_END)
                    break;
            }
            mmco_index = i;
        } else {
            if (first_slice) {
                ret = ff_generate_sliding_window_mmcos(h, first_slice);
                if (ret < 0 && h->avctx->err_recognition & AV_EF_EXPLODE)
                    return ret;
            }
            mmco_index = -1;
        }
    }

    if (first_slice && mmco_index != -1) {
        memcpy(h->mmco, mmco_temp, sizeof(h->mmco));
        h->mmco_index = mmco_index;
    } else if (!first_slice && mmco_index >= 0 &&
               (mmco_index != h->mmco_index ||
                check_opcodes(h->mmco, mmco_temp, mmco_index))) {
        av_log(h->avctx, AV_LOG_ERROR,
               "Inconsistent MMCO state between slices [%d, %d]\n",
               mmco_index, h->mmco_index);
        return AVERROR_INVALIDDATA;
    }

    return 0;
}<|MERGE_RESOLUTION|>--- conflicted
+++ resolved
@@ -122,7 +122,6 @@
     return out_i;
 }
 
-<<<<<<< HEAD
 static int mismatches_ref(H264Context *h, H264Picture *pic)
 {
     AVFrame *f = pic->f;
@@ -131,10 +130,7 @@
             h->cur_pic_ptr->f->format != f->format);
 }
 
-int ff_h264_fill_default_ref_list(H264Context *h, H264SliceContext *sl)
-=======
 static void h264_initialise_ref_list(H264Context *h, H264SliceContext *sl)
->>>>>>> 741b494f
 {
     int i, len;
     int j;
@@ -188,47 +184,30 @@
 #ifdef TRACE
     for (i = 0; i < sl->ref_count[0]; i++) {
         ff_tlog(h->avctx, "List0: %s fn:%d 0x%p\n",
-<<<<<<< HEAD
-                h->default_ref_list[0][i].parent ? (h->default_ref_list[0][i].parent->long_ref ? "LT" : "ST") : "NULL",
-                h->default_ref_list[0][i].pic_id,
-                h->default_ref_list[0][i].parent ? h->default_ref_list[0][i].parent->f->data[0] : 0);
-=======
                 (sl->ref_list[0][i].long_ref ? "LT" : "ST"),
                 sl->ref_list[0][i].pic_id,
                 sl->ref_list[0][i].f->data[0]);
->>>>>>> 741b494f
     }
     if (sl->slice_type_nos == AV_PICTURE_TYPE_B) {
         for (i = 0; i < sl->ref_count[1]; i++) {
             ff_tlog(h->avctx, "List1: %s fn:%d 0x%p\n",
-<<<<<<< HEAD
-                    h->default_ref_list[1][i].parent ? (h->default_ref_list[1][i].parent->long_ref ? "LT" : "ST") : "NULL",
-                    h->default_ref_list[1][i].pic_id,
-                    h->default_ref_list[1][i].parent ? h->default_ref_list[1][i].parent->f->data[0] : 0);
-        }
-    }
-#endif
-
-    for (j = 0; j<1+(sl->slice_type_nos == AV_PICTURE_TYPE_B); j++) {
-        for (i = 0; i < sl->ref_count[j]; i++) {
-            if (h->default_ref_list[j][i].parent) {
-                if (mismatches_ref(h, h->default_ref_list[j][i].parent)) {
-                    av_log(h->avctx, AV_LOG_ERROR, "Discarding mismatching reference\n");
-                    memset(&h->default_ref_list[j][i], 0, sizeof(h->default_ref_list[j][i]));
-                }
-            }
-        }
-    }
-
-    return 0;
-=======
                     (sl->ref_list[1][i].long_ref ? "LT" : "ST"),
                     sl->ref_list[1][i].pic_id,
                     sl->ref_list[1][i].f->data[0]);
         }
     }
 #endif
->>>>>>> 741b494f
+
+    for (j = 0; j<1+(sl->slice_type_nos == AV_PICTURE_TYPE_B); j++) {
+        for (i = 0; i < sl->ref_count[j]; i++) {
+            if (sl->ref_list[j][i].parent) {
+                if (mismatches_ref(h, sl->ref_list[j][i].parent)) {
+                    av_log(h->avctx, AV_LOG_ERROR, "Discarding mismatching reference\n");
+                    memset(&sl->ref_list[j][i], 0, sizeof(sl->ref_list[j][i]));
+                }
+            }
+        }
+    }
 }
 
 static void print_short_term(H264Context *h);
@@ -369,23 +348,13 @@
     }
     for (list = 0; list < sl->list_count; list++) {
         for (index = 0; index < sl->ref_count[list]; index++) {
-<<<<<<< HEAD
             if (   !sl->ref_list[list][index].parent
                 || (!FIELD_PICTURE(h) && (sl->ref_list[list][index].reference&3) != 3)) {
                 int i;
-                av_log(h->avctx, AV_LOG_ERROR, "Missing reference picture, default is %d\n", h->default_ref_list[list][0].poc);
+                av_log(h->avctx, AV_LOG_ERROR, "Missing reference picture\n");
                 for (i = 0; i < FF_ARRAY_ELEMS(h->last_pocs); i++)
                     h->last_pocs[i] = INT_MIN;
-                if (h->default_ref_list[list][0].parent
-                    && !(!FIELD_PICTURE(h) && (h->default_ref_list[list][0].reference&3) != 3))
-                    sl->ref_list[list][index] = h->default_ref_list[list][0];
-                else
-                    return -1;
-=======
-            if (!sl->ref_list[list][index].parent) {
-                av_log(h->avctx, AV_LOG_ERROR, "Missing reference picture\n");
                 return -1;
->>>>>>> 741b494f
             }
             av_assert0(av_buffer_get_ref_count(sl->ref_list[list][index].parent->f->buf[0]) > 0);
         }
@@ -555,7 +524,6 @@
     }
     h->short_ref_count = 0;
 
-    memset(h->default_ref_list, 0, sizeof(h->default_ref_list));
     for (i = 0; i < h->nb_slice_ctx; i++) {
         H264SliceContext *sl = &h->slice_ctx[i];
         sl->list_count = sl->ref_count[0] = sl->ref_count[1] = 0;
