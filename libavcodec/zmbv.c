--- conflicted
+++ resolved
@@ -510,14 +510,10 @@
         return AVERROR_INVALIDDATA;
     }
 
-<<<<<<< HEAD
     if ((ret = ff_get_buffer(avctx, frame, 0)) < 0)
         return ret;
 
-    if (c->comp == 0) { //Uncompressed data
-=======
     if (c->comp == 0) { // uncompressed data
->>>>>>> 41ed7ab4
         if (c->decomp_size < len) {
             av_log(avctx, AV_LOG_ERROR, "Buffer too small\n");
             return AVERROR_INVALIDDATA;
