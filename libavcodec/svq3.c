/*
 * Copyright (c) 2003 The FFmpeg Project
 *
 * This file is part of FFmpeg.
 *
 * FFmpeg is free software; you can redistribute it and/or
 * modify it under the terms of the GNU Lesser General Public
 * License as published by the Free Software Foundation; either
 * version 2.1 of the License, or (at your option) any later version.
 *
 * FFmpeg is distributed in the hope that it will be useful,
 * but WITHOUT ANY WARRANTY; without even the implied warranty of
 * MERCHANTABILITY or FITNESS FOR A PARTICULAR PURPOSE.  See the GNU
 * Lesser General Public License for more details.
 *
 * You should have received a copy of the GNU Lesser General Public
 * License along with FFmpeg; if not, write to the Free Software
 * Foundation, Inc., 51 Franklin Street, Fifth Floor, Boston, MA 02110-1301 USA
 */

/*
 * How to use this decoder:
 * SVQ3 data is transported within Apple Quicktime files. Quicktime files
 * have stsd atoms to describe media trak properties. A stsd atom for a
 * video trak contains 1 or more ImageDescription atoms. These atoms begin
 * with the 4-byte length of the atom followed by the codec fourcc. Some
 * decoders need information in this atom to operate correctly. Such
 * is the case with SVQ3. In order to get the best use out of this decoder,
 * the calling app must make the SVQ3 ImageDescription atom available
 * via the AVCodecContext's extradata[_size] field:
 *
 * AVCodecContext.extradata = pointer to ImageDescription, first characters
 * are expected to be 'S', 'V', 'Q', and '3', NOT the 4-byte atom length
 * AVCodecContext.extradata_size = size of ImageDescription atom memory
 * buffer (which will be the same as the ImageDescription atom size field
 * from the QT file, minus 4 bytes since the length is missing)
 *
 * You will know you have these parameters passed correctly when the decoder
 * correctly decodes this file:
 *  http://samples.mplayerhq.hu/V-codecs/SVQ3/Vertical400kbit.sorenson3.mov
 */

#include <inttypes.h>

#include "libavutil/attributes.h"
#include "internal.h"
#include "avcodec.h"
#include "mpegutils.h"
#include "h264.h"

#include "h264data.h" // FIXME FIXME FIXME

#include "h264_mvpred.h"
#include "golomb.h"
#include "hpeldsp.h"
#include "rectangle.h"
<<<<<<< HEAD
#include "vdpau_internal.h"
=======
#include "tpeldsp.h"
>>>>>>> 57f09608

#if CONFIG_ZLIB
#include <zlib.h>
#endif

#include "svq1.h"
#include "svq3.h"

/**
 * @file
 * svq3 decoder.
 */

typedef struct {
    H264Context h;
    HpelDSPContext hdsp;
    TpelDSPContext tdsp;
    H264Picture *cur_pic;
    H264Picture *next_pic;
    H264Picture *last_pic;
    int halfpel_flag;
    int thirdpel_flag;
    int unknown_flag;
    int next_slice_index;
    uint32_t watermark_key;
    uint8_t *buf;
    int buf_size;
    int adaptive_quant;
    int next_p_frame_damaged;
    int h_edge_pos;
    int v_edge_pos;
    int last_frame_output;
} SVQ3Context;

#define FULLPEL_MODE  1
#define HALFPEL_MODE  2
#define THIRDPEL_MODE 3
#define PREDICT_MODE  4

/* dual scan (from some older h264 draft)
 * o-->o-->o   o
 *         |  /|
 * o   o   o / o
 * | / |   |/  |
 * o   o   o   o
 *   /
 * o-->o-->o-->o
 */
static const uint8_t svq3_scan[16] = {
    0 + 0 * 4, 1 + 0 * 4, 2 + 0 * 4, 2 + 1 * 4,
    2 + 2 * 4, 3 + 0 * 4, 3 + 1 * 4, 3 + 2 * 4,
    0 + 1 * 4, 0 + 2 * 4, 1 + 1 * 4, 1 + 2 * 4,
    0 + 3 * 4, 1 + 3 * 4, 2 + 3 * 4, 3 + 3 * 4,
};

static const uint8_t luma_dc_zigzag_scan[16] = {
    0 * 16 + 0 * 64, 1 * 16 + 0 * 64, 2 * 16 + 0 * 64, 0 * 16 + 2 * 64,
    3 * 16 + 0 * 64, 0 * 16 + 1 * 64, 1 * 16 + 1 * 64, 2 * 16 + 1 * 64,
    1 * 16 + 2 * 64, 2 * 16 + 2 * 64, 3 * 16 + 2 * 64, 0 * 16 + 3 * 64,
    3 * 16 + 1 * 64, 1 * 16 + 3 * 64, 2 * 16 + 3 * 64, 3 * 16 + 3 * 64,
};

static const uint8_t svq3_pred_0[25][2] = {
    { 0, 0 },
    { 1, 0 }, { 0, 1 },
    { 0, 2 }, { 1, 1 }, { 2, 0 },
    { 3, 0 }, { 2, 1 }, { 1, 2 }, { 0, 3 },
    { 0, 4 }, { 1, 3 }, { 2, 2 }, { 3, 1 }, { 4, 0 },
    { 4, 1 }, { 3, 2 }, { 2, 3 }, { 1, 4 },
    { 2, 4 }, { 3, 3 }, { 4, 2 },
    { 4, 3 }, { 3, 4 },
    { 4, 4 }
};

static const int8_t svq3_pred_1[6][6][5] = {
    { { 2, -1, -1, -1, -1 }, { 2, 1, -1, -1, -1 }, { 1, 2, -1, -1, -1 },
      { 2,  1, -1, -1, -1 }, { 1, 2, -1, -1, -1 }, { 1, 2, -1, -1, -1 } },
    { { 0,  2, -1, -1, -1 }, { 0, 2,  1,  4,  3 }, { 0, 1,  2,  4,  3 },
      { 0,  2,  1,  4,  3 }, { 2, 0,  1,  3,  4 }, { 0, 4,  2,  1,  3 } },
    { { 2,  0, -1, -1, -1 }, { 2, 1,  0,  4,  3 }, { 1, 2,  4,  0,  3 },
      { 2,  1,  0,  4,  3 }, { 2, 1,  4,  3,  0 }, { 1, 2,  4,  0,  3 } },
    { { 2,  0, -1, -1, -1 }, { 2, 0,  1,  4,  3 }, { 1, 2,  0,  4,  3 },
      { 2,  1,  0,  4,  3 }, { 2, 1,  3,  4,  0 }, { 2, 4,  1,  0,  3 } },
    { { 0,  2, -1, -1, -1 }, { 0, 2,  1,  3,  4 }, { 1, 2,  3,  0,  4 },
      { 2,  0,  1,  3,  4 }, { 2, 1,  3,  0,  4 }, { 2, 0,  4,  3,  1 } },
    { { 0,  2, -1, -1, -1 }, { 0, 2,  4,  1,  3 }, { 1, 4,  2,  0,  3 },
      { 4,  2,  0,  1,  3 }, { 2, 0,  1,  4,  3 }, { 4, 2,  1,  0,  3 } },
};

static const struct {
    uint8_t run;
    uint8_t level;
} svq3_dct_tables[2][16] = {
    { { 0, 0 }, { 0, 1 }, { 1, 1 }, { 2, 1 }, { 0, 2 }, { 3, 1 }, { 4, 1 }, { 5, 1 },
      { 0, 3 }, { 1, 2 }, { 2, 2 }, { 6, 1 }, { 7, 1 }, { 8, 1 }, { 9, 1 }, { 0, 4 } },
    { { 0, 0 }, { 0, 1 }, { 1, 1 }, { 0, 2 }, { 2, 1 }, { 0, 3 }, { 0, 4 }, { 0, 5 },
      { 3, 1 }, { 4, 1 }, { 1, 2 }, { 1, 3 }, { 0, 6 }, { 0, 7 }, { 0, 8 }, { 0, 9 } }
};

static const uint32_t svq3_dequant_coeff[32] = {
     3881,  4351,  4890,  5481,   6154,   6914,   7761,   8718,
     9781, 10987, 12339, 13828,  15523,  17435,  19561,  21873,
    24552, 27656, 30847, 34870,  38807,  43747,  49103,  54683,
    61694, 68745, 77615, 89113, 100253, 109366, 126635, 141533
};

static int svq3_decode_end(AVCodecContext *avctx);

void ff_svq3_luma_dc_dequant_idct_c(int16_t *output, int16_t *input, int qp)
{
    const int qmul = svq3_dequant_coeff[qp];
#define stride 16
    int i;
    int temp[16];
    static const uint8_t x_offset[4] = { 0, 1 * stride, 4 * stride, 5 * stride };

    for (i = 0; i < 4; i++) {
        const int z0 = 13 * (input[4 * i + 0] +      input[4 * i + 2]);
        const int z1 = 13 * (input[4 * i + 0] -      input[4 * i + 2]);
        const int z2 =  7 *  input[4 * i + 1] - 17 * input[4 * i + 3];
        const int z3 = 17 *  input[4 * i + 1] +  7 * input[4 * i + 3];

        temp[4 * i + 0] = z0 + z3;
        temp[4 * i + 1] = z1 + z2;
        temp[4 * i + 2] = z1 - z2;
        temp[4 * i + 3] = z0 - z3;
    }

    for (i = 0; i < 4; i++) {
        const int offset = x_offset[i];
        const int z0     = 13 * (temp[4 * 0 + i] +      temp[4 * 2 + i]);
        const int z1     = 13 * (temp[4 * 0 + i] -      temp[4 * 2 + i]);
        const int z2     =  7 *  temp[4 * 1 + i] - 17 * temp[4 * 3 + i];
        const int z3     = 17 *  temp[4 * 1 + i] +  7 * temp[4 * 3 + i];

        output[stride *  0 + offset] = (z0 + z3) * qmul + 0x80000 >> 20;
        output[stride *  2 + offset] = (z1 + z2) * qmul + 0x80000 >> 20;
        output[stride *  8 + offset] = (z1 - z2) * qmul + 0x80000 >> 20;
        output[stride * 10 + offset] = (z0 - z3) * qmul + 0x80000 >> 20;
    }
}
#undef stride

void ff_svq3_add_idct_c(uint8_t *dst, int16_t *block,
                        int stride, int qp, int dc)
{
    const int qmul = svq3_dequant_coeff[qp];
    int i;

    if (dc) {
        dc       = 13 * 13 * (dc == 1 ? 1538 * block[0]
                                      : qmul * (block[0] >> 3) / 2);
        block[0] = 0;
    }

    for (i = 0; i < 4; i++) {
        const int z0 = 13 * (block[0 + 4 * i] +      block[2 + 4 * i]);
        const int z1 = 13 * (block[0 + 4 * i] -      block[2 + 4 * i]);
        const int z2 =  7 *  block[1 + 4 * i] - 17 * block[3 + 4 * i];
        const int z3 = 17 *  block[1 + 4 * i] +  7 * block[3 + 4 * i];

        block[0 + 4 * i] = z0 + z3;
        block[1 + 4 * i] = z1 + z2;
        block[2 + 4 * i] = z1 - z2;
        block[3 + 4 * i] = z0 - z3;
    }

    for (i = 0; i < 4; i++) {
        const int z0 = 13 * (block[i + 4 * 0] +      block[i + 4 * 2]);
        const int z1 = 13 * (block[i + 4 * 0] -      block[i + 4 * 2]);
        const int z2 =  7 *  block[i + 4 * 1] - 17 * block[i + 4 * 3];
        const int z3 = 17 *  block[i + 4 * 1] +  7 * block[i + 4 * 3];
        const int rr = (dc + 0x80000);

        dst[i + stride * 0] = av_clip_uint8(dst[i + stride * 0] + ((z0 + z3) * qmul + rr >> 20));
        dst[i + stride * 1] = av_clip_uint8(dst[i + stride * 1] + ((z1 + z2) * qmul + rr >> 20));
        dst[i + stride * 2] = av_clip_uint8(dst[i + stride * 2] + ((z1 - z2) * qmul + rr >> 20));
        dst[i + stride * 3] = av_clip_uint8(dst[i + stride * 3] + ((z0 - z3) * qmul + rr >> 20));
    }

    memset(block, 0, 16 * sizeof(int16_t));
}

static inline int svq3_decode_block(GetBitContext *gb, int16_t *block,
                                    int index, const int type)
{
    static const uint8_t *const scan_patterns[4] =
    { luma_dc_zigzag_scan, zigzag_scan, svq3_scan, chroma_dc_scan };

    int run, level, sign, limit;
    unsigned vlc;
    const int intra           = 3 * type >> 2;
    const uint8_t *const scan = scan_patterns[type];

    for (limit = (16 >> intra); index < 16; index = limit, limit += 8) {
        for (; (vlc = svq3_get_ue_golomb(gb)) != 0; index++) {
            if ((int32_t)vlc < 0)
                return -1;

            sign     = (vlc & 1) ? 0 : -1;
            vlc      = vlc + 1 >> 1;

            if (type == 3) {
                if (vlc < 3) {
                    run   = 0;
                    level = vlc;
                } else if (vlc < 4) {
                    run   = 1;
                    level = 1;
                } else {
                    run   = vlc & 0x3;
                    level = (vlc + 9 >> 2) - run;
                }
            } else {
                if (vlc < 16U) {
                    run   = svq3_dct_tables[intra][vlc].run;
                    level = svq3_dct_tables[intra][vlc].level;
                } else if (intra) {
                    run   = vlc & 0x7;
                    level = (vlc >> 3) + ((run == 0) ? 8 : ((run < 2) ? 2 : ((run < 5) ? 0 : -1)));
                } else {
                    run   = vlc & 0xF;
                    level = (vlc >> 4) + ((run == 0) ? 4 : ((run < 3) ? 2 : ((run < 10) ? 1 : 0)));
                }
            }


            if ((index += run) >= limit)
                return -1;

            block[scan[index]] = (level ^ sign) - sign;
        }

        if (type != 2) {
            break;
        }
    }

    return 0;
}

static inline void svq3_mc_dir_part(SVQ3Context *s,
                                    int x, int y, int width, int height,
                                    int mx, int my, int dxy,
                                    int thirdpel, int dir, int avg)
{
    H264Context *h = &s->h;
    const H264Picture *pic = (dir == 0) ? s->last_pic : s->next_pic;
    uint8_t *src, *dest;
    int i, emu = 0;
    int blocksize = 2 - (width >> 3); // 16->0, 8->1, 4->2

    mx += x;
    my += y;

    if (mx < 0 || mx >= s->h_edge_pos - width  - 1 ||
        my < 0 || my >= s->v_edge_pos - height - 1) {
        emu = 1;
        mx = av_clip(mx, -16, s->h_edge_pos - width  + 15);
        my = av_clip(my, -16, s->v_edge_pos - height + 15);
    }

    /* form component predictions */
    dest = h->cur_pic.f.data[0] + x + y * h->linesize;
    src  = pic->f.data[0] + mx + my * h->linesize;

    if (emu) {
        h->vdsp.emulated_edge_mc(h->edge_emu_buffer, src,
                                 h->linesize, h->linesize,
                                 width + 1, height + 1,
                                 mx, my, s->h_edge_pos, s->v_edge_pos);
        src = h->edge_emu_buffer;
    }
    if (thirdpel)
        (avg ? s->tdsp.avg_tpel_pixels_tab
             : s->tdsp.put_tpel_pixels_tab)[dxy](dest, src, h->linesize,
                                                 width, height);
    else
        (avg ? s->hdsp.avg_pixels_tab
             : s->hdsp.put_pixels_tab)[blocksize][dxy](dest, src, h->linesize,
                                                       height);

    if (!(h->flags & CODEC_FLAG_GRAY)) {
        mx     = mx + (mx < (int) x) >> 1;
        my     = my + (my < (int) y) >> 1;
        width  = width  >> 1;
        height = height >> 1;
        blocksize++;

        for (i = 1; i < 3; i++) {
            dest = h->cur_pic.f.data[i] + (x >> 1) + (y >> 1) * h->uvlinesize;
            src  = pic->f.data[i] + mx + my * h->uvlinesize;

            if (emu) {
                h->vdsp.emulated_edge_mc(h->edge_emu_buffer, src,
                                         h->uvlinesize, h->uvlinesize,
                                         width + 1, height + 1,
                                         mx, my, (s->h_edge_pos >> 1),
                                         s->v_edge_pos >> 1);
                src = h->edge_emu_buffer;
            }
            if (thirdpel)
                (avg ? s->tdsp.avg_tpel_pixels_tab
                     : s->tdsp.put_tpel_pixels_tab)[dxy](dest, src,
                                                         h->uvlinesize,
                                                         width, height);
            else
                (avg ? s->hdsp.avg_pixels_tab
                     : s->hdsp.put_pixels_tab)[blocksize][dxy](dest, src,
                                                               h->uvlinesize,
                                                               height);
        }
    }
}

static inline int svq3_mc_dir(SVQ3Context *s, int size, int mode,
                              int dir, int avg)
{
    int i, j, k, mx, my, dx, dy, x, y;
    H264Context *h          = &s->h;
    const int part_width    = ((size & 5) == 4) ? 4 : 16 >> (size & 1);
    const int part_height   = 16 >> ((unsigned)(size + 1) / 3);
    const int extra_width   = (mode == PREDICT_MODE) ? -16 * 6 : 0;
    const int h_edge_pos    = 6 * (s->h_edge_pos - part_width)  - extra_width;
    const int v_edge_pos    = 6 * (s->v_edge_pos - part_height) - extra_width;

    for (i = 0; i < 16; i += part_height)
        for (j = 0; j < 16; j += part_width) {
            const int b_xy = (4 * h->mb_x + (j >> 2)) +
                             (4 * h->mb_y + (i >> 2)) * h->b_stride;
            int dxy;
            x = 16 * h->mb_x + j;
            y = 16 * h->mb_y + i;
            k = (j >> 2 & 1) + (i >> 1 & 2) +
                (j >> 1 & 4) + (i      & 8);

            if (mode != PREDICT_MODE) {
                pred_motion(h, k, part_width >> 2, dir, 1, &mx, &my);
            } else {
                mx = s->next_pic->motion_val[0][b_xy][0] << 1;
                my = s->next_pic->motion_val[0][b_xy][1] << 1;

                if (dir == 0) {
                    mx = mx * h->frame_num_offset /
                         h->prev_frame_num_offset + 1 >> 1;
                    my = my * h->frame_num_offset /
                         h->prev_frame_num_offset + 1 >> 1;
                } else {
                    mx = mx * (h->frame_num_offset - h->prev_frame_num_offset) /
                         h->prev_frame_num_offset + 1 >> 1;
                    my = my * (h->frame_num_offset - h->prev_frame_num_offset) /
                         h->prev_frame_num_offset + 1 >> 1;
                }
            }

            /* clip motion vector prediction to frame border */
            mx = av_clip(mx, extra_width - 6 * x, h_edge_pos - 6 * x);
            my = av_clip(my, extra_width - 6 * y, v_edge_pos - 6 * y);

            /* get (optional) motion vector differential */
            if (mode == PREDICT_MODE) {
                dx = dy = 0;
            } else {
                dy = svq3_get_se_golomb(&h->gb);
                dx = svq3_get_se_golomb(&h->gb);

                if (dx == INVALID_VLC || dy == INVALID_VLC) {
                    av_log(h->avctx, AV_LOG_ERROR, "invalid MV vlc\n");
                    return -1;
                }
            }

            /* compute motion vector */
            if (mode == THIRDPEL_MODE) {
                int fx, fy;
                mx  = (mx + 1 >> 1) + dx;
                my  = (my + 1 >> 1) + dy;
                fx  = (unsigned)(mx + 0x3000) / 3 - 0x1000;
                fy  = (unsigned)(my + 0x3000) / 3 - 0x1000;
                dxy = (mx - 3 * fx) + 4 * (my - 3 * fy);

                svq3_mc_dir_part(s, x, y, part_width, part_height,
                                 fx, fy, dxy, 1, dir, avg);
                mx += mx;
                my += my;
            } else if (mode == HALFPEL_MODE || mode == PREDICT_MODE) {
                mx  = (unsigned)(mx + 1 + 0x3000) / 3 + dx - 0x1000;
                my  = (unsigned)(my + 1 + 0x3000) / 3 + dy - 0x1000;
                dxy = (mx & 1) + 2 * (my & 1);

                svq3_mc_dir_part(s, x, y, part_width, part_height,
                                 mx >> 1, my >> 1, dxy, 0, dir, avg);
                mx *= 3;
                my *= 3;
            } else {
                mx = (unsigned)(mx + 3 + 0x6000) / 6 + dx - 0x1000;
                my = (unsigned)(my + 3 + 0x6000) / 6 + dy - 0x1000;

                svq3_mc_dir_part(s, x, y, part_width, part_height,
                                 mx, my, 0, 0, dir, avg);
                mx *= 6;
                my *= 6;
            }

            /* update mv_cache */
            if (mode != PREDICT_MODE) {
                int32_t mv = pack16to32(mx, my);

                if (part_height == 8 && i < 8) {
                    AV_WN32A(h->mv_cache[dir][scan8[k] + 1 * 8], mv);

                    if (part_width == 8 && j < 8)
                        AV_WN32A(h->mv_cache[dir][scan8[k] + 1 + 1 * 8], mv);
                }
                if (part_width == 8 && j < 8)
                    AV_WN32A(h->mv_cache[dir][scan8[k] + 1], mv);
                if (part_width == 4 || part_height == 4)
                    AV_WN32A(h->mv_cache[dir][scan8[k]], mv);
            }

            /* write back motion vectors */
            fill_rectangle(h->cur_pic.motion_val[dir][b_xy],
                           part_width >> 2, part_height >> 2, h->b_stride,
                           pack16to32(mx, my), 4);
        }

    return 0;
}

static int svq3_decode_mb(SVQ3Context *s, unsigned int mb_type)
{
    H264Context *h = &s->h;
    int i, j, k, m, dir, mode;
    int cbp = 0;
    uint32_t vlc;
    int8_t *top, *left;
    const int mb_xy         = h->mb_xy;
    const int b_xy          = 4 * h->mb_x + 4 * h->mb_y * h->b_stride;

    h->top_samples_available      = (h->mb_y == 0) ? 0x33FF : 0xFFFF;
    h->left_samples_available     = (h->mb_x == 0) ? 0x5F5F : 0xFFFF;
    h->topright_samples_available = 0xFFFF;

    if (mb_type == 0) {           /* SKIP */
        if (h->pict_type == AV_PICTURE_TYPE_P ||
            s->next_pic->mb_type[mb_xy] == -1) {
            svq3_mc_dir_part(s, 16 * h->mb_x, 16 * h->mb_y, 16, 16,
                             0, 0, 0, 0, 0, 0);

            if (h->pict_type == AV_PICTURE_TYPE_B)
                svq3_mc_dir_part(s, 16 * h->mb_x, 16 * h->mb_y, 16, 16,
                                 0, 0, 0, 0, 1, 1);

            mb_type = MB_TYPE_SKIP;
        } else {
            mb_type = FFMIN(s->next_pic->mb_type[mb_xy], 6);
            if (svq3_mc_dir(s, mb_type, PREDICT_MODE, 0, 0) < 0)
                return -1;
            if (svq3_mc_dir(s, mb_type, PREDICT_MODE, 1, 1) < 0)
                return -1;

            mb_type = MB_TYPE_16x16;
        }
    } else if (mb_type < 8) {     /* INTER */
        if (s->thirdpel_flag && s->halfpel_flag == !get_bits1(&h->gb))
            mode = THIRDPEL_MODE;
        else if (s->halfpel_flag &&
                 s->thirdpel_flag == !get_bits1(&h->gb))
            mode = HALFPEL_MODE;
        else
            mode = FULLPEL_MODE;

        /* fill caches */
        /* note ref_cache should contain here:
         *  ????????
         *  ???11111
         *  N??11111
         *  N??11111
         *  N??11111
         */

        for (m = 0; m < 2; m++) {
            if (h->mb_x > 0 && h->intra4x4_pred_mode[h->mb2br_xy[mb_xy - 1] + 6] != -1) {
                for (i = 0; i < 4; i++)
                    AV_COPY32(h->mv_cache[m][scan8[0] - 1 + i * 8],
                              h->cur_pic.motion_val[m][b_xy - 1 + i * h->b_stride]);
            } else {
                for (i = 0; i < 4; i++)
                    AV_ZERO32(h->mv_cache[m][scan8[0] - 1 + i * 8]);
            }
            if (h->mb_y > 0) {
                memcpy(h->mv_cache[m][scan8[0] - 1 * 8],
                       h->cur_pic.motion_val[m][b_xy - h->b_stride],
                       4 * 2 * sizeof(int16_t));
                memset(&h->ref_cache[m][scan8[0] - 1 * 8],
                       (h->intra4x4_pred_mode[h->mb2br_xy[mb_xy - h->mb_stride]] == -1) ? PART_NOT_AVAILABLE : 1, 4);

                if (h->mb_x < h->mb_width - 1) {
                    AV_COPY32(h->mv_cache[m][scan8[0] + 4 - 1 * 8],
                              h->cur_pic.motion_val[m][b_xy - h->b_stride + 4]);
                    h->ref_cache[m][scan8[0] + 4 - 1 * 8] =
                        (h->intra4x4_pred_mode[h->mb2br_xy[mb_xy - h->mb_stride + 1] + 6] == -1 ||
                         h->intra4x4_pred_mode[h->mb2br_xy[mb_xy - h->mb_stride]] == -1) ? PART_NOT_AVAILABLE : 1;
                } else
                    h->ref_cache[m][scan8[0] + 4 - 1 * 8] = PART_NOT_AVAILABLE;
                if (h->mb_x > 0) {
                    AV_COPY32(h->mv_cache[m][scan8[0] - 1 - 1 * 8],
                              h->cur_pic.motion_val[m][b_xy - h->b_stride - 1]);
                    h->ref_cache[m][scan8[0] - 1 - 1 * 8] =
                        (h->intra4x4_pred_mode[h->mb2br_xy[mb_xy - h->mb_stride - 1] + 3] == -1) ? PART_NOT_AVAILABLE : 1;
                } else
                    h->ref_cache[m][scan8[0] - 1 - 1 * 8] = PART_NOT_AVAILABLE;
            } else
                memset(&h->ref_cache[m][scan8[0] - 1 * 8 - 1],
                       PART_NOT_AVAILABLE, 8);

            if (h->pict_type != AV_PICTURE_TYPE_B)
                break;
        }

        /* decode motion vector(s) and form prediction(s) */
        if (h->pict_type == AV_PICTURE_TYPE_P) {
            if (svq3_mc_dir(s, mb_type - 1, mode, 0, 0) < 0)
                return -1;
        } else {        /* AV_PICTURE_TYPE_B */
            if (mb_type != 2) {
                if (svq3_mc_dir(s, 0, mode, 0, 0) < 0)
                    return -1;
            } else {
                for (i = 0; i < 4; i++)
                    memset(h->cur_pic.motion_val[0][b_xy + i * h->b_stride],
                           0, 4 * 2 * sizeof(int16_t));
            }
            if (mb_type != 1) {
                if (svq3_mc_dir(s, 0, mode, 1, mb_type == 3) < 0)
                    return -1;
            } else {
                for (i = 0; i < 4; i++)
                    memset(h->cur_pic.motion_val[1][b_xy + i * h->b_stride],
                           0, 4 * 2 * sizeof(int16_t));
            }
        }

        mb_type = MB_TYPE_16x16;
    } else if (mb_type == 8 || mb_type == 33) {   /* INTRA4x4 */
        memset(h->intra4x4_pred_mode_cache, -1, 8 * 5 * sizeof(int8_t));

        if (mb_type == 8) {
            if (h->mb_x > 0) {
                for (i = 0; i < 4; i++)
                    h->intra4x4_pred_mode_cache[scan8[0] - 1 + i * 8] = h->intra4x4_pred_mode[h->mb2br_xy[mb_xy - 1] + 6 - i];
                if (h->intra4x4_pred_mode_cache[scan8[0] - 1] == -1)
                    h->left_samples_available = 0x5F5F;
            }
            if (h->mb_y > 0) {
                h->intra4x4_pred_mode_cache[4 + 8 * 0] = h->intra4x4_pred_mode[h->mb2br_xy[mb_xy - h->mb_stride] + 0];
                h->intra4x4_pred_mode_cache[5 + 8 * 0] = h->intra4x4_pred_mode[h->mb2br_xy[mb_xy - h->mb_stride] + 1];
                h->intra4x4_pred_mode_cache[6 + 8 * 0] = h->intra4x4_pred_mode[h->mb2br_xy[mb_xy - h->mb_stride] + 2];
                h->intra4x4_pred_mode_cache[7 + 8 * 0] = h->intra4x4_pred_mode[h->mb2br_xy[mb_xy - h->mb_stride] + 3];

                if (h->intra4x4_pred_mode_cache[4 + 8 * 0] == -1)
                    h->top_samples_available = 0x33FF;
            }

            /* decode prediction codes for luma blocks */
            for (i = 0; i < 16; i += 2) {
                vlc = svq3_get_ue_golomb(&h->gb);

                if (vlc >= 25U) {
                    av_log(h->avctx, AV_LOG_ERROR,
                           "luma prediction:%"PRIu32"\n", vlc);
                    return -1;
                }

                left = &h->intra4x4_pred_mode_cache[scan8[i] - 1];
                top  = &h->intra4x4_pred_mode_cache[scan8[i] - 8];

                left[1] = svq3_pred_1[top[0] + 1][left[0] + 1][svq3_pred_0[vlc][0]];
                left[2] = svq3_pred_1[top[1] + 1][left[1] + 1][svq3_pred_0[vlc][1]];

                if (left[1] == -1 || left[2] == -1) {
                    av_log(h->avctx, AV_LOG_ERROR, "weird prediction\n");
                    return -1;
                }
            }
        } else {    /* mb_type == 33, DC_128_PRED block type */
            for (i = 0; i < 4; i++)
                memset(&h->intra4x4_pred_mode_cache[scan8[0] + 8 * i], DC_PRED, 4);
        }

        write_back_intra_pred_mode(h);

        if (mb_type == 8) {
            ff_h264_check_intra4x4_pred_mode(h);

            h->top_samples_available  = (h->mb_y == 0) ? 0x33FF : 0xFFFF;
            h->left_samples_available = (h->mb_x == 0) ? 0x5F5F : 0xFFFF;
        } else {
            for (i = 0; i < 4; i++)
                memset(&h->intra4x4_pred_mode_cache[scan8[0] + 8 * i], DC_128_PRED, 4);

            h->top_samples_available  = 0x33FF;
            h->left_samples_available = 0x5F5F;
        }

        mb_type = MB_TYPE_INTRA4x4;
    } else {                      /* INTRA16x16 */
        dir = i_mb_type_info[mb_type - 8].pred_mode;
        dir = (dir >> 1) ^ 3 * (dir & 1) ^ 1;

        if ((h->intra16x16_pred_mode = ff_h264_check_intra_pred_mode(h, dir, 0)) < 0) {
            av_log(h->avctx, AV_LOG_ERROR, "ff_h264_check_intra_pred_mode < 0\n");
            return h->intra16x16_pred_mode;
        }

        cbp     = i_mb_type_info[mb_type - 8].cbp;
        mb_type = MB_TYPE_INTRA16x16;
    }

    if (!IS_INTER(mb_type) && h->pict_type != AV_PICTURE_TYPE_I) {
        for (i = 0; i < 4; i++)
            memset(h->cur_pic.motion_val[0][b_xy + i * h->b_stride],
                   0, 4 * 2 * sizeof(int16_t));
        if (h->pict_type == AV_PICTURE_TYPE_B) {
            for (i = 0; i < 4; i++)
                memset(h->cur_pic.motion_val[1][b_xy + i * h->b_stride],
                       0, 4 * 2 * sizeof(int16_t));
        }
    }
    if (!IS_INTRA4x4(mb_type)) {
        memset(h->intra4x4_pred_mode + h->mb2br_xy[mb_xy], DC_PRED, 8);
    }
    if (!IS_SKIP(mb_type) || h->pict_type == AV_PICTURE_TYPE_B) {
        memset(h->non_zero_count_cache + 8, 0, 14 * 8 * sizeof(uint8_t));
    }

    if (!IS_INTRA16x16(mb_type) &&
        (!IS_SKIP(mb_type) || h->pict_type == AV_PICTURE_TYPE_B)) {
        if ((vlc = svq3_get_ue_golomb(&h->gb)) >= 48U){
            av_log(h->avctx, AV_LOG_ERROR, "cbp_vlc=%"PRIu32"\n", vlc);
            return -1;
        }

        cbp = IS_INTRA(mb_type) ? golomb_to_intra4x4_cbp[vlc]
                                : golomb_to_inter_cbp[vlc];
    }
    if (IS_INTRA16x16(mb_type) ||
        (h->pict_type != AV_PICTURE_TYPE_I && s->adaptive_quant && cbp)) {
        h->qscale += svq3_get_se_golomb(&h->gb);

        if (h->qscale > 31u) {
            av_log(h->avctx, AV_LOG_ERROR, "qscale:%d\n", h->qscale);
            return -1;
        }
    }
    if (IS_INTRA16x16(mb_type)) {
        AV_ZERO128(h->mb_luma_dc[0] + 0);
        AV_ZERO128(h->mb_luma_dc[0] + 8);
        if (svq3_decode_block(&h->gb, h->mb_luma_dc[0], 0, 1)) {
            av_log(h->avctx, AV_LOG_ERROR,
                   "error while decoding intra luma dc\n");
            return -1;
        }
    }

    if (cbp) {
        const int index = IS_INTRA16x16(mb_type) ? 1 : 0;
        const int type  = ((h->qscale < 24 && IS_INTRA4x4(mb_type)) ? 2 : 1);

        for (i = 0; i < 4; i++)
            if ((cbp & (1 << i))) {
                for (j = 0; j < 4; j++) {
                    k = index ? (1 * (j & 1) + 2 * (i & 1) +
                                 2 * (j & 2) + 4 * (i & 2))
                              : (4 * i + j);
                    h->non_zero_count_cache[scan8[k]] = 1;

                    if (svq3_decode_block(&h->gb, &h->mb[16 * k], index, type)) {
                        av_log(h->avctx, AV_LOG_ERROR,
                               "error while decoding block\n");
                        return -1;
                    }
                }
            }

        if ((cbp & 0x30)) {
            for (i = 1; i < 3; ++i)
                if (svq3_decode_block(&h->gb, &h->mb[16 * 16 * i], 0, 3)) {
                    av_log(h->avctx, AV_LOG_ERROR,
                           "error while decoding chroma dc block\n");
                    return -1;
                }

            if ((cbp & 0x20)) {
                for (i = 1; i < 3; i++) {
                    for (j = 0; j < 4; j++) {
                        k                                 = 16 * i + j;
                        h->non_zero_count_cache[scan8[k]] = 1;

                        if (svq3_decode_block(&h->gb, &h->mb[16 * k], 1, 1)) {
                            av_log(h->avctx, AV_LOG_ERROR,
                                   "error while decoding chroma ac block\n");
                            return -1;
                        }
                    }
                }
            }
        }
    }

    h->cbp                              = cbp;
    h->cur_pic.mb_type[mb_xy] = mb_type;

    if (IS_INTRA(mb_type))
        h->chroma_pred_mode = ff_h264_check_intra_pred_mode(h, DC_PRED8x8, 1);

    return 0;
}

static int svq3_decode_slice_header(AVCodecContext *avctx)
{
    SVQ3Context *s = avctx->priv_data;
    H264Context *h    = &s->h;
    const int mb_xy   = h->mb_xy;
    int i, header;
    unsigned slice_id;

    header = get_bits(&h->gb, 8);

    if (((header & 0x9F) != 1 && (header & 0x9F) != 2) || (header & 0x60) == 0) {
        /* TODO: what? */
        av_log(avctx, AV_LOG_ERROR, "unsupported slice header (%02X)\n", header);
        return -1;
    } else {
        int length = header >> 5 & 3;

        s->next_slice_index = get_bits_count(&h->gb) +
                              8 * show_bits(&h->gb, 8 * length) +
                              8 * length;

        if (s->next_slice_index > h->gb.size_in_bits) {
            av_log(avctx, AV_LOG_ERROR, "slice after bitstream end\n");
            return -1;
        }

        h->gb.size_in_bits = s->next_slice_index - 8 * (length - 1);
        skip_bits(&h->gb, 8);

        if (s->watermark_key) {
            uint32_t header = AV_RL32(&h->gb.buffer[(get_bits_count(&h->gb) >> 3) + 1]);
            AV_WL32(&h->gb.buffer[(get_bits_count(&h->gb) >> 3) + 1],
                    header ^ s->watermark_key);
        }
        if (length > 0) {
            memmove((uint8_t *) &h->gb.buffer[get_bits_count(&h->gb) >> 3],
                    &h->gb.buffer[h->gb.size_in_bits >> 3], length - 1);
        }
        skip_bits_long(&h->gb, 0);
    }

    if ((slice_id = svq3_get_ue_golomb(&h->gb)) >= 3) {
        av_log(h->avctx, AV_LOG_ERROR, "illegal slice type %u \n", slice_id);
        return -1;
    }

    h->slice_type = golomb_to_pict_type[slice_id];

    if ((header & 0x9F) == 2) {
        i              = (h->mb_num < 64) ? 6 : (1 + av_log2(h->mb_num - 1));
        h->mb_skip_run = get_bits(&h->gb, i) -
                         (h->mb_y * h->mb_width + h->mb_x);
    } else {
        skip_bits1(&h->gb);
        h->mb_skip_run = 0;
    }

    h->slice_num      = get_bits(&h->gb, 8);
    h->qscale         = get_bits(&h->gb, 5);
    s->adaptive_quant = get_bits1(&h->gb);

    /* unknown fields */
    skip_bits1(&h->gb);

    if (s->unknown_flag)
        skip_bits1(&h->gb);

    skip_bits1(&h->gb);
    skip_bits(&h->gb, 2);

    if (skip_1stop_8data_bits(&h->gb) < 0)
        return AVERROR_INVALIDDATA;

    /* reset intra predictors and invalidate motion vector references */
    if (h->mb_x > 0) {
        memset(h->intra4x4_pred_mode + h->mb2br_xy[mb_xy - 1] + 3,
               -1, 4 * sizeof(int8_t));
        memset(h->intra4x4_pred_mode + h->mb2br_xy[mb_xy - h->mb_x],
               -1, 8 * sizeof(int8_t) * h->mb_x);
    }
    if (h->mb_y > 0) {
        memset(h->intra4x4_pred_mode + h->mb2br_xy[mb_xy - h->mb_stride],
               -1, 8 * sizeof(int8_t) * (h->mb_width - h->mb_x));

        if (h->mb_x > 0)
            h->intra4x4_pred_mode[h->mb2br_xy[mb_xy - h->mb_stride - 1] + 3] = -1;
    }

    return 0;
}

static av_cold int svq3_decode_init(AVCodecContext *avctx)
{
    SVQ3Context *s = avctx->priv_data;
    H264Context *h = &s->h;
    int m;
    unsigned char *extradata;
    unsigned char *extradata_end;
    unsigned int size;
    int marker_found = 0;
    int ret;

    s->cur_pic  = av_mallocz(sizeof(*s->cur_pic));
    s->last_pic = av_mallocz(sizeof(*s->last_pic));
    s->next_pic = av_mallocz(sizeof(*s->next_pic));
    if (!s->next_pic || !s->last_pic || !s->cur_pic) {
        ret = AVERROR(ENOMEM);
        goto fail;
    }

    if ((ret = ff_h264_decode_init(avctx)) < 0)
        goto fail;

    ff_hpeldsp_init(&s->hdsp, avctx->flags);
    ff_tpeldsp_init(&s->tdsp);

    h->flags           = avctx->flags;
    h->is_complex      = 1;
    h->sps.chroma_format_idc = 1;
    h->picture_structure = PICT_FRAME;
    avctx->pix_fmt     = AV_PIX_FMT_YUVJ420P;
    avctx->color_range = AVCOL_RANGE_JPEG;

    h->chroma_qp[0] = h->chroma_qp[1] = 4;
    h->chroma_x_shift = h->chroma_y_shift = 1;

    s->halfpel_flag  = 1;
    s->thirdpel_flag = 1;
    s->unknown_flag  = 0;

    /* prowl for the "SEQH" marker in the extradata */
    extradata     = (unsigned char *)avctx->extradata;
    extradata_end = avctx->extradata + avctx->extradata_size;
    if (extradata) {
        for (m = 0; m + 8 < avctx->extradata_size; m++) {
            if (!memcmp(extradata, "SEQH", 4)) {
                marker_found = 1;
                break;
            }
            extradata++;
        }
    }

    /* if a match was found, parse the extra data */
    if (marker_found) {
        GetBitContext gb;
        int frame_size_code;

        size = AV_RB32(&extradata[4]);
        if (size > extradata_end - extradata - 8) {
            ret = AVERROR_INVALIDDATA;
            goto fail;
        }
        init_get_bits(&gb, extradata + 8, size * 8);

        /* 'frame size code' and optional 'width, height' */
        frame_size_code = get_bits(&gb, 3);
        switch (frame_size_code) {
        case 0:
            avctx->width  = 160;
            avctx->height = 120;
            break;
        case 1:
            avctx->width  = 128;
            avctx->height =  96;
            break;
        case 2:
            avctx->width  = 176;
            avctx->height = 144;
            break;
        case 3:
            avctx->width  = 352;
            avctx->height = 288;
            break;
        case 4:
            avctx->width  = 704;
            avctx->height = 576;
            break;
        case 5:
            avctx->width  = 240;
            avctx->height = 180;
            break;
        case 6:
            avctx->width  = 320;
            avctx->height = 240;
            break;
        case 7:
            avctx->width  = get_bits(&gb, 12);
            avctx->height = get_bits(&gb, 12);
            break;
        }

        s->halfpel_flag  = get_bits1(&gb);
        s->thirdpel_flag = get_bits1(&gb);

        /* unknown fields */
        skip_bits1(&gb);
        skip_bits1(&gb);
        skip_bits1(&gb);
        skip_bits1(&gb);

        h->low_delay = get_bits1(&gb);

        /* unknown field */
        skip_bits1(&gb);

        if (skip_1stop_8data_bits(&gb) < 0) {
            ret = AVERROR_INVALIDDATA;
            goto fail;
        }

        s->unknown_flag  = get_bits1(&gb);
        avctx->has_b_frames = !h->low_delay;
        if (s->unknown_flag) {
#if CONFIG_ZLIB
            unsigned watermark_width  = svq3_get_ue_golomb(&gb);
            unsigned watermark_height = svq3_get_ue_golomb(&gb);
            int u1                    = svq3_get_ue_golomb(&gb);
            int u2                    = get_bits(&gb, 8);
            int u3                    = get_bits(&gb, 2);
            int u4                    = svq3_get_ue_golomb(&gb);
            unsigned long buf_len     = watermark_width *
                                        watermark_height * 4;
            int offset                = get_bits_count(&gb) + 7 >> 3;
            uint8_t *buf;

            if (watermark_height <= 0 ||
                (uint64_t)watermark_width * 4 > UINT_MAX / watermark_height) {
                ret = -1;
                goto fail;
            }

            buf = av_malloc(buf_len);
            av_log(avctx, AV_LOG_DEBUG, "watermark size: %ux%u\n",
                   watermark_width, watermark_height);
            av_log(avctx, AV_LOG_DEBUG,
                   "u1: %x u2: %x u3: %x compressed data size: %d offset: %d\n",
                   u1, u2, u3, u4, offset);
            if (uncompress(buf, &buf_len, extradata + 8 + offset,
                           size - offset) != Z_OK) {
                av_log(avctx, AV_LOG_ERROR,
                       "could not uncompress watermark logo\n");
                av_free(buf);
                ret = -1;
                goto fail;
            }
            s->watermark_key = ff_svq1_packet_checksum(buf, buf_len, 0);
            s->watermark_key = s->watermark_key << 16 | s->watermark_key;
            av_log(avctx, AV_LOG_DEBUG,
                   "watermark key %#"PRIx32"\n", s->watermark_key);
            av_free(buf);
#else
            av_log(avctx, AV_LOG_ERROR,
                   "this svq3 file contains watermark which need zlib support compiled in\n");
            ret = -1;
            goto fail;
#endif
        }
    }

    h->width  = avctx->width;
    h->height = avctx->height;
    h->mb_width  = (h->width + 15) / 16;
    h->mb_height = (h->height + 15) / 16;
    h->mb_stride = h->mb_width + 1;
    h->mb_num    = h->mb_width * h->mb_height;
    h->b_stride = 4 * h->mb_width;
    s->h_edge_pos = h->mb_width * 16;
    s->v_edge_pos = h->mb_height * 16;

    if ((ret = ff_h264_alloc_tables(h)) < 0) {
        av_log(avctx, AV_LOG_ERROR, "svq3 memory allocation failed\n");
        goto fail;
    }

    return 0;
fail:
    svq3_decode_end(avctx);
    return ret;
}

static void free_picture(AVCodecContext *avctx, H264Picture *pic)
{
    int i;
    for (i = 0; i < 2; i++) {
        av_buffer_unref(&pic->motion_val_buf[i]);
        av_buffer_unref(&pic->ref_index_buf[i]);
    }
    av_buffer_unref(&pic->mb_type_buf);

    av_frame_unref(&pic->f);
}

static int get_buffer(AVCodecContext *avctx, H264Picture *pic)
{
    SVQ3Context *s = avctx->priv_data;
    H264Context *h = &s->h;
    const int big_mb_num    = h->mb_stride * (h->mb_height + 1) + 1;
    const int mb_array_size = h->mb_stride * h->mb_height;
    const int b4_stride     = h->mb_width * 4 + 1;
    const int b4_array_size = b4_stride * h->mb_height * 4;
    int ret;

    if (!pic->motion_val_buf[0]) {
        int i;

        pic->mb_type_buf = av_buffer_allocz((big_mb_num + h->mb_stride) * sizeof(uint32_t));
        if (!pic->mb_type_buf)
            return AVERROR(ENOMEM);
        pic->mb_type = (uint32_t*)pic->mb_type_buf->data + 2 * h->mb_stride + 1;

        for (i = 0; i < 2; i++) {
            pic->motion_val_buf[i] = av_buffer_allocz(2 * (b4_array_size + 4) * sizeof(int16_t));
            pic->ref_index_buf[i]  = av_buffer_allocz(4 * mb_array_size);
            if (!pic->motion_val_buf[i] || !pic->ref_index_buf[i]) {
                ret = AVERROR(ENOMEM);
                goto fail;
            }

            pic->motion_val[i] = (int16_t (*)[2])pic->motion_val_buf[i]->data + 4;
            pic->ref_index[i]  = pic->ref_index_buf[i]->data;
        }
    }
    pic->reference = !(h->pict_type == AV_PICTURE_TYPE_B);

    ret = ff_get_buffer(avctx, &pic->f,
                        pic->reference ? AV_GET_BUFFER_FLAG_REF : 0);
    if (ret < 0)
        goto fail;

    if (!h->edge_emu_buffer) {
        h->edge_emu_buffer = av_mallocz(pic->f.linesize[0] * 17);
        if (!h->edge_emu_buffer)
            return AVERROR(ENOMEM);
    }

    h->linesize   = pic->f.linesize[0];
    h->uvlinesize = pic->f.linesize[1];

    return 0;
fail:
    free_picture(avctx, pic);
    return ret;
}

static int svq3_decode_frame(AVCodecContext *avctx, void *data,
                             int *got_frame, AVPacket *avpkt)
{
    SVQ3Context *s     = avctx->priv_data;
    H264Context *h     = &s->h;
    int buf_size       = avpkt->size;
    int left;
    uint8_t *buf;
    int ret, m, i;

    /* special case for last picture */
    if (buf_size == 0) {
        if (s->next_pic->f.data[0] && !h->low_delay && !s->last_frame_output) {
            ret = av_frame_ref(data, &s->next_pic->f);
            if (ret < 0)
                return ret;
            s->last_frame_output = 1;
            *got_frame          = 1;
        }
        return 0;
    }

    h->mb_x = h->mb_y = h->mb_xy = 0;

    if (s->watermark_key) {
        av_fast_padded_malloc(&s->buf, &s->buf_size, buf_size);
        if (!s->buf)
            return AVERROR(ENOMEM);
        memcpy(s->buf, avpkt->data, buf_size);
        buf = s->buf;
    } else {
        buf = avpkt->data;
    }

    init_get_bits(&h->gb, buf, 8 * buf_size);

    if (svq3_decode_slice_header(avctx))
        return -1;

    h->pict_type = h->slice_type;

    if (h->pict_type != AV_PICTURE_TYPE_B)
        FFSWAP(H264Picture*, s->next_pic, s->last_pic);

    av_frame_unref(&s->cur_pic->f);

    /* for skipping the frame */
    s->cur_pic->f.pict_type = h->pict_type;
    s->cur_pic->f.key_frame = (h->pict_type == AV_PICTURE_TYPE_I);

    ret = get_buffer(avctx, s->cur_pic);
    if (ret < 0)
        return ret;

    h->cur_pic_ptr = s->cur_pic;
    av_frame_unref(&h->cur_pic.f);
    h->cur_pic     = *s->cur_pic;
    ret = av_frame_ref(&h->cur_pic.f, &s->cur_pic->f);
    if (ret < 0)
        return ret;

    for (i = 0; i < 16; i++) {
        h->block_offset[i]           = (4 * ((scan8[i] - scan8[0]) & 7)) + 4 * h->linesize * ((scan8[i] - scan8[0]) >> 3);
        h->block_offset[48 + i]      = (4 * ((scan8[i] - scan8[0]) & 7)) + 8 * h->linesize * ((scan8[i] - scan8[0]) >> 3);
    }
    for (i = 0; i < 16; i++) {
        h->block_offset[16 + i]      =
        h->block_offset[32 + i]      = (4 * ((scan8[i] - scan8[0]) & 7)) + 4 * h->uvlinesize * ((scan8[i] - scan8[0]) >> 3);
        h->block_offset[48 + 16 + i] =
        h->block_offset[48 + 32 + i] = (4 * ((scan8[i] - scan8[0]) & 7)) + 8 * h->uvlinesize * ((scan8[i] - scan8[0]) >> 3);
    }

    if (h->pict_type != AV_PICTURE_TYPE_I) {
        if (!s->last_pic->f.data[0]) {
            av_log(avctx, AV_LOG_ERROR, "Missing reference frame.\n");
            av_frame_unref(s->last_pic);
            ret = get_buffer(avctx, s->last_pic);
            if (ret < 0)
                return ret;
            memset(s->last_pic->f.data[0], 0, avctx->height * s->last_pic->f.linesize[0]);
            memset(s->last_pic->f.data[1], 0x80, (avctx->height / 2) *
                   s->last_pic->f.linesize[1]);
            memset(s->last_pic->f.data[2], 0x80, (avctx->height / 2) *
                   s->last_pic->f.linesize[2]);
        }

        if (h->pict_type == AV_PICTURE_TYPE_B && !s->next_pic->f.data[0]) {
            av_log(avctx, AV_LOG_ERROR, "Missing reference frame.\n");
            av_frame_unref(s->next_pic);
            ret = get_buffer(avctx, s->next_pic);
            if (ret < 0)
                return ret;
            memset(s->next_pic->f.data[0], 0, avctx->height * s->next_pic->f.linesize[0]);
            memset(s->next_pic->f.data[1], 0x80, (avctx->height / 2) *
                   s->next_pic->f.linesize[1]);
            memset(s->next_pic->f.data[2], 0x80, (avctx->height / 2) *
                   s->next_pic->f.linesize[2]);
        }
    }

    if (avctx->debug & FF_DEBUG_PICT_INFO)
        av_log(h->avctx, AV_LOG_DEBUG,
               "%c hpel:%d, tpel:%d aqp:%d qp:%d, slice_num:%02X\n",
               av_get_picture_type_char(h->pict_type),
               s->halfpel_flag, s->thirdpel_flag,
               s->adaptive_quant, h->qscale, h->slice_num);

    if (avctx->skip_frame >= AVDISCARD_NONREF && h->pict_type == AV_PICTURE_TYPE_B ||
        avctx->skip_frame >= AVDISCARD_NONKEY && h->pict_type != AV_PICTURE_TYPE_I ||
        avctx->skip_frame >= AVDISCARD_ALL)
        return 0;

    if (s->next_p_frame_damaged) {
        if (h->pict_type == AV_PICTURE_TYPE_B)
            return 0;
        else
            s->next_p_frame_damaged = 0;
    }

    if (h->pict_type == AV_PICTURE_TYPE_B) {
        h->frame_num_offset = h->slice_num - h->prev_frame_num;

        if (h->frame_num_offset < 0)
            h->frame_num_offset += 256;
        if (h->frame_num_offset == 0 ||
            h->frame_num_offset >= h->prev_frame_num_offset) {
            av_log(h->avctx, AV_LOG_ERROR, "error in B-frame picture id\n");
            return -1;
        }
    } else {
        h->prev_frame_num        = h->frame_num;
        h->frame_num             = h->slice_num;
        h->prev_frame_num_offset = h->frame_num - h->prev_frame_num;

        if (h->prev_frame_num_offset < 0)
            h->prev_frame_num_offset += 256;
    }

    for (m = 0; m < 2; m++) {
        int i;
        for (i = 0; i < 4; i++) {
            int j;
            for (j = -1; j < 4; j++)
                h->ref_cache[m][scan8[0] + 8 * i + j] = 1;
            if (i < 3)
                h->ref_cache[m][scan8[0] + 8 * i + j] = PART_NOT_AVAILABLE;
        }
    }

    for (h->mb_y = 0; h->mb_y < h->mb_height; h->mb_y++) {
        for (h->mb_x = 0; h->mb_x < h->mb_width; h->mb_x++) {
            unsigned mb_type;
            h->mb_xy = h->mb_x + h->mb_y * h->mb_stride;

            if ((get_bits_count(&h->gb) + 7) >= h->gb.size_in_bits &&
                ((get_bits_count(&h->gb) & 7) == 0 ||
                 show_bits(&h->gb, -get_bits_count(&h->gb) & 7) == 0)) {
                skip_bits(&h->gb, s->next_slice_index - get_bits_count(&h->gb));
                h->gb.size_in_bits = 8 * buf_size;

                if (svq3_decode_slice_header(avctx))
                    return -1;

                /* TODO: support s->mb_skip_run */
            }

            mb_type = svq3_get_ue_golomb(&h->gb);

            if (h->pict_type == AV_PICTURE_TYPE_I)
                mb_type += 8;
            else if (h->pict_type == AV_PICTURE_TYPE_B && mb_type >= 4)
                mb_type += 4;
            if (mb_type > 33 || svq3_decode_mb(s, mb_type)) {
                av_log(h->avctx, AV_LOG_ERROR,
                       "error while decoding MB %d %d\n", h->mb_x, h->mb_y);
                return -1;
            }

            if (mb_type != 0 || h->cbp)
                ff_h264_hl_decode_mb(h);

            if (h->pict_type != AV_PICTURE_TYPE_B && !h->low_delay)
                h->cur_pic.mb_type[h->mb_x + h->mb_y * h->mb_stride] =
                    (h->pict_type == AV_PICTURE_TYPE_P && mb_type < 8) ? (mb_type - 1) : -1;
        }

        ff_draw_horiz_band(avctx, &s->cur_pic->f,
                           s->last_pic->f.data[0] ? &s->last_pic->f : NULL,
                           16 * h->mb_y, 16, h->picture_structure, 0,
                           h->low_delay);
    }

    left = buf_size*8 - get_bits_count(&h->gb);

    if (h->mb_y != h->mb_height || h->mb_x != h->mb_width) {
        av_log(avctx, AV_LOG_INFO, "frame num %d incomplete pic x %d y %d left %d\n", avctx->frame_number, h->mb_y, h->mb_x, left);
        //av_hex_dump(stderr, buf+buf_size-8, 8);
    }

    if (left < 0) {
        av_log(avctx, AV_LOG_ERROR, "frame num %d left %d\n", avctx->frame_number, left);
        return -1;
    }

    if (h->pict_type == AV_PICTURE_TYPE_B || h->low_delay)
        ret = av_frame_ref(data, &s->cur_pic->f);
    else if (s->last_pic->f.data[0])
        ret = av_frame_ref(data, &s->last_pic->f);
    if (ret < 0)
        return ret;

    /* Do not output the last pic after seeking. */
    if (s->last_pic->f.data[0] || h->low_delay)
        *got_frame = 1;

    if (h->pict_type != AV_PICTURE_TYPE_B) {
        FFSWAP(H264Picture*, s->cur_pic, s->next_pic);
    } else {
        av_frame_unref(&s->cur_pic->f);
    }

    return buf_size;
}

static av_cold int svq3_decode_end(AVCodecContext *avctx)
{
    SVQ3Context *s = avctx->priv_data;
    H264Context *h = &s->h;

    free_picture(avctx, s->cur_pic);
    free_picture(avctx, s->next_pic);
    free_picture(avctx, s->last_pic);
    av_freep(&s->cur_pic);
    av_freep(&s->next_pic);
    av_freep(&s->last_pic);

    av_frame_unref(&h->cur_pic.f);

    ff_h264_free_context(h);

    av_freep(&s->buf);
    s->buf_size = 0;
    av_freep(&h->edge_emu_buffer);

    return 0;
}

AVCodec ff_svq3_decoder = {
    .name           = "svq3",
    .long_name      = NULL_IF_CONFIG_SMALL("Sorenson Vector Quantizer 3 / Sorenson Video 3 / SVQ3"),
    .type           = AVMEDIA_TYPE_VIDEO,
    .id             = AV_CODEC_ID_SVQ3,
    .priv_data_size = sizeof(SVQ3Context),
    .init           = svq3_decode_init,
    .close          = svq3_decode_end,
    .decode         = svq3_decode_frame,
    .capabilities   = CODEC_CAP_DRAW_HORIZ_BAND |
                      CODEC_CAP_DR1             |
                      CODEC_CAP_DELAY,
    .pix_fmts       = (const enum AVPixelFormat[]) { AV_PIX_FMT_YUVJ420P,
                                                     AV_PIX_FMT_NONE},
};<|MERGE_RESOLUTION|>--- conflicted
+++ resolved
@@ -54,11 +54,8 @@
 #include "golomb.h"
 #include "hpeldsp.h"
 #include "rectangle.h"
-<<<<<<< HEAD
+#include "tpeldsp.h"
 #include "vdpau_internal.h"
-=======
-#include "tpeldsp.h"
->>>>>>> 57f09608
 
 #if CONFIG_ZLIB
 #include <zlib.h>
