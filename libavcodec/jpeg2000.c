/*
 * JPEG 2000 encoder and decoder common functions
 * Copyright (c) 2007 Kamil Nowosad
 * Copyright (c) 2013 Nicolas Bertrand <nicoinattendu@gmail.com>
 *
 * This file is part of FFmpeg.
 *
 * FFmpeg is free software; you can redistribute it and/or
 * modify it under the terms of the GNU Lesser General Public
 * License as published by the Free Software Foundation; either
 * version 2.1 of the License, or (at your option) any later version.
 *
 * FFmpeg is distributed in the hope that it will be useful,
 * but WITHOUT ANY WARRANTY; without even the implied warranty of
 * MERCHANTABILITY or FITNESS FOR A PARTICULAR PURPOSE.  See the GNU
 * Lesser General Public License for more details.
 *
 * You should have received a copy of the GNU Lesser General Public
 * License along with FFmpeg; if not, write to the Free Software
 * Foundation, Inc., 51 Franklin Street, Fifth Floor, Boston, MA 02110-1301 USA
 */

/**
 * @file
 * JPEG 2000 image encoder and decoder common functions
 */

#include "libavutil/attributes.h"
#include "libavutil/avassert.h"
#include "libavutil/common.h"
#include "libavutil/mem.h"
#include "avcodec.h"
#include "jpeg2000.h"

#define SHL(a, n) ((n) >= 0 ? (a) << (n) : (a) >> -(n))

/* tag tree routines */

/* allocate the memory for tag tree */
static int32_t tag_tree_size(uint16_t w, uint16_t h)
{
    uint32_t res = 0;
    while (w > 1 || h > 1) {
        res += w * h;
        av_assert0(res + 1 < INT32_MAX);
        w = (w + 1) >> 1;
        h = (h + 1) >> 1;
    }
    return (int32_t)(res + 1);
}

static Jpeg2000TgtNode *ff_jpeg2000_tag_tree_init(int w, int h)
{
    int pw = w, ph = h;
    Jpeg2000TgtNode *res, *t, *t2;
    int32_t tt_size;

    tt_size = tag_tree_size(w, h);

    t = res = av_mallocz_array(tt_size, sizeof(*t));
    if (!res)
        return NULL;

    while (w > 1 || h > 1) {
        int i, j;
        pw = w;
        ph = h;

        w  = (w + 1) >> 1;
        h  = (h + 1) >> 1;
        t2 = t + pw * ph;

        for (i = 0; i < ph; i++)
            for (j = 0; j < pw; j++)
                t[i * pw + j].parent = &t2[(i >> 1) * w + (j >> 1)];

        t = t2;
    }
    t[0].parent = NULL;
    return res;
}

static void tag_tree_zero(Jpeg2000TgtNode *t, int w, int h)
{
    int i, siz = tag_tree_size(w, h);

    for (i = 0; i < siz; i++) {
        t[i].val = 0;
        t[i].vis = 0;
    }
}

uint8_t ff_jpeg2000_sigctxno_lut[256][4];

static int getsigctxno(int flag, int bandno)
{
    int h, v, d;

    h = ((flag & JPEG2000_T1_SIG_E)  ? 1 : 0) +
        ((flag & JPEG2000_T1_SIG_W)  ? 1 : 0);
    v = ((flag & JPEG2000_T1_SIG_N)  ? 1 : 0) +
        ((flag & JPEG2000_T1_SIG_S)  ? 1 : 0);
    d = ((flag & JPEG2000_T1_SIG_NE) ? 1 : 0) +
        ((flag & JPEG2000_T1_SIG_NW) ? 1 : 0) +
        ((flag & JPEG2000_T1_SIG_SE) ? 1 : 0) +
        ((flag & JPEG2000_T1_SIG_SW) ? 1 : 0);

    if (bandno < 3) {
        if (bandno == 1)
            FFSWAP(int, h, v);
        if (h == 2) return 8;
        if (h == 1) {
            if (v >= 1) return 7;
            if (d >= 1) return 6;
            return 5;
        }
        if (v == 2) return 4;
        if (v == 1) return 3;
        if (d >= 2) return 2;
        if (d == 1) return 1;
    } else {
        if (d >= 3) return 8;
        if (d == 2) {
            if (h+v >= 1) return 7;
            return 6;
        }
        if (d == 1) {
            if (h+v >= 2) return 5;
            if (h+v == 1) return 4;
            return 3;
        }
        if (h+v >= 2) return 2;
        if (h+v == 1) return 1;
    }
    return 0;
}

uint8_t ff_jpeg2000_sgnctxno_lut[16][16], ff_jpeg2000_xorbit_lut[16][16];

static const int contribtab[3][3] = { {  0, -1,  1 }, { -1, -1,  0 }, {  1,  0,  1 } };
static const int  ctxlbltab[3][3] = { { 13, 12, 11 }, { 10,  9, 10 }, { 11, 12, 13 } };
static const int  xorbittab[3][3] = { {  1,  1,  1 }, {  1,  0,  0 }, {  0,  0,  0 } };

static int getsgnctxno(int flag, uint8_t *xorbit)
{
    int vcontrib, hcontrib;

    hcontrib = contribtab[flag & JPEG2000_T1_SIG_E ? flag & JPEG2000_T1_SGN_E ? 1 : 2 : 0]
                         [flag & JPEG2000_T1_SIG_W ? flag & JPEG2000_T1_SGN_W ? 1 : 2 : 0] + 1;
    vcontrib = contribtab[flag & JPEG2000_T1_SIG_S ? flag & JPEG2000_T1_SGN_S ? 1 : 2 : 0]
                         [flag & JPEG2000_T1_SIG_N ? flag & JPEG2000_T1_SGN_N ? 1 : 2 : 0] + 1;
    *xorbit = xorbittab[hcontrib][vcontrib];

    return ctxlbltab[hcontrib][vcontrib];
}

void av_cold ff_jpeg2000_init_tier1_luts(void)
{
    int i, j;
    for (i = 0; i < 256; i++)
        for (j = 0; j < 4; j++)
            ff_jpeg2000_sigctxno_lut[i][j] = getsigctxno(i, j);
    for (i = 0; i < 16; i++)
        for (j = 0; j < 16; j++)
            ff_jpeg2000_sgnctxno_lut[i][j] =
                getsgnctxno(i + (j << 8), &ff_jpeg2000_xorbit_lut[i][j]);
}

void ff_jpeg2000_set_significance(Jpeg2000T1Context *t1, int x, int y,
                                  int negative)
{
    x++;
    y++;
    t1->flags[y][x] |= JPEG2000_T1_SIG;
    if (negative) {
        t1->flags[y][x + 1] |= JPEG2000_T1_SIG_W | JPEG2000_T1_SGN_W;
        t1->flags[y][x - 1] |= JPEG2000_T1_SIG_E | JPEG2000_T1_SGN_E;
        t1->flags[y + 1][x] |= JPEG2000_T1_SIG_N | JPEG2000_T1_SGN_N;
        t1->flags[y - 1][x] |= JPEG2000_T1_SIG_S | JPEG2000_T1_SGN_S;
    } else {
        t1->flags[y][x + 1] |= JPEG2000_T1_SIG_W;
        t1->flags[y][x - 1] |= JPEG2000_T1_SIG_E;
        t1->flags[y + 1][x] |= JPEG2000_T1_SIG_N;
        t1->flags[y - 1][x] |= JPEG2000_T1_SIG_S;
    }
    t1->flags[y + 1][x + 1] |= JPEG2000_T1_SIG_NW;
    t1->flags[y + 1][x - 1] |= JPEG2000_T1_SIG_NE;
    t1->flags[y - 1][x + 1] |= JPEG2000_T1_SIG_SW;
    t1->flags[y - 1][x - 1] |= JPEG2000_T1_SIG_SE;
}

static const uint8_t lut_gain[2][4] = { { 0, 0, 0, 0 }, { 0, 1, 1, 2 } };

int ff_jpeg2000_init_component(Jpeg2000Component *comp,
                               Jpeg2000CodingStyle *codsty,
                               Jpeg2000QuantStyle *qntsty,
                               int cbps, int dx, int dy,
                               AVCodecContext *avctx)
{
    uint8_t log2_band_prec_width, log2_band_prec_height;
    int reslevelno, bandno, gbandno = 0, ret, i, j;
    uint32_t csize;

    if (codsty->nreslevels2decode <= 0) {
        av_log(avctx, AV_LOG_ERROR, "nreslevels2decode %d invalid or uninitialized\n", codsty->nreslevels2decode);
        return AVERROR_INVALIDDATA;
    }

    if (ret = ff_jpeg2000_dwt_init(&comp->dwt, comp->coord,
                                   codsty->nreslevels2decode - 1,
                                   codsty->transform))
        return ret;
    // component size comp->coord is uint16_t so ir cannot overflow
    csize = (comp->coord[0][1] - comp->coord[0][0]) *
            (comp->coord[1][1] - comp->coord[1][0]);

    if (codsty->transform == FF_DWT97) {
        comp->i_data = NULL;
        comp->f_data = av_mallocz_array(csize, sizeof(*comp->f_data));
        if (!comp->f_data)
            return AVERROR(ENOMEM);
    } else {
        comp->f_data = NULL;
        comp->i_data = av_mallocz_array(csize, sizeof(*comp->i_data));
        if (!comp->i_data)
            return AVERROR(ENOMEM);
    }
    comp->reslevel = av_mallocz_array(codsty->nreslevels, sizeof(*comp->reslevel));
    if (!comp->reslevel)
        return AVERROR(ENOMEM);
    /* LOOP on resolution levels */
    for (reslevelno = 0; reslevelno < codsty->nreslevels; reslevelno++) {
        int declvl = codsty->nreslevels - reslevelno;    // N_L -r see  ISO/IEC 15444-1:2002 B.5
        Jpeg2000ResLevel *reslevel = comp->reslevel + reslevelno;

        /* Compute borders for each resolution level.
         * Computation of trx_0, trx_1, try_0 and try_1.
         * see ISO/IEC 15444-1:2002 eq. B.5 and B-14 */
        for (i = 0; i < 2; i++)
            for (j = 0; j < 2; j++)
                reslevel->coord[i][j] =
                    ff_jpeg2000_ceildivpow2(comp->coord_o[i][j], declvl - 1);
        // update precincts size: 2^n value
        reslevel->log2_prec_width  = codsty->log2_prec_widths[reslevelno];
        reslevel->log2_prec_height = codsty->log2_prec_heights[reslevelno];

        /* Number of bands for each resolution level */
        if (reslevelno == 0)
            reslevel->nbands = 1;
        else
            reslevel->nbands = 3;

        /* Number of precincts which span the tile for resolution level reslevelno
         * see B.6 in ISO/IEC 15444-1:2002 eq. B-16
         * num_precincts_x = |- trx_1 / 2 ^ log2_prec_width) -| - (trx_0 / 2 ^ log2_prec_width)
         * num_precincts_y = |- try_1 / 2 ^ log2_prec_width) -| - (try_0 / 2 ^ log2_prec_width)
         * for Dcinema profiles in JPEG 2000
         * num_precincts_x = |- trx_1 / 2 ^ log2_prec_width) -|
         * num_precincts_y = |- try_1 / 2 ^ log2_prec_width) -| */
        if (reslevel->coord[0][1] == reslevel->coord[0][0])
            reslevel->num_precincts_x = 0;
        else
            reslevel->num_precincts_x =
                ff_jpeg2000_ceildivpow2(reslevel->coord[0][1],
                                        reslevel->log2_prec_width) -
                (reslevel->coord[0][0] >> reslevel->log2_prec_width);

        if (reslevel->coord[1][1] == reslevel->coord[1][0])
            reslevel->num_precincts_y = 0;
        else
            reslevel->num_precincts_y =
                ff_jpeg2000_ceildivpow2(reslevel->coord[1][1],
                                        reslevel->log2_prec_height) -
                (reslevel->coord[1][0] >> reslevel->log2_prec_height);

        reslevel->band = av_mallocz_array(reslevel->nbands, sizeof(*reslevel->band));
        if (!reslevel->band)
            return AVERROR(ENOMEM);

        for (bandno = 0; bandno < reslevel->nbands; bandno++, gbandno++) {
            Jpeg2000Band *band = reslevel->band + bandno;
            int cblkno, precno;
            int nb_precincts;

            /* TODO: Implementation of quantization step not finished,
             * see ISO/IEC 15444-1:2002 E.1 and A.6.4. */
            switch (qntsty->quantsty) {
                uint8_t gain;
                int numbps;
            case JPEG2000_QSTY_NONE:
                /* TODO: to verify. No quantization in this case */
                band->f_stepsize = 1;
                break;
            case JPEG2000_QSTY_SI:
                /*TODO: Compute formula to implement. */
                numbps = cbps +
                         lut_gain[codsty->transform == FF_DWT53][bandno + (reslevelno > 0)];
                band->f_stepsize = SHL(2048 + qntsty->mant[gbandno],
                                       2 + numbps - qntsty->expn[gbandno]);
                break;
            case JPEG2000_QSTY_SE:
                /* Exponent quantization step.
                 * Formula:
                 * delta_b = 2 ^ (R_b - expn_b) * (1 + (mant_b / 2 ^ 11))
                 * R_b = R_I + log2 (gain_b )
                 * see ISO/IEC 15444-1:2002 E.1.1 eqn. E-3 and E-4 */
                /* TODO/WARN: value of log2 (gain_b ) not taken into account
                 * but it works (compared to OpenJPEG). Why?
                 * Further investigation needed. */
                gain            = cbps;
                band->f_stepsize  = pow(2.0, gain - qntsty->expn[gbandno]);
                band->f_stepsize *= qntsty->mant[gbandno] / 2048.0 + 1.0;
                break;
            default:
                band->f_stepsize = 0;
                av_log(avctx, AV_LOG_ERROR, "Unknown quantization format\n");
                break;
            }
            /* FIXME: In openjepg code stespize = stepsize * 0.5. Why?
             * If not set output of entropic decoder is not correct. */
            if (!av_codec_is_encoder(avctx->codec))
                band->f_stepsize *= 0.5;

            band->i_stepsize = band->f_stepsize * (1 << 15);

            /* computation of tbx_0, tbx_1, tby_0, tby_1
             * see ISO/IEC 15444-1:2002 B.5 eq. B-15 and tbl B.1
             * codeblock width and height is computed for
             * DCI JPEG 2000 codeblock_width = codeblock_width = 32 = 2 ^ 5 */
            if (reslevelno == 0) {
                /* for reslevelno = 0, only one band, x0_b = y0_b = 0 */
                for (i = 0; i < 2; i++)
                    for (j = 0; j < 2; j++)
                        band->coord[i][j] =
                            ff_jpeg2000_ceildivpow2(comp->coord_o[i][j] - comp->coord_o[i][0],
                                                    declvl - 1);
                log2_band_prec_width  = reslevel->log2_prec_width;
                log2_band_prec_height = reslevel->log2_prec_height;
                /* see ISO/IEC 15444-1:2002 eq. B-17 and eq. B-15 */
                band->log2_cblk_width  = FFMIN(codsty->log2_cblk_width,
                                               reslevel->log2_prec_width);
                band->log2_cblk_height = FFMIN(codsty->log2_cblk_height,
                                               reslevel->log2_prec_height);
            } else {
                /* 3 bands x0_b = 1 y0_b = 0; x0_b = 0 y0_b = 1; x0_b = y0_b = 1 */
                /* x0_b and y0_b are computed with ((bandno + 1 >> i) & 1) */
                for (i = 0; i < 2; i++)
                    for (j = 0; j < 2; j++)
                        /* Formula example for tbx_0 = ceildiv((tcx_0 - 2 ^ (declvl - 1) * x0_b) / declvl) */
                        band->coord[i][j] =
                            ff_jpeg2000_ceildivpow2(comp->coord_o[i][j] - comp->coord_o[i][0] -
                                                    (((bandno + 1 >> i) & 1) << declvl - 1),
                                                    declvl);
                /* TODO: Manage case of 3 band offsets here or
                 * in coding/decoding function? */

                /* see ISO/IEC 15444-1:2002 eq. B-17 and eq. B-15 */
                band->log2_cblk_width  = FFMIN(codsty->log2_cblk_width,
                                               reslevel->log2_prec_width - 1);
                band->log2_cblk_height = FFMIN(codsty->log2_cblk_height,
                                               reslevel->log2_prec_height - 1);

                log2_band_prec_width  = reslevel->log2_prec_width  - 1;
                log2_band_prec_height = reslevel->log2_prec_height - 1;
            }

            for (j = 0; j < 2; j++)
                band->coord[0][j] = ff_jpeg2000_ceildiv(band->coord[0][j], dx);
            for (j = 0; j < 2; j++)
                band->coord[1][j] = ff_jpeg2000_ceildiv(band->coord[1][j], dy);

<<<<<<< HEAD
            band->prec = av_mallocz_array(reslevel->num_precincts_x *
                                          (uint64_t)reslevel->num_precincts_y,
                                          sizeof(*band->prec));
=======
            nb_precincts = reslevel->num_precincts_x * reslevel->num_precincts_y;
            band->prec = av_mallocz_array(nb_precincts, sizeof(*band->prec));
>>>>>>> a2448cfe
            if (!band->prec)
                return AVERROR(ENOMEM);

            for (precno = 0; precno < nb_precincts; precno++) {
                Jpeg2000Prec *prec = band->prec + precno;
                int nb_codeblocks;

                /* TODO: Explain formula for JPEG200 DCINEMA. */
                /* TODO: Verify with previous count of codeblocks per band */

                /* Compute P_x0 */
                prec->coord[0][0] = (precno % reslevel->num_precincts_x) *
                                    (1 << log2_band_prec_width);
                prec->coord[0][0] = FFMAX(prec->coord[0][0], band->coord[0][0]);

                /* Compute P_y0 */
                prec->coord[1][0] = (precno / reslevel->num_precincts_x) *
                                    (1 << log2_band_prec_height);
                prec->coord[1][0] = FFMAX(prec->coord[1][0], band->coord[1][0]);

                /* Compute P_x1 */
                prec->coord[0][1] = prec->coord[0][0] +
                                    (1 << log2_band_prec_width);
                prec->coord[0][1] = FFMIN(prec->coord[0][1], band->coord[0][1]);

                /* Compute P_y1 */
                prec->coord[1][1] = prec->coord[1][0] +
                                    (1 << log2_band_prec_height);
                prec->coord[1][1] = FFMIN(prec->coord[1][1], band->coord[1][1]);

                prec->nb_codeblocks_width =
                    ff_jpeg2000_ceildivpow2(prec->coord[0][1] -
                                            prec->coord[0][0],
                                            band->log2_cblk_width);
                prec->nb_codeblocks_height =
                    ff_jpeg2000_ceildivpow2(prec->coord[1][1] -
                                            prec->coord[1][0],
                                            band->log2_cblk_height);

                /* Tag trees initialization */
                prec->cblkincl =
                    ff_jpeg2000_tag_tree_init(prec->nb_codeblocks_width,
                                              prec->nb_codeblocks_height);
                if (!prec->cblkincl)
                    return AVERROR(ENOMEM);

                prec->zerobits =
                    ff_jpeg2000_tag_tree_init(prec->nb_codeblocks_width,
                                              prec->nb_codeblocks_height);
                if (!prec->zerobits)
                    return AVERROR(ENOMEM);

<<<<<<< HEAD
                prec->cblk = av_mallocz_array(prec->nb_codeblocks_width *
                                              (uint64_t)prec->nb_codeblocks_height,
                                              sizeof(*prec->cblk));
=======
                nb_codeblocks = prec->nb_codeblocks_width * prec->nb_codeblocks_height;
                prec->cblk = av_mallocz_array(nb_codeblocks, sizeof(*prec->cblk));
>>>>>>> a2448cfe
                if (!prec->cblk)
                    return AVERROR(ENOMEM);
                for (cblkno = 0; cblkno < nb_codeblocks; cblkno++) {
                    Jpeg2000Cblk *cblk = prec->cblk + cblkno;
                    uint16_t Cx0, Cy0;

                    /* Compute coordinates of codeblocks */
                    /* Compute Cx0*/
                    Cx0 = (prec->coord[0][0] >> band->log2_cblk_width) << band->log2_cblk_width;
                    Cx0 = Cx0 + ((cblkno % prec->nb_codeblocks_width)  << band->log2_cblk_width);
                    cblk->coord[0][0] = FFMAX(Cx0, prec->coord[0][0]);

                    /* Compute Cy0*/
                    Cy0 = (prec->coord[1][0] >> band->log2_cblk_height) << band->log2_cblk_height;
                    Cy0 = Cy0 + ((cblkno / prec->nb_codeblocks_width)   << band->log2_cblk_height);
                    cblk->coord[1][0] = FFMAX(Cy0, prec->coord[1][0]);

                    /* Compute Cx1 */
                    cblk->coord[0][1] = FFMIN(Cx0 + (1 << band->log2_cblk_width),
                                              prec->coord[0][1]);

                    /* Compute Cy1 */
                    cblk->coord[1][1] = FFMIN(Cy0 + (1 << band->log2_cblk_height),
                                              prec->coord[1][1]);
                    /* Update code-blocks coordinates according sub-band position */
                    if ((bandno + !!reslevelno) & 1) {
                        cblk->coord[0][0] += comp->reslevel[reslevelno-1].coord[0][1] -
                                             comp->reslevel[reslevelno-1].coord[0][0];
                        cblk->coord[0][1] += comp->reslevel[reslevelno-1].coord[0][1] -
                                             comp->reslevel[reslevelno-1].coord[0][0];
                    }
                    if ((bandno + !!reslevelno) & 2) {
                        cblk->coord[1][0] += comp->reslevel[reslevelno-1].coord[1][1] -
                                             comp->reslevel[reslevelno-1].coord[1][0];
                        cblk->coord[1][1] += comp->reslevel[reslevelno-1].coord[1][1] -
                                             comp->reslevel[reslevelno-1].coord[1][0];
                    }

                    cblk->zero      = 0;
                    cblk->lblock    = 3;
                    cblk->length    = 0;
                    cblk->lengthinc = 0;
                    cblk->npasses   = 0;
                }
            }
        }
    }
    return 0;
}

void ff_jpeg2000_reinit(Jpeg2000Component *comp, Jpeg2000CodingStyle *codsty)
{
    int reslevelno, bandno, cblkno, precno;
    for (reslevelno = 0; reslevelno < codsty->nreslevels; reslevelno++) {
        Jpeg2000ResLevel *rlevel = comp->reslevel + reslevelno;
        for (bandno = 0; bandno < rlevel->nbands; bandno++) {
            Jpeg2000Band *band = rlevel->band + bandno;
            for(precno = 0; precno < rlevel->num_precincts_x * rlevel->num_precincts_y; precno++) {
                Jpeg2000Prec *prec = band->prec + precno;
                tag_tree_zero(prec->zerobits, prec->nb_codeblocks_width, prec->nb_codeblocks_height);
                tag_tree_zero(prec->cblkincl, prec->nb_codeblocks_width, prec->nb_codeblocks_height);
                for (cblkno = 0; cblkno < prec->nb_codeblocks_width * prec->nb_codeblocks_height; cblkno++) {
                    Jpeg2000Cblk *cblk = prec->cblk + cblkno;
                    cblk->length = 0;
                    cblk->lblock = 3;
                }
            }
        }
    }
}

void ff_jpeg2000_cleanup(Jpeg2000Component *comp, Jpeg2000CodingStyle *codsty)
{
    int reslevelno, bandno, precno;
    for (reslevelno = 0;
         comp->reslevel && reslevelno < codsty->nreslevels;
         reslevelno++) {
        Jpeg2000ResLevel *reslevel;

        if (!comp->reslevel)
            continue;

        reslevel = comp->reslevel + reslevelno;
        for (bandno = 0; bandno < reslevel->nbands; bandno++) {
            Jpeg2000Band *band;

            if (!reslevel->band)
                continue;

            band = reslevel->band + bandno;
            for (precno = 0; precno < reslevel->num_precincts_x * reslevel->num_precincts_y; precno++) {
                if (band->prec) {
                    Jpeg2000Prec *prec = band->prec + precno;
                    av_freep(&prec->zerobits);
                    av_freep(&prec->cblkincl);
                    av_freep(&prec->cblk);
                }
            }

            av_freep(&band->prec);
        }
        av_freep(&reslevel->band);
    }

    ff_dwt_destroy(&comp->dwt);
    av_freep(&comp->reslevel);
    av_freep(&comp->i_data);
    av_freep(&comp->f_data);
}<|MERGE_RESOLUTION|>--- conflicted
+++ resolved
@@ -369,14 +369,12 @@
             for (j = 0; j < 2; j++)
                 band->coord[1][j] = ff_jpeg2000_ceildiv(band->coord[1][j], dy);
 
-<<<<<<< HEAD
-            band->prec = av_mallocz_array(reslevel->num_precincts_x *
-                                          (uint64_t)reslevel->num_precincts_y,
-                                          sizeof(*band->prec));
-=======
+            if (reslevel->num_precincts_x * (uint64_t)reslevel->num_precincts_y > INT_MAX) {
+                band->prec = NULL;
+                return AVERROR(ENOMEM);
+            }
             nb_precincts = reslevel->num_precincts_x * reslevel->num_precincts_y;
             band->prec = av_mallocz_array(nb_precincts, sizeof(*band->prec));
->>>>>>> a2448cfe
             if (!band->prec)
                 return AVERROR(ENOMEM);
 
@@ -429,14 +427,12 @@
                 if (!prec->zerobits)
                     return AVERROR(ENOMEM);
 
-<<<<<<< HEAD
-                prec->cblk = av_mallocz_array(prec->nb_codeblocks_width *
-                                              (uint64_t)prec->nb_codeblocks_height,
-                                              sizeof(*prec->cblk));
-=======
+                if (prec->nb_codeblocks_width * (uint64_t)prec->nb_codeblocks_height > INT_MAX) {
+                    prec->cblk = NULL;
+                    return AVERROR(ENOMEM);
+                }
                 nb_codeblocks = prec->nb_codeblocks_width * prec->nb_codeblocks_height;
                 prec->cblk = av_mallocz_array(nb_codeblocks, sizeof(*prec->cblk));
->>>>>>> a2448cfe
                 if (!prec->cblk)
                     return AVERROR(ENOMEM);
                 for (cblkno = 0; cblkno < nb_codeblocks; cblkno++) {
