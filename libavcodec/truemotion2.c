--- conflicted
+++ resolved
@@ -893,12 +893,8 @@
 
     l->avctx = avctx;
     l->pic.data[0]=NULL;
-<<<<<<< HEAD
-    avctx->pix_fmt = PIX_FMT_BGR24;
+    avctx->pix_fmt = AV_PIX_FMT_BGR24;
     avcodec_get_frame_defaults(&l->pic);
-=======
-    avctx->pix_fmt = AV_PIX_FMT_BGR24;
->>>>>>> 716d413c
 
     ff_dsputil_init(&l->dsp, avctx);
 
