/*
 * DVB subtitle decoding
 * Copyright (c) 2005 Ian Caulfield
 *
 * This file is part of FFmpeg.
 *
 * FFmpeg is free software; you can redistribute it and/or
 * modify it under the terms of the GNU Lesser General Public
 * License as published by the Free Software Foundation; either
 * version 2.1 of the License, or (at your option) any later version.
 *
 * FFmpeg is distributed in the hope that it will be useful,
 * but WITHOUT ANY WARRANTY; without even the implied warranty of
 * MERCHANTABILITY or FITNESS FOR A PARTICULAR PURPOSE.  See the GNU
 * Lesser General Public License for more details.
 *
 * You should have received a copy of the GNU Lesser General Public
 * License along with FFmpeg; if not, write to the Free Software
 * Foundation, Inc., 51 Franklin Street, Fifth Floor, Boston, MA 02110-1301 USA
 */

#include "avcodec.h"
#include "get_bits.h"
#include "bytestream.h"
#include "internal.h"
#include "libavutil/colorspace.h"
#include "libavutil/opt.h"

#define DVBSUB_PAGE_SEGMENT     0x10
#define DVBSUB_REGION_SEGMENT   0x11
#define DVBSUB_CLUT_SEGMENT     0x12
#define DVBSUB_OBJECT_SEGMENT   0x13
#define DVBSUB_DISPLAYDEFINITION_SEGMENT 0x14
#define DVBSUB_DISPLAY_SEGMENT  0x80

#define cm (ff_crop_tab + MAX_NEG_CROP)

#ifdef DEBUG
#if 0
static void png_save(const char *filename, uint8_t *bitmap, int w, int h,
                     uint32_t *rgba_palette)
{
    int x, y, v;
    FILE *f;
    char fname[40], fname2[40];
    char command[1024];

    snprintf(fname, 40, "%s.ppm", filename);

    f = fopen(fname, "w");
    if (!f) {
        perror(fname);
        return;
    }
    fprintf(f, "P6\n"
            "%d %d\n"
            "%d\n",
            w, h, 255);
    for(y = 0; y < h; y++) {
        for(x = 0; x < w; x++) {
            v = rgba_palette[bitmap[y * w + x]];
            putc((v >> 16) & 0xff, f);
            putc((v >> 8) & 0xff, f);
            putc((v >> 0) & 0xff, f);
        }
    }
    fclose(f);


    snprintf(fname2, 40, "%s-a.pgm", filename);

    f = fopen(fname2, "w");
    if (!f) {
        perror(fname2);
        return;
    }
    fprintf(f, "P5\n"
            "%d %d\n"
            "%d\n",
            w, h, 255);
    for(y = 0; y < h; y++) {
        for(x = 0; x < w; x++) {
            v = rgba_palette[bitmap[y * w + x]];
            putc((v >> 24) & 0xff, f);
        }
    }
    fclose(f);

    snprintf(command, 1024, "pnmtopng -alpha %s %s > %s.png 2> /dev/null", fname2, fname, filename);
    system(command);

    snprintf(command, 1024, "rm %s %s", fname, fname2);
    system(command);
}
#endif

static void png_save2(const char *filename, uint32_t *bitmap, int w, int h)
{
    int x, y, v;
    FILE *f;
    char fname[40], fname2[40];
    char command[1024];

    snprintf(fname, sizeof(fname), "%s.ppm", filename);

    f = fopen(fname, "w");
    if (!f) {
        perror(fname);
        return;
    }
    fprintf(f, "P6\n"
            "%d %d\n"
            "%d\n",
            w, h, 255);
    for(y = 0; y < h; y++) {
        for(x = 0; x < w; x++) {
            v = bitmap[y * w + x];
            putc((v >> 16) & 0xff, f);
            putc((v >> 8) & 0xff, f);
            putc((v >> 0) & 0xff, f);
        }
    }
    fclose(f);


    snprintf(fname2, sizeof(fname2), "%s-a.pgm", filename);

    f = fopen(fname2, "w");
    if (!f) {
        perror(fname2);
        return;
    }
    fprintf(f, "P5\n"
            "%d %d\n"
            "%d\n",
            w, h, 255);
    for(y = 0; y < h; y++) {
        for(x = 0; x < w; x++) {
            v = bitmap[y * w + x];
            putc((v >> 24) & 0xff, f);
        }
    }
    fclose(f);

    snprintf(command, sizeof(command), "pnmtopng -alpha %s %s > %s.png 2> /dev/null", fname2, fname, filename);
    system(command);

    snprintf(command, sizeof(command), "rm %s %s", fname, fname2);
    system(command);
}
#endif

#define RGBA(r,g,b,a) (((unsigned)(a) << 24) | ((r) << 16) | ((g) << 8) | (b))

typedef struct DVBSubCLUT {
    int id;
    int version;

    uint32_t clut4[4];
    uint32_t clut16[16];
    uint32_t clut256[256];

    struct DVBSubCLUT *next;
} DVBSubCLUT;

static DVBSubCLUT default_clut;

typedef struct DVBSubObjectDisplay {
    int object_id;
    int region_id;

    int x_pos;
    int y_pos;

    int fgcolor;
    int bgcolor;

    struct DVBSubObjectDisplay *region_list_next;
    struct DVBSubObjectDisplay *object_list_next;
} DVBSubObjectDisplay;

typedef struct DVBSubObject {
    int id;
    int version;

    int type;

    DVBSubObjectDisplay *display_list;

    struct DVBSubObject *next;
} DVBSubObject;

typedef struct DVBSubRegionDisplay {
    int region_id;

    int x_pos;
    int y_pos;

    struct DVBSubRegionDisplay *next;
} DVBSubRegionDisplay;

typedef struct DVBSubRegion {
    int id;
    int version;

    int width;
    int height;
    int depth;

    int clut;
    int bgcolor;

    uint8_t *pbuf;
    int buf_size;
    int dirty;

    DVBSubObjectDisplay *display_list;

    struct DVBSubRegion *next;
} DVBSubRegion;

typedef struct DVBSubDisplayDefinition {
    int version;

    int x;
    int y;
    int width;
    int height;
} DVBSubDisplayDefinition;

typedef struct DVBSubContext {
    AVClass *class;
    int composition_id;
    int ancillary_id;

    int version;
    int time_out;
    int compute_edt; /**< if 1 end display time calculated using pts
                          if 0 (Default) calculated using time out */
    int64_t prev_start;
    DVBSubRegion *region_list;
    DVBSubCLUT   *clut_list;
    DVBSubObject *object_list;

    DVBSubRegionDisplay *display_list;
    DVBSubDisplayDefinition *display_definition;
} DVBSubContext;


static DVBSubObject* get_object(DVBSubContext *ctx, int object_id)
{
    DVBSubObject *ptr = ctx->object_list;

    while (ptr && ptr->id != object_id) {
        ptr = ptr->next;
    }

    return ptr;
}

static DVBSubCLUT* get_clut(DVBSubContext *ctx, int clut_id)
{
    DVBSubCLUT *ptr = ctx->clut_list;

    while (ptr && ptr->id != clut_id) {
        ptr = ptr->next;
    }

    return ptr;
}

static DVBSubRegion* get_region(DVBSubContext *ctx, int region_id)
{
    DVBSubRegion *ptr = ctx->region_list;

    while (ptr && ptr->id != region_id) {
        ptr = ptr->next;
    }

    return ptr;
}

static void delete_region_display_list(DVBSubContext *ctx, DVBSubRegion *region)
{
    DVBSubObject *object, *obj2, **obj2_ptr;
    DVBSubObjectDisplay *display, *obj_disp, **obj_disp_ptr;

    while (region->display_list) {
        display = region->display_list;

        object = get_object(ctx, display->object_id);

        if (object) {
            obj_disp_ptr = &object->display_list;
            obj_disp = *obj_disp_ptr;

            while (obj_disp && obj_disp != display) {
                obj_disp_ptr = &obj_disp->object_list_next;
                obj_disp = *obj_disp_ptr;
            }

            if (obj_disp) {
                *obj_disp_ptr = obj_disp->object_list_next;

                if (!object->display_list) {
                    obj2_ptr = &ctx->object_list;
                    obj2 = *obj2_ptr;

                    while (obj2 != object) {
                        av_assert0(obj2);
                        obj2_ptr = &obj2->next;
                        obj2 = *obj2_ptr;
                    }

                    *obj2_ptr = obj2->next;

                    av_freep(&obj2);
                }
            }
        }

        region->display_list = display->region_list_next;

        av_freep(&display);
    }

}

static void delete_cluts(DVBSubContext *ctx)
{
    while (ctx->clut_list) {
        DVBSubCLUT *clut = ctx->clut_list;

        ctx->clut_list = clut->next;

        av_freep(&clut);
    }
}

static void delete_objects(DVBSubContext *ctx)
{
    while (ctx->object_list) {
        DVBSubObject *object = ctx->object_list;

        ctx->object_list = object->next;

        av_freep(&object);
    }
}

static void delete_regions(DVBSubContext *ctx)
{
    while (ctx->region_list) {
        DVBSubRegion *region = ctx->region_list;

        ctx->region_list = region->next;

        delete_region_display_list(ctx, region);

        av_freep(&region->pbuf);
        av_freep(&region);
    }
}

static av_cold int dvbsub_init_decoder(AVCodecContext *avctx)
{
    int i, r, g, b, a = 0;
    DVBSubContext *ctx = avctx->priv_data;

    if (!avctx->extradata || (avctx->extradata_size < 4) || ((avctx->extradata_size % 5 != 0) && (avctx->extradata_size != 4))) {
        av_log(avctx, AV_LOG_WARNING, "Invalid DVB subtitles stream extradata!\n");
        ctx->composition_id = -1;
        ctx->ancillary_id   = -1;
    } else {
        if (avctx->extradata_size > 5) {
            av_log(avctx, AV_LOG_WARNING, "Decoding first DVB subtitles sub-stream\n");
        }

        ctx->composition_id = AV_RB16(avctx->extradata);
        ctx->ancillary_id   = AV_RB16(avctx->extradata + 2);
    }

    ctx->version = -1;
    ctx->prev_start = AV_NOPTS_VALUE;

    default_clut.id = -1;
    default_clut.next = NULL;

    default_clut.clut4[0] = RGBA(  0,   0,   0,   0);
    default_clut.clut4[1] = RGBA(255, 255, 255, 255);
    default_clut.clut4[2] = RGBA(  0,   0,   0, 255);
    default_clut.clut4[3] = RGBA(127, 127, 127, 255);

    default_clut.clut16[0] = RGBA(  0,   0,   0,   0);
    for (i = 1; i < 16; i++) {
        if (i < 8) {
            r = (i & 1) ? 255 : 0;
            g = (i & 2) ? 255 : 0;
            b = (i & 4) ? 255 : 0;
        } else {
            r = (i & 1) ? 127 : 0;
            g = (i & 2) ? 127 : 0;
            b = (i & 4) ? 127 : 0;
        }
        default_clut.clut16[i] = RGBA(r, g, b, 255);
    }

    default_clut.clut256[0] = RGBA(  0,   0,   0,   0);
    for (i = 1; i < 256; i++) {
        if (i < 8) {
            r = (i & 1) ? 255 : 0;
            g = (i & 2) ? 255 : 0;
            b = (i & 4) ? 255 : 0;
            a = 63;
        } else {
            switch (i & 0x88) {
            case 0x00:
                r = ((i & 1) ? 85 : 0) + ((i & 0x10) ? 170 : 0);
                g = ((i & 2) ? 85 : 0) + ((i & 0x20) ? 170 : 0);
                b = ((i & 4) ? 85 : 0) + ((i & 0x40) ? 170 : 0);
                a = 255;
                break;
            case 0x08:
                r = ((i & 1) ? 85 : 0) + ((i & 0x10) ? 170 : 0);
                g = ((i & 2) ? 85 : 0) + ((i & 0x20) ? 170 : 0);
                b = ((i & 4) ? 85 : 0) + ((i & 0x40) ? 170 : 0);
                a = 127;
                break;
            case 0x80:
                r = 127 + ((i & 1) ? 43 : 0) + ((i & 0x10) ? 85 : 0);
                g = 127 + ((i & 2) ? 43 : 0) + ((i & 0x20) ? 85 : 0);
                b = 127 + ((i & 4) ? 43 : 0) + ((i & 0x40) ? 85 : 0);
                a = 255;
                break;
            case 0x88:
                r = ((i & 1) ? 43 : 0) + ((i & 0x10) ? 85 : 0);
                g = ((i & 2) ? 43 : 0) + ((i & 0x20) ? 85 : 0);
                b = ((i & 4) ? 43 : 0) + ((i & 0x40) ? 85 : 0);
                a = 255;
                break;
            }
        }
        default_clut.clut256[i] = RGBA(r, g, b, a);
    }

    return 0;
}

static av_cold int dvbsub_close_decoder(AVCodecContext *avctx)
{
    DVBSubContext *ctx = avctx->priv_data;
    DVBSubRegionDisplay *display;

    delete_regions(ctx);

    delete_objects(ctx);

    delete_cluts(ctx);

    av_freep(&ctx->display_definition);

    while (ctx->display_list) {
        display = ctx->display_list;
        ctx->display_list = display->next;

        av_freep(&display);
    }

    return 0;
}

static int dvbsub_read_2bit_string(AVCodecContext *avctx,
                                   uint8_t *destbuf, int dbuf_len,
                                   const uint8_t **srcbuf, int buf_size,
                                   int non_mod, uint8_t *map_table, int x_pos)
{
    GetBitContext gb;

    int bits;
    int run_length;
    int pixels_read = x_pos;

    init_get_bits(&gb, *srcbuf, buf_size << 3);

    destbuf += x_pos;

    while (get_bits_count(&gb) < buf_size << 3 && pixels_read < dbuf_len) {
        bits = get_bits(&gb, 2);

        if (bits) {
            if (non_mod != 1 || bits != 1) {
                if (map_table)
                    *destbuf++ = map_table[bits];
                else
                    *destbuf++ = bits;
            }
            pixels_read++;
        } else {
            bits = get_bits1(&gb);
            if (bits == 1) {
                run_length = get_bits(&gb, 3) + 3;
                bits = get_bits(&gb, 2);

                if (non_mod == 1 && bits == 1)
                    pixels_read += run_length;
                else {
                    if (map_table)
                        bits = map_table[bits];
                    while (run_length-- > 0 && pixels_read < dbuf_len) {
                        *destbuf++ = bits;
                        pixels_read++;
                    }
                }
            } else {
                bits = get_bits1(&gb);
                if (bits == 0) {
                    bits = get_bits(&gb, 2);
                    if (bits == 2) {
                        run_length = get_bits(&gb, 4) + 12;
                        bits = get_bits(&gb, 2);

                        if (non_mod == 1 && bits == 1)
                            pixels_read += run_length;
                        else {
                            if (map_table)
                                bits = map_table[bits];
                            while (run_length-- > 0 && pixels_read < dbuf_len) {
                                *destbuf++ = bits;
                                pixels_read++;
                            }
                        }
                    } else if (bits == 3) {
                        run_length = get_bits(&gb, 8) + 29;
                        bits = get_bits(&gb, 2);

                        if (non_mod == 1 && bits == 1)
                            pixels_read += run_length;
                        else {
                            if (map_table)
                                bits = map_table[bits];
                            while (run_length-- > 0 && pixels_read < dbuf_len) {
                                *destbuf++ = bits;
                                pixels_read++;
                            }
                        }
                    } else if (bits == 1) {
                        if (map_table)
                            bits = map_table[0];
                        else
                            bits = 0;
                        run_length = 2;
                        while (run_length-- > 0 && pixels_read < dbuf_len) {
                            *destbuf++ = bits;
                            pixels_read++;
                        }
                    } else {
                        (*srcbuf) += (get_bits_count(&gb) + 7) >> 3;
                        return pixels_read;
                    }
                } else {
                    if (map_table)
                        bits = map_table[0];
                    else
                        bits = 0;
                    *destbuf++ = bits;
                    pixels_read++;
                }
            }
        }
    }

    if (get_bits(&gb, 6))
        av_log(avctx, AV_LOG_ERROR, "line overflow\n");

    (*srcbuf) += (get_bits_count(&gb) + 7) >> 3;

    return pixels_read;
}

static int dvbsub_read_4bit_string(AVCodecContext *avctx, uint8_t *destbuf, int dbuf_len,
                                   const uint8_t **srcbuf, int buf_size,
                                   int non_mod, uint8_t *map_table, int x_pos)
{
    GetBitContext gb;

    int bits;
    int run_length;
    int pixels_read = x_pos;

    init_get_bits(&gb, *srcbuf, buf_size << 3);

    destbuf += x_pos;

    while (get_bits_count(&gb) < buf_size << 3 && pixels_read < dbuf_len) {
        bits = get_bits(&gb, 4);

        if (bits) {
            if (non_mod != 1 || bits != 1) {
                if (map_table)
                    *destbuf++ = map_table[bits];
                else
                    *destbuf++ = bits;
            }
            pixels_read++;
        } else {
            bits = get_bits1(&gb);
            if (bits == 0) {
                run_length = get_bits(&gb, 3);

                if (run_length == 0) {
                    (*srcbuf) += (get_bits_count(&gb) + 7) >> 3;
                    return pixels_read;
                }

                run_length += 2;

                if (map_table)
                    bits = map_table[0];
                else
                    bits = 0;

                while (run_length-- > 0 && pixels_read < dbuf_len) {
                    *destbuf++ = bits;
                    pixels_read++;
                }
            } else {
                bits = get_bits1(&gb);
                if (bits == 0) {
                    run_length = get_bits(&gb, 2) + 4;
                    bits = get_bits(&gb, 4);

                    if (non_mod == 1 && bits == 1)
                        pixels_read += run_length;
                    else {
                        if (map_table)
                            bits = map_table[bits];
                        while (run_length-- > 0 && pixels_read < dbuf_len) {
                            *destbuf++ = bits;
                            pixels_read++;
                        }
                    }
                } else {
                    bits = get_bits(&gb, 2);
                    if (bits == 2) {
                        run_length = get_bits(&gb, 4) + 9;
                        bits = get_bits(&gb, 4);

                        if (non_mod == 1 && bits == 1)
                            pixels_read += run_length;
                        else {
                            if (map_table)
                                bits = map_table[bits];
                            while (run_length-- > 0 && pixels_read < dbuf_len) {
                                *destbuf++ = bits;
                                pixels_read++;
                            }
                        }
                    } else if (bits == 3) {
                        run_length = get_bits(&gb, 8) + 25;
                        bits = get_bits(&gb, 4);

                        if (non_mod == 1 && bits == 1)
                            pixels_read += run_length;
                        else {
                            if (map_table)
                                bits = map_table[bits];
                            while (run_length-- > 0 && pixels_read < dbuf_len) {
                                *destbuf++ = bits;
                                pixels_read++;
                            }
                        }
                    } else if (bits == 1) {
                        if (map_table)
                            bits = map_table[0];
                        else
                            bits = 0;
                        run_length = 2;
                        while (run_length-- > 0 && pixels_read < dbuf_len) {
                            *destbuf++ = bits;
                            pixels_read++;
                        }
                    } else {
                        if (map_table)
                            bits = map_table[0];
                        else
                            bits = 0;
                        *destbuf++ = bits;
                        pixels_read ++;
                    }
                }
            }
        }
    }

    if (get_bits(&gb, 8))
        av_log(avctx, AV_LOG_ERROR, "line overflow\n");

    (*srcbuf) += (get_bits_count(&gb) + 7) >> 3;

    return pixels_read;
}

static int dvbsub_read_8bit_string(AVCodecContext *avctx,
                                   uint8_t *destbuf, int dbuf_len,
                                    const uint8_t **srcbuf, int buf_size,
                                    int non_mod, uint8_t *map_table, int x_pos)
{
    const uint8_t *sbuf_end = (*srcbuf) + buf_size;
    int bits;
    int run_length;
    int pixels_read = x_pos;

    destbuf += x_pos;

    while (*srcbuf < sbuf_end && pixels_read < dbuf_len) {
        bits = *(*srcbuf)++;

        if (bits) {
            if (non_mod != 1 || bits != 1) {
                if (map_table)
                    *destbuf++ = map_table[bits];
                else
                    *destbuf++ = bits;
            }
            pixels_read++;
        } else {
            bits = *(*srcbuf)++;
            run_length = bits & 0x7f;
            if ((bits & 0x80) == 0) {
                if (run_length == 0) {
                    return pixels_read;
                }

                bits = 0;
            } else {
                bits = *(*srcbuf)++;
            }
            if (non_mod == 1 && bits == 1)
                pixels_read += run_length;
            else {
                if (map_table)
                    bits = map_table[bits];
                while (run_length-- > 0 && pixels_read < dbuf_len) {
                    *destbuf++ = bits;
                    pixels_read++;
                }
            }
        }
    }

    if (*(*srcbuf)++)
        av_log(avctx, AV_LOG_ERROR, "line overflow\n");

    return pixels_read;
}

static int save_subtitle_set(AVCodecContext *avctx, AVSubtitle *sub, int *got_output)
{
    DVBSubContext *ctx = avctx->priv_data;
    DVBSubRegionDisplay *display;
    DVBSubDisplayDefinition *display_def = ctx->display_definition;
    DVBSubRegion *region;
    AVSubtitleRect *rect;
    DVBSubCLUT *clut;
    uint32_t *clut_table;
    int i;
    int offset_x=0, offset_y=0;
    int ret = 0;


    if (display_def) {
        offset_x = display_def->x;
        offset_y = display_def->y;
    }

    /* Not touching AVSubtitles again*/
    if(sub->num_rects) {
        avpriv_request_sample(ctx, "Different Version of Segment asked Twice\n");
        return AVERROR_PATCHWELCOME;
    }
    for (display = ctx->display_list; display; display = display->next) {
        region = get_region(ctx, display->region_id);
        if (region && region->dirty)
            sub->num_rects++;
    }

    if(ctx->compute_edt == 0) {
        sub->end_display_time = ctx->time_out * 1000;
        *got_output = 1;
    } else if (ctx->prev_start != AV_NOPTS_VALUE) {
        sub->end_display_time = av_rescale_q((sub->pts - ctx->prev_start ), AV_TIME_BASE_Q, (AVRational){ 1, 1000 }) - 1;
        *got_output = 1;
    }
    if (sub->num_rects > 0) {

        sub->rects = av_mallocz_array(sizeof(*sub->rects), sub->num_rects);
        if (!sub->rects) {
            ret = AVERROR(ENOMEM);
            goto fail;
        }

        for(i=0; i<sub->num_rects; i++)
            sub->rects[i] = av_mallocz(sizeof(*sub->rects[i]));

        i = 0;

        for (display = ctx->display_list; display; display = display->next) {
            region = get_region(ctx, display->region_id);

            if (!region)
                continue;

            if (!region->dirty)
                continue;

            rect = sub->rects[i];
            rect->x = display->x_pos + offset_x;
            rect->y = display->y_pos + offset_y;
            rect->w = region->width;
            rect->h = region->height;
            rect->nb_colors = (1 << region->depth);
            rect->type      = SUBTITLE_BITMAP;
            rect->pict.linesize[0] = region->width;

            clut = get_clut(ctx, region->clut);

            if (!clut)
                clut = &default_clut;

            switch (region->depth) {
            case 2:
                clut_table = clut->clut4;
                break;
            case 8:
                clut_table = clut->clut256;
                break;
            case 4:
            default:
                clut_table = clut->clut16;
                break;
            }

            rect->pict.data[1] = av_mallocz(AVPALETTE_SIZE);
            if (!rect->pict.data[1]) {
                ret = AVERROR(ENOMEM);
                goto fail;
            }
            memcpy(rect->pict.data[1], clut_table, (1 << region->depth) * sizeof(uint32_t));

            rect->pict.data[0] = av_malloc(region->buf_size);
            if (!rect->pict.data[0]) {
                ret = AVERROR(ENOMEM);
                goto fail;
            }

            memcpy(rect->pict.data[0], region->pbuf, region->buf_size);

            i++;
        }
    }

    return 0;
fail:
    if (sub->rects) {
        for(i=0; i<sub->num_rects; i++) {
            rect = sub->rects[i];
            if (rect) {
                av_freep(&rect->pict.data[0]);
                av_freep(&rect->pict.data[1]);
            }
            av_freep(&sub->rects[i]);
        }
        av_freep(&sub->rects);
    }
    sub->num_rects = 0;
    return ret;
}

static void dvbsub_parse_pixel_data_block(AVCodecContext *avctx, DVBSubObjectDisplay *display,
                                          const uint8_t *buf, int buf_size, int top_bottom, int non_mod)
{
    DVBSubContext *ctx = avctx->priv_data;

    DVBSubRegion *region = get_region(ctx, display->region_id);
    const uint8_t *buf_end = buf + buf_size;
    uint8_t *pbuf;
    int x_pos, y_pos;
    int i;

    uint8_t map2to4[] = { 0x0,  0x7,  0x8,  0xf};
    uint8_t map2to8[] = {0x00, 0x77, 0x88, 0xff};
    uint8_t map4to8[] = {0x00, 0x11, 0x22, 0x33, 0x44, 0x55, 0x66, 0x77,
                         0x88, 0x99, 0xaa, 0xbb, 0xcc, 0xdd, 0xee, 0xff};
    uint8_t *map_table;

<<<<<<< HEAD
#if 0
    av_dlog(avctx, "DVB pixel block size %d, %s field:\n", buf_size,
=======
    ff_dlog(avctx, "DVB pixel block size %d, %s field:\n", buf_size,
>>>>>>> 6a85dfc8
            top_bottom ? "bottom" : "top");

    for (i = 0; i < buf_size; i++) {
        if (i % 16 == 0)
            ff_dlog(avctx, "0x%8p: ", buf+i);

        ff_dlog(avctx, "%02x ", buf[i]);
        if (i % 16 == 15)
            ff_dlog(avctx, "\n");
    }

    if (i % 16)
<<<<<<< HEAD
        av_dlog(avctx, "\n");
#endif
=======
        ff_dlog(avctx, "\n");
>>>>>>> 6a85dfc8

    if (!region)
        return;

    pbuf = region->pbuf;
    region->dirty = 1;

    x_pos = display->x_pos;
    y_pos = display->y_pos;

    y_pos += top_bottom;

    while (buf < buf_end) {
        if ((*buf!=0xf0 && x_pos >= region->width) || y_pos >= region->height) {
            av_log(avctx, AV_LOG_ERROR, "Invalid object location! %d-%d %d-%d %02x\n", x_pos, region->width, y_pos, region->height, *buf);
            return;
        }

        switch (*buf++) {
        case 0x10:
            if (region->depth == 8)
                map_table = map2to8;
            else if (region->depth == 4)
                map_table = map2to4;
            else
                map_table = NULL;

            x_pos = dvbsub_read_2bit_string(avctx, pbuf + (y_pos * region->width),
                                            region->width, &buf, buf_end - buf,
                                            non_mod, map_table, x_pos);
            break;
        case 0x11:
            if (region->depth < 4) {
                av_log(avctx, AV_LOG_ERROR, "4-bit pixel string in %d-bit region!\n", region->depth);
                return;
            }

            if (region->depth == 8)
                map_table = map4to8;
            else
                map_table = NULL;

            x_pos = dvbsub_read_4bit_string(avctx, pbuf + (y_pos * region->width),
                                            region->width, &buf, buf_end - buf,
                                            non_mod, map_table, x_pos);
            break;
        case 0x12:
            if (region->depth < 8) {
                av_log(avctx, AV_LOG_ERROR, "8-bit pixel string in %d-bit region!\n", region->depth);
                return;
            }

            x_pos = dvbsub_read_8bit_string(avctx, pbuf + (y_pos * region->width),
                                            region->width, &buf, buf_end - buf,
                                            non_mod, NULL, x_pos);
            break;

        case 0x20:
            map2to4[0] = (*buf) >> 4;
            map2to4[1] = (*buf++) & 0xf;
            map2to4[2] = (*buf) >> 4;
            map2to4[3] = (*buf++) & 0xf;
            break;
        case 0x21:
            for (i = 0; i < 4; i++)
                map2to8[i] = *buf++;
            break;
        case 0x22:
            for (i = 0; i < 16; i++)
                map4to8[i] = *buf++;
            break;

        case 0xf0:
            x_pos = display->x_pos;
            y_pos += 2;
            break;
        default:
            av_log(avctx, AV_LOG_INFO, "Unknown/unsupported pixel block 0x%x\n", *(buf-1));
        }
    }

}

static int dvbsub_parse_object_segment(AVCodecContext *avctx,
                                       const uint8_t *buf, int buf_size)
{
    DVBSubContext *ctx = avctx->priv_data;

    const uint8_t *buf_end = buf + buf_size;
    int object_id;
    DVBSubObject *object;
    DVBSubObjectDisplay *display;
    int top_field_len, bottom_field_len;

    int coding_method, non_modifying_color;

    object_id = AV_RB16(buf);
    buf += 2;

    object = get_object(ctx, object_id);

    if (!object)
        return AVERROR_INVALIDDATA;

    coding_method = ((*buf) >> 2) & 3;
    non_modifying_color = ((*buf++) >> 1) & 1;

    if (coding_method == 0) {
        top_field_len = AV_RB16(buf);
        buf += 2;
        bottom_field_len = AV_RB16(buf);
        buf += 2;

        if (buf + top_field_len + bottom_field_len > buf_end) {
            av_log(avctx, AV_LOG_ERROR, "Field data size too large\n");
            return AVERROR_INVALIDDATA;
        }

        for (display = object->display_list; display; display = display->object_list_next) {
            const uint8_t *block = buf;
            int bfl = bottom_field_len;

            dvbsub_parse_pixel_data_block(avctx, display, block, top_field_len, 0,
                                            non_modifying_color);

            if (bottom_field_len > 0)
                block = buf + top_field_len;
            else
                bfl = top_field_len;

            dvbsub_parse_pixel_data_block(avctx, display, block, bfl, 1,
                                            non_modifying_color);
        }

/*  } else if (coding_method == 1) {*/

    } else {
        av_log(avctx, AV_LOG_ERROR, "Unknown object coding %d\n", coding_method);
    }

    return 0;
}

static int dvbsub_parse_clut_segment(AVCodecContext *avctx,
                                     const uint8_t *buf, int buf_size)
{
    DVBSubContext *ctx = avctx->priv_data;

    const uint8_t *buf_end = buf + buf_size;
    int i, clut_id;
    int version;
    DVBSubCLUT *clut;
    int entry_id, depth , full_range;
    int y, cr, cb, alpha;
    int r, g, b, r_add, g_add, b_add;

    ff_dlog(avctx, "DVB clut packet:\n");

    for (i=0; i < buf_size; i++) {
        ff_dlog(avctx, "%02x ", buf[i]);
        if (i % 16 == 15)
            ff_dlog(avctx, "\n");
    }

    if (i % 16)
        ff_dlog(avctx, "\n");

    clut_id = *buf++;
    version = ((*buf)>>4)&15;
    buf += 1;

    clut = get_clut(ctx, clut_id);

    if (!clut) {
        clut = av_malloc(sizeof(DVBSubCLUT));
        if (!clut)
            return AVERROR(ENOMEM);

        memcpy(clut, &default_clut, sizeof(DVBSubCLUT));

        clut->id = clut_id;
        clut->version = -1;

        clut->next = ctx->clut_list;
        ctx->clut_list = clut;
    }

    if (clut->version != version) {

    clut->version = version;

    while (buf + 4 < buf_end) {
        entry_id = *buf++;

        depth = (*buf) & 0xe0;

        if (depth == 0) {
            av_log(avctx, AV_LOG_ERROR, "Invalid clut depth 0x%x!\n", *buf);
            return AVERROR_INVALIDDATA;
        }

        full_range = (*buf++) & 1;

        if (full_range) {
            y = *buf++;
            cr = *buf++;
            cb = *buf++;
            alpha = *buf++;
        } else {
            y = buf[0] & 0xfc;
            cr = (((buf[0] & 3) << 2) | ((buf[1] >> 6) & 3)) << 4;
            cb = (buf[1] << 2) & 0xf0;
            alpha = (buf[1] << 6) & 0xc0;

            buf += 2;
        }

        if (y == 0)
            alpha = 0xff;

        YUV_TO_RGB1_CCIR(cb, cr);
        YUV_TO_RGB2_CCIR(r, g, b, y);

<<<<<<< HEAD
        av_dlog(avctx, "clut %d := (%d,%d,%d,%d)\n", entry_id, r, g, b, alpha);
        if (!!(depth & 0x80) + !!(depth & 0x40) + !!(depth & 0x20) > 1) {
            av_dlog(avctx, "More than one bit level marked: %x\n", depth);
            if (avctx->strict_std_compliance > FF_COMPLIANCE_NORMAL)
                return AVERROR_INVALIDDATA;
        }
=======
        ff_dlog(avctx, "clut %d := (%d,%d,%d,%d)\n", entry_id, r, g, b, alpha);
>>>>>>> 6a85dfc8

        if (depth & 0x80)
            clut->clut4[entry_id] = RGBA(r,g,b,255 - alpha);
        else if (depth & 0x40)
            clut->clut16[entry_id] = RGBA(r,g,b,255 - alpha);
        else if (depth & 0x20)
            clut->clut256[entry_id] = RGBA(r,g,b,255 - alpha);
    }
    }

    return 0;
}


static int dvbsub_parse_region_segment(AVCodecContext *avctx,
                                       const uint8_t *buf, int buf_size)
{
    DVBSubContext *ctx = avctx->priv_data;

    const uint8_t *buf_end = buf + buf_size;
    int region_id, object_id;
    int av_unused version;
    DVBSubRegion *region;
    DVBSubObject *object;
    DVBSubObjectDisplay *display;
    int fill;

    if (buf_size < 10)
        return AVERROR_INVALIDDATA;

    region_id = *buf++;

    region = get_region(ctx, region_id);

    if (!region) {
        region = av_mallocz(sizeof(DVBSubRegion));
        if (!region)
            return AVERROR(ENOMEM);

        region->id = region_id;
        region->version = -1;

        region->next = ctx->region_list;
        ctx->region_list = region;
    }

    version = ((*buf)>>4) & 15;
    fill = ((*buf++) >> 3) & 1;

    region->width = AV_RB16(buf);
    buf += 2;
    region->height = AV_RB16(buf);
    buf += 2;

    if (region->width * region->height != region->buf_size) {
        av_free(region->pbuf);

        region->buf_size = region->width * region->height;

        region->pbuf = av_malloc(region->buf_size);
        if (!region->pbuf)
            return AVERROR(ENOMEM);

        fill = 1;
        region->dirty = 0;
    }

    region->depth = 1 << (((*buf++) >> 2) & 7);
    if(region->depth<2 || region->depth>8){
        av_log(avctx, AV_LOG_ERROR, "region depth %d is invalid\n", region->depth);
        region->depth= 4;
    }
    region->clut = *buf++;

    if (region->depth == 8) {
        region->bgcolor = *buf++;
        buf += 1;
    } else {
        buf += 1;

        if (region->depth == 4)
            region->bgcolor = (((*buf++) >> 4) & 15);
        else
            region->bgcolor = (((*buf++) >> 2) & 3);
    }

    ff_dlog(avctx, "Region %d, (%dx%d)\n", region_id, region->width, region->height);

    if (fill) {
        memset(region->pbuf, region->bgcolor, region->buf_size);
        ff_dlog(avctx, "Fill region (%d)\n", region->bgcolor);
    }

    delete_region_display_list(ctx, region);

    while (buf + 5 < buf_end) {
        object_id = AV_RB16(buf);
        buf += 2;

        object = get_object(ctx, object_id);

        if (!object) {
            object = av_mallocz(sizeof(DVBSubObject));
            if (!object)
                return AVERROR(ENOMEM);

            object->id = object_id;
            object->next = ctx->object_list;
            ctx->object_list = object;
        }

        object->type = (*buf) >> 6;

        display = av_mallocz(sizeof(DVBSubObjectDisplay));
        if (!display)
            return AVERROR(ENOMEM);

        display->object_id = object_id;
        display->region_id = region_id;

        display->x_pos = AV_RB16(buf) & 0xfff;
        buf += 2;
        display->y_pos = AV_RB16(buf) & 0xfff;
        buf += 2;

        if ((object->type == 1 || object->type == 2) && buf+1 < buf_end) {
            display->fgcolor = *buf++;
            display->bgcolor = *buf++;
        }

        display->region_list_next = region->display_list;
        region->display_list = display;

        display->object_list_next = object->display_list;
        object->display_list = display;
    }

    return 0;
}

static int dvbsub_parse_page_segment(AVCodecContext *avctx,
                                     const uint8_t *buf, int buf_size, AVSubtitle *sub, int *got_output)
{
    DVBSubContext *ctx = avctx->priv_data;
    DVBSubRegionDisplay *display;
    DVBSubRegionDisplay *tmp_display_list, **tmp_ptr;

    const uint8_t *buf_end = buf + buf_size;
    int region_id;
    int page_state;
    int timeout;
    int version;

    if (buf_size < 1)
        return AVERROR_INVALIDDATA;

    timeout = *buf++;
    version = ((*buf)>>4) & 15;
    page_state = ((*buf++) >> 2) & 3;

<<<<<<< HEAD
    if (ctx->version == version) {
        return 0;
    }

    ctx->time_out = timeout;
    ctx->version = version;

    av_dlog(avctx, "Page time out %ds, state %d\n", ctx->time_out, page_state);
=======
    ff_dlog(avctx, "Page time out %ds, state %d\n", ctx->time_out, page_state);
>>>>>>> 6a85dfc8

    if(ctx->compute_edt == 1)
        save_subtitle_set(avctx, sub, got_output);

    if (page_state == 1 || page_state == 2) {
        delete_regions(ctx);
        delete_objects(ctx);
        delete_cluts(ctx);
    }

    tmp_display_list = ctx->display_list;
    ctx->display_list = NULL;

    while (buf + 5 < buf_end) {
        region_id = *buf++;
        buf += 1;

        display = tmp_display_list;
        tmp_ptr = &tmp_display_list;

        while (display && display->region_id != region_id) {
            tmp_ptr = &display->next;
            display = display->next;
        }

        if (!display) {
            display = av_mallocz(sizeof(DVBSubRegionDisplay));
            if (!display)
                return AVERROR(ENOMEM);
        }

        display->region_id = region_id;

        display->x_pos = AV_RB16(buf);
        buf += 2;
        display->y_pos = AV_RB16(buf);
        buf += 2;

        *tmp_ptr = display->next;

        display->next = ctx->display_list;
        ctx->display_list = display;

        ff_dlog(avctx, "Region %d, (%d,%d)\n", region_id, display->x_pos, display->y_pos);
    }

    while (tmp_display_list) {
        display = tmp_display_list;

        tmp_display_list = display->next;

        av_freep(&display);
    }

    return 0;
}


#ifdef DEBUG
static void save_display_set(DVBSubContext *ctx)
{
    DVBSubRegion *region;
    DVBSubRegionDisplay *display;
    DVBSubCLUT *clut;
    uint32_t *clut_table;
    int x_pos, y_pos, width, height;
    int x, y, y_off, x_off;
    uint32_t *pbuf;
    char filename[32];
    static int fileno_index = 0;

    x_pos = -1;
    y_pos = -1;
    width = 0;
    height = 0;

    for (display = ctx->display_list; display; display = display->next) {
        region = get_region(ctx, display->region_id);

        if (!region)
            return;

        if (x_pos == -1) {
            x_pos = display->x_pos;
            y_pos = display->y_pos;
            width = region->width;
            height = region->height;
        } else {
            if (display->x_pos < x_pos) {
                width += (x_pos - display->x_pos);
                x_pos = display->x_pos;
            }

            if (display->y_pos < y_pos) {
                height += (y_pos - display->y_pos);
                y_pos = display->y_pos;
            }

            if (display->x_pos + region->width > x_pos + width) {
                width = display->x_pos + region->width - x_pos;
            }

            if (display->y_pos + region->height > y_pos + height) {
                height = display->y_pos + region->height - y_pos;
            }
        }
    }

    if (x_pos >= 0) {

        pbuf = av_malloc(width * height * 4);
        if (!pbuf)
            return AVERROR(ENOMEM);

        for (display = ctx->display_list; display; display = display->next) {
            region = get_region(ctx, display->region_id);

            if (!region)
                return;

            x_off = display->x_pos - x_pos;
            y_off = display->y_pos - y_pos;

            clut = get_clut(ctx, region->clut);

            if (!clut)
                clut = &default_clut;

            switch (region->depth) {
            case 2:
                clut_table = clut->clut4;
                break;
            case 8:
                clut_table = clut->clut256;
                break;
            case 4:
            default:
                clut_table = clut->clut16;
                break;
            }

            for (y = 0; y < region->height; y++) {
                for (x = 0; x < region->width; x++) {
                    pbuf[((y + y_off) * width) + x_off + x] =
                        clut_table[region->pbuf[y * region->width + x]];
                }
            }

        }

        snprintf(filename, sizeof(filename), "dvbs.%d", fileno_index);

        png_save2(filename, pbuf, width, height);

        av_freep(&pbuf);
    }

    fileno_index++;
}
#endif

static int dvbsub_parse_display_definition_segment(AVCodecContext *avctx,
                                                   const uint8_t *buf,
                                                   int buf_size)
{
    DVBSubContext *ctx = avctx->priv_data;
    DVBSubDisplayDefinition *display_def = ctx->display_definition;
    int dds_version, info_byte;

    if (buf_size < 5)
        return AVERROR_INVALIDDATA;

    info_byte   = bytestream_get_byte(&buf);
    dds_version = info_byte >> 4;
    if (display_def && display_def->version == dds_version)
        return 0; // already have this display definition version

    if (!display_def) {
        display_def             = av_mallocz(sizeof(*display_def));
        if (!display_def)
            return AVERROR(ENOMEM);
        ctx->display_definition = display_def;
    }

    display_def->version = dds_version;
    display_def->x       = 0;
    display_def->y       = 0;
    display_def->width   = bytestream_get_be16(&buf) + 1;
    display_def->height  = bytestream_get_be16(&buf) + 1;
    if (!avctx->width || !avctx->height) {
        avctx->width  = display_def->width;
        avctx->height = display_def->height;
    }

    if (buf_size < 13)
        return AVERROR_INVALIDDATA;

    if (info_byte & 1<<3) { // display_window_flag
        display_def->x = bytestream_get_be16(&buf);
        display_def->width  = bytestream_get_be16(&buf) - display_def->x + 1;
        display_def->y = bytestream_get_be16(&buf);
        display_def->height = bytestream_get_be16(&buf) - display_def->y + 1;
    }

    return 0;
}

static int dvbsub_display_end_segment(AVCodecContext *avctx, const uint8_t *buf,
                                      int buf_size, AVSubtitle *sub,int *got_output)
{
    DVBSubContext *ctx = avctx->priv_data;

    if(ctx->compute_edt == 0)
        save_subtitle_set(avctx, sub, got_output);
#ifdef DEBUG
    save_display_set(ctx);
#endif
    return 0;
}

static int dvbsub_decode(AVCodecContext *avctx,
                         void *data, int *data_size,
                         AVPacket *avpkt)
{
    const uint8_t *buf = avpkt->data;
    int buf_size = avpkt->size;
    DVBSubContext *ctx = avctx->priv_data;
    AVSubtitle *sub = data;
    const uint8_t *p, *p_end;
    int segment_type;
    int page_id;
    int segment_length;
    int i;
    int ret = 0;
    int got_segment = 0;

    ff_dlog(avctx, "DVB sub packet:\n");

    for (i=0; i < buf_size; i++) {
        ff_dlog(avctx, "%02x ", buf[i]);
        if (i % 16 == 15)
            ff_dlog(avctx, "\n");
    }

    if (i % 16)
        ff_dlog(avctx, "\n");

    if (buf_size <= 6 || *buf != 0x0f) {
        ff_dlog(avctx, "incomplete or broken packet");
        return AVERROR_INVALIDDATA;
    }

    p = buf;
    p_end = buf + buf_size;

    while (p_end - p >= 6 && *p == 0x0f) {
        p += 1;
        segment_type = *p++;
        page_id = AV_RB16(p);
        p += 2;
        segment_length = AV_RB16(p);
        p += 2;

        if (avctx->debug & FF_DEBUG_STARTCODE) {
            av_log(avctx, AV_LOG_DEBUG, "segment_type:%d page_id:%d segment_length:%d\n", segment_type, page_id, segment_length);
        }

        if (p_end - p < segment_length) {
<<<<<<< HEAD
            av_dlog(avctx, "incomplete or broken packet");
            ret = -1;
            goto end;
=======
            ff_dlog(avctx, "incomplete or broken packet");
            return -1;
>>>>>>> 6a85dfc8
        }

        if (page_id == ctx->composition_id || page_id == ctx->ancillary_id ||
            ctx->composition_id == -1 || ctx->ancillary_id == -1) {
            int ret = 0;
            switch (segment_type) {
            case DVBSUB_PAGE_SEGMENT:
                ret = dvbsub_parse_page_segment(avctx, p, segment_length, sub, data_size);
                got_segment |= 1;
                break;
            case DVBSUB_REGION_SEGMENT:
                ret = dvbsub_parse_region_segment(avctx, p, segment_length);
                got_segment |= 2;
                break;
            case DVBSUB_CLUT_SEGMENT:
                ret = dvbsub_parse_clut_segment(avctx, p, segment_length);
                if (ret < 0) goto end;
                got_segment |= 4;
                break;
            case DVBSUB_OBJECT_SEGMENT:
                ret = dvbsub_parse_object_segment(avctx, p, segment_length);
                got_segment |= 8;
                break;
            case DVBSUB_DISPLAYDEFINITION_SEGMENT:
                ret = dvbsub_parse_display_definition_segment(avctx, p,
                                                              segment_length);
                break;
            case DVBSUB_DISPLAY_SEGMENT:
                ret = dvbsub_display_end_segment(avctx, p, segment_length, sub, data_size);
                got_segment |= 16;
                break;
            default:
                ff_dlog(avctx, "Subtitling segment type 0x%x, page id %d, length %d\n",
                        segment_type, page_id, segment_length);
                break;
            }
            if (ret < 0)
                goto end;
        }

        p += segment_length;
    }
    // Some streams do not send a display segment but if we have all the other
    // segments then we need no further data.
    if (got_segment == 15) {
        av_log(avctx, AV_LOG_DEBUG, "Missing display_end_segment, emulating\n");
        dvbsub_display_end_segment(avctx, p, 0, sub, data_size);
    }

end:
    if(ret < 0) {
        *data_size = 0;
        avsubtitle_free(sub);
        return ret;
    } else {
        if(ctx->compute_edt == 1 )
            FFSWAP(int64_t, ctx->prev_start, sub->pts);
    }

    return p - buf;
}

#define DS AV_OPT_FLAG_DECODING_PARAM | AV_OPT_FLAG_SUBTITLE_PARAM
static const AVOption options[] = {
    {"compute_edt", "compute end of time using pts or timeout", offsetof(DVBSubContext, compute_edt), FF_OPT_TYPE_INT, {.i64 = 0}, 0, 1, DS},
    {NULL}
};
static const AVClass dvbsubdec_class = {
    .class_name = "DVB Sub Decoder",
    .item_name  = av_default_item_name,
    .option     = options,
    .version    = LIBAVUTIL_VERSION_INT,
};

AVCodec ff_dvbsub_decoder = {
    .name           = "dvbsub",
    .long_name      = NULL_IF_CONFIG_SMALL("DVB subtitles"),
    .type           = AVMEDIA_TYPE_SUBTITLE,
    .id             = AV_CODEC_ID_DVB_SUBTITLE,
    .priv_data_size = sizeof(DVBSubContext),
    .init           = dvbsub_init_decoder,
    .close          = dvbsub_close_decoder,
    .decode         = dvbsub_decode,
    .priv_class     = &dvbsubdec_class,
};<|MERGE_RESOLUTION|>--- conflicted
+++ resolved
@@ -893,12 +893,8 @@
                          0x88, 0x99, 0xaa, 0xbb, 0xcc, 0xdd, 0xee, 0xff};
     uint8_t *map_table;
 
-<<<<<<< HEAD
 #if 0
-    av_dlog(avctx, "DVB pixel block size %d, %s field:\n", buf_size,
-=======
     ff_dlog(avctx, "DVB pixel block size %d, %s field:\n", buf_size,
->>>>>>> 6a85dfc8
             top_bottom ? "bottom" : "top");
 
     for (i = 0; i < buf_size; i++) {
@@ -911,12 +907,8 @@
     }
 
     if (i % 16)
-<<<<<<< HEAD
-        av_dlog(avctx, "\n");
+        ff_dlog(avctx, "\n");
 #endif
-=======
-        ff_dlog(avctx, "\n");
->>>>>>> 6a85dfc8
 
     if (!region)
         return;
@@ -1140,16 +1132,12 @@
         YUV_TO_RGB1_CCIR(cb, cr);
         YUV_TO_RGB2_CCIR(r, g, b, y);
 
-<<<<<<< HEAD
-        av_dlog(avctx, "clut %d := (%d,%d,%d,%d)\n", entry_id, r, g, b, alpha);
+        ff_dlog(avctx, "clut %d := (%d,%d,%d,%d)\n", entry_id, r, g, b, alpha);
         if (!!(depth & 0x80) + !!(depth & 0x40) + !!(depth & 0x20) > 1) {
-            av_dlog(avctx, "More than one bit level marked: %x\n", depth);
+            ff_dlog(avctx, "More than one bit level marked: %x\n", depth);
             if (avctx->strict_std_compliance > FF_COMPLIANCE_NORMAL)
                 return AVERROR_INVALIDDATA;
         }
-=======
-        ff_dlog(avctx, "clut %d := (%d,%d,%d,%d)\n", entry_id, r, g, b, alpha);
->>>>>>> 6a85dfc8
 
         if (depth & 0x80)
             clut->clut4[entry_id] = RGBA(r,g,b,255 - alpha);
@@ -1310,7 +1298,6 @@
     version = ((*buf)>>4) & 15;
     page_state = ((*buf++) >> 2) & 3;
 
-<<<<<<< HEAD
     if (ctx->version == version) {
         return 0;
     }
@@ -1318,10 +1305,7 @@
     ctx->time_out = timeout;
     ctx->version = version;
 
-    av_dlog(avctx, "Page time out %ds, state %d\n", ctx->time_out, page_state);
-=======
     ff_dlog(avctx, "Page time out %ds, state %d\n", ctx->time_out, page_state);
->>>>>>> 6a85dfc8
 
     if(ctx->compute_edt == 1)
         save_subtitle_set(avctx, sub, got_output);
@@ -1590,14 +1574,9 @@
         }
 
         if (p_end - p < segment_length) {
-<<<<<<< HEAD
-            av_dlog(avctx, "incomplete or broken packet");
+            ff_dlog(avctx, "incomplete or broken packet");
             ret = -1;
             goto end;
-=======
-            ff_dlog(avctx, "incomplete or broken packet");
-            return -1;
->>>>>>> 6a85dfc8
         }
 
         if (page_id == ctx->composition_id || page_id == ctx->ancillary_id ||
