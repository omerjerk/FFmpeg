--- conflicted
+++ resolved
@@ -579,25 +579,7 @@
     int min_pu_width     = s->sps->min_pu_width;
     int min_tu_width     = s->sps->min_tb_width;
     int is_intra = tab_mvf[(y0 >> log2_min_pu_size) * min_pu_width +
-<<<<<<< HEAD
                            (x0 >> log2_min_pu_size)].pred_flag == PF_INTRA;
-    int i, j, bs;
-
-    if (y0 > 0 && (y0 & 7) == 0) {
-        int bd_ctby = y0 & ((1 << s->sps->log2_ctb_size) - 1);
-        int bd_slice = s->sh.slice_loop_filter_across_slices_enabled_flag ||
-                       !(lc->boundary_flags & BOUNDARY_UPPER_SLICE);
-        int bd_tiles = s->pps->loop_filter_across_tiles_enabled_flag ||
-                       !(lc->boundary_flags & BOUNDARY_UPPER_TILE);
-        if (((bd_slice && bd_tiles)  || bd_ctby)) {
-            int yp_pu = (y0 - 1) >> log2_min_pu_size;
-            int yq_pu =  y0      >> log2_min_pu_size;
-            int yp_tu = (y0 - 1) >> log2_min_tu_size;
-            int yq_tu =  y0      >> log2_min_tu_size;
-            RefPicList *top_refPicList = ff_hevc_get_ref_list(s, s->ref,
-                                                              x0, y0 - 1);
-=======
-                           (x0 >> log2_min_pu_size)].is_intra;
     int boundary_upper, boundary_left;
     int i, j, bs;
 
@@ -612,37 +594,12 @@
         boundary_upper = 0;
 
     if (boundary_upper) {
-        int yp_pu = (y0 - 1) >> log2_min_pu_size;
-        int yq_pu =  y0      >> log2_min_pu_size;
-        int yp_tu = (y0 - 1) >> log2_min_tu_size;
-        int yq_tu =  y0      >> log2_min_tu_size;
-
-        for (i = 0; i < (1 << log2_trafo_size); i += 4) {
-            int x_pu = (x0 + i) >> log2_min_pu_size;
-            int x_tu = (x0 + i) >> log2_min_tu_size;
-            MvField *top  = &tab_mvf[yp_pu * min_pu_width + x_pu];
-            MvField *curr = &tab_mvf[yq_pu * min_pu_width + x_pu];
-            uint8_t top_cbf_luma  = s->cbf_luma[yp_tu * min_tu_width + x_tu];
-            uint8_t curr_cbf_luma = s->cbf_luma[yq_tu * min_tu_width + x_tu];
+            int yp_pu = (y0 - 1) >> log2_min_pu_size;
+            int yq_pu =  y0      >> log2_min_pu_size;
+            int yp_tu = (y0 - 1) >> log2_min_tu_size;
+            int yq_tu =  y0      >> log2_min_tu_size;
             RefPicList *top_refPicList = ff_hevc_get_ref_list(s, s->ref,
-                                                              x0 + i, y0 - 1);
-
-            bs = boundary_strength(s, curr, curr_cbf_luma,
-                                   top, top_cbf_luma, top_refPicList, 1);
-            if (bs)
-                s->horizontal_bs[((x0 + i) + y0 * s->bs_width) >> 2] = bs;
-        }
-    }
-
-    // bs for TU internal horizontal PU boundaries
-    if (log2_trafo_size > s->sps->log2_min_pu_size && !is_intra)
-        for (j = 8; j < (1 << log2_trafo_size); j += 8) {
-            int yp_pu = (y0 + j - 1) >> log2_min_pu_size;
-            int yq_pu = (y0 + j)     >> log2_min_pu_size;
-            int yp_tu = (y0 + j - 1) >> log2_min_tu_size;
-            int yq_tu = (y0 + j)     >> log2_min_tu_size;
->>>>>>> a7a17e3f
-
+                                                              x0, y0 - 1);
             for (i = 0; i < (1 << log2_trafo_size); i += 4) {
                 int x_pu = (x0 + i) >> log2_min_pu_size;
                 int x_tu = (x0 + i) >> log2_min_tu_size;
@@ -659,42 +616,9 @@
                     bs = boundary_strength(s, curr, top, top_refPicList);
                 s->horizontal_bs[((x0 + i) + y0 * s->bs_width) >> 2] = bs;
             }
-        }
     }
 
     // bs for vertical TU boundaries
-<<<<<<< HEAD
-    if (x0 > 0 && (x0 & 7) == 0) {
-        int bd_ctbx = x0 & ((1 << s->sps->log2_ctb_size) - 1);
-        int bd_slice = s->sh.slice_loop_filter_across_slices_enabled_flag ||
-                       !(lc->boundary_flags & BOUNDARY_LEFT_SLICE);
-        int bd_tiles = s->pps->loop_filter_across_tiles_enabled_flag ||
-                       !(lc->boundary_flags & BOUNDARY_LEFT_TILE);
-        if (((bd_slice && bd_tiles)  || bd_ctbx)) {
-            int xp_pu = (x0 - 1) >> log2_min_pu_size;
-            int xq_pu =  x0      >> log2_min_pu_size;
-            int xp_tu = (x0 - 1) >> log2_min_tu_size;
-            int xq_tu =  x0      >> log2_min_tu_size;
-            RefPicList *left_refPicList = ff_hevc_get_ref_list(s, s->ref,
-                                                               x0 - 1, y0);
-
-            for (i = 0; i < (1 << log2_trafo_size); i += 4) {
-                int y_pu      = (y0 + i) >> log2_min_pu_size;
-                int y_tu      = (y0 + i) >> log2_min_tu_size;
-                MvField *left = &tab_mvf[y_pu * min_pu_width + xp_pu];
-                MvField *curr = &tab_mvf[y_pu * min_pu_width + xq_pu];
-                uint8_t left_cbf_luma = s->cbf_luma[y_tu * min_tu_width + xp_tu];
-                uint8_t curr_cbf_luma = s->cbf_luma[y_tu * min_tu_width + xq_tu];
-
-                if (curr->pred_flag == PF_INTRA || left->pred_flag == PF_INTRA)
-                    bs = 2;
-                else if (curr_cbf_luma || left_cbf_luma)
-                    bs = 1;
-                else
-                    bs = boundary_strength(s, curr, left, left_refPicList);
-                s->vertical_bs[(x0 + (y0 + i) * s->bs_width) >> 2] = bs;
-            }
-=======
     boundary_left = x0 > 0 && !(x0 & 7);
     if (boundary_left &&
         ((!s->sh.slice_loop_filter_across_slices_enabled_flag &&
@@ -706,28 +630,29 @@
         boundary_left = 0;
 
     if (boundary_left) {
-        int xp_pu = (x0 - 1) >> log2_min_pu_size;
-        int xq_pu =  x0      >> log2_min_pu_size;
-        int xp_tu = (x0 - 1) >> log2_min_tu_size;
-        int xq_tu =  x0      >> log2_min_tu_size;
-
-        for (i = 0; i < (1 << log2_trafo_size); i += 4) {
-            int y_pu      = (y0 + i) >> log2_min_pu_size;
-            int y_tu      = (y0 + i) >> log2_min_tu_size;
-            MvField *left = &tab_mvf[y_pu * min_pu_width + xp_pu];
-            MvField *curr = &tab_mvf[y_pu * min_pu_width + xq_pu];
-
-            uint8_t left_cbf_luma = s->cbf_luma[y_tu * min_tu_width + xp_tu];
-            uint8_t curr_cbf_luma = s->cbf_luma[y_tu * min_tu_width + xq_tu];
+            int xp_pu = (x0 - 1) >> log2_min_pu_size;
+            int xq_pu =  x0      >> log2_min_pu_size;
+            int xp_tu = (x0 - 1) >> log2_min_tu_size;
+            int xq_tu =  x0      >> log2_min_tu_size;
             RefPicList *left_refPicList = ff_hevc_get_ref_list(s, s->ref,
-                                                               x0 - 1, y0 + i);
-
-            bs = boundary_strength(s, curr, curr_cbf_luma,
-                                   left, left_cbf_luma, left_refPicList, 1);
-            if (bs)
-                s->vertical_bs[(x0 >> 3) + ((y0 + i) >> 2) * s->bs_width] = bs;
->>>>>>> a7a17e3f
-        }
+                                                               x0 - 1, y0);
+
+            for (i = 0; i < (1 << log2_trafo_size); i += 4) {
+                int y_pu      = (y0 + i) >> log2_min_pu_size;
+                int y_tu      = (y0 + i) >> log2_min_tu_size;
+                MvField *left = &tab_mvf[y_pu * min_pu_width + xp_pu];
+                MvField *curr = &tab_mvf[y_pu * min_pu_width + xq_pu];
+                uint8_t left_cbf_luma = s->cbf_luma[y_tu * min_tu_width + xp_tu];
+                uint8_t curr_cbf_luma = s->cbf_luma[y_tu * min_tu_width + xq_tu];
+
+                if (curr->pred_flag == PF_INTRA || left->pred_flag == PF_INTRA)
+                    bs = 2;
+                else if (curr_cbf_luma || left_cbf_luma)
+                    bs = 1;
+                else
+                    bs = boundary_strength(s, curr, left, left_refPicList);
+                s->vertical_bs[(x0 + (y0 + i) * s->bs_width) >> 2] = bs;
+            }
     }
 
     if (log2_trafo_size > log2_min_pu_size && !is_intra) {
