/*
 * H261 decoder
 * Copyright (c) 2002-2004 Michael Niedermayer <michaelni@gmx.at>
 * Copyright (c) 2004 Maarten Daniels
 *
 * This file is part of FFmpeg.
 *
 * FFmpeg is free software; you can redistribute it and/or
 * modify it under the terms of the GNU Lesser General Public
 * License as published by the Free Software Foundation; either
 * version 2.1 of the License, or (at your option) any later version.
 *
 * FFmpeg is distributed in the hope that it will be useful,
 * but WITHOUT ANY WARRANTY; without even the implied warranty of
 * MERCHANTABILITY or FITNESS FOR A PARTICULAR PURPOSE.  See the GNU
 * Lesser General Public License for more details.
 *
 * You should have received a copy of the GNU Lesser General Public
 * License along with FFmpeg; if not, write to the Free Software
 * Foundation, Inc., 51 Franklin Street, Fifth Floor, Boston, MA 02110-1301 USA
 */

/**
 * @file
 * H.261 decoder.
 */

#include "libavutil/avassert.h"
#include "avcodec.h"
#include "mpeg_er.h"
#include "mpegutils.h"
#include "mpegvideo.h"
#include "h263.h"
#include "h261.h"
#include "internal.h"

#define H261_MBA_VLC_BITS 9
#define H261_MTYPE_VLC_BITS 6
#define H261_MV_VLC_BITS 7
#define H261_CBP_VLC_BITS 9
#define TCOEFF_VLC_BITS 9
#define MBA_STUFFING 33
#define MBA_STARTCODE 34

static VLC h261_mba_vlc;
static VLC h261_mtype_vlc;
static VLC h261_mv_vlc;
static VLC h261_cbp_vlc;

static av_cold void h261_decode_init_vlc(H261Context *h)
{
    static int done = 0;

    if (!done) {
        done = 1;
        INIT_VLC_STATIC(&h261_mba_vlc, H261_MBA_VLC_BITS, 35,
                        ff_h261_mba_bits, 1, 1,
                        ff_h261_mba_code, 1, 1, 662);
        INIT_VLC_STATIC(&h261_mtype_vlc, H261_MTYPE_VLC_BITS, 10,
                        ff_h261_mtype_bits, 1, 1,
                        ff_h261_mtype_code, 1, 1, 80);
        INIT_VLC_STATIC(&h261_mv_vlc, H261_MV_VLC_BITS, 17,
                        &ff_h261_mv_tab[0][1], 2, 1,
                        &ff_h261_mv_tab[0][0], 2, 1, 144);
        INIT_VLC_STATIC(&h261_cbp_vlc, H261_CBP_VLC_BITS, 63,
                        &ff_h261_cbp_tab[0][1], 2, 1,
                        &ff_h261_cbp_tab[0][0], 2, 1, 512);
        INIT_VLC_RL(ff_h261_rl_tcoeff, 552);
    }
}

static av_cold int h261_decode_init(AVCodecContext *avctx)
{
    H261Context *h          = avctx->priv_data;
    MpegEncContext *const s = &h->s;

    // set defaults
    ff_mpv_decode_defaults(s);
    ff_mpv_decode_init(s, avctx);

    s->out_format  = FMT_H261;
    s->low_delay   = 1;
    avctx->pix_fmt = AV_PIX_FMT_YUV420P;

    ff_h261_common_init();
    h261_decode_init_vlc(h);

    h->gob_start_code_skipped = 0;

    return 0;
}

/**
 * Decode the group of blocks header or slice header.
 * @return <0 if an error occurred
 */
static int h261_decode_gob_header(H261Context *h)
{
    unsigned int val;
    MpegEncContext *const s = &h->s;

    if (!h->gob_start_code_skipped) {
        /* Check for GOB Start Code */
        val = show_bits(&s->gb, 15);
        if (val)
            return -1;

        /* We have a GBSC */
        skip_bits(&s->gb, 16);
    }

    h->gob_start_code_skipped = 0;

    h->gob_number = get_bits(&s->gb, 4); /* GN */
    s->qscale     = get_bits(&s->gb, 5); /* GQUANT */

    /* Check if gob_number is valid */
    if (s->mb_height == 18) { // CIF
        if ((h->gob_number <= 0) || (h->gob_number > 12))
            return -1;
    } else { // QCIF
        if ((h->gob_number != 1) && (h->gob_number != 3) &&
            (h->gob_number != 5))
            return -1;
    }

    /* GEI */
    if (skip_1stop_8data_bits(&s->gb) < 0)
        return AVERROR_INVALIDDATA;

    if (s->qscale == 0) {
        av_log(s->avctx, AV_LOG_ERROR, "qscale has forbidden 0 value\n");
        if (s->avctx->err_recognition & (AV_EF_BITSTREAM | AV_EF_COMPLIANT))
            return -1;
    }

    /* For the first transmitted macroblock in a GOB, MBA is the absolute
     * address. For subsequent macroblocks, MBA is the difference between
     * the absolute addresses of the macroblock and the last transmitted
     * macroblock. */
    h->current_mba = 0;
    h->mba_diff    = 0;

    return 0;
}

/**
 * Decode the group of blocks / video packet header.
 * @return <0 if no resync found
 */
static int h261_resync(H261Context *h)
{
    MpegEncContext *const s = &h->s;
    int left, ret;

    if (h->gob_start_code_skipped) {
        ret = h261_decode_gob_header(h);
        if (ret >= 0)
            return 0;
    } else {
        if (show_bits(&s->gb, 15) == 0) {
            ret = h261_decode_gob_header(h);
            if (ret >= 0)
                return 0;
        }
        // OK, it is not where it is supposed to be ...
        s->gb = s->last_resync_gb;
        align_get_bits(&s->gb);
        left = get_bits_left(&s->gb);

        for (; left > 15 + 1 + 4 + 5; left -= 8) {
            if (show_bits(&s->gb, 15) == 0) {
                GetBitContext bak = s->gb;

                ret = h261_decode_gob_header(h);
                if (ret >= 0)
                    return 0;

                s->gb = bak;
            }
            skip_bits(&s->gb, 8);
        }
    }

    return -1;
}

/**
 * Decode skipped macroblocks.
 * @return 0
 */
static int h261_decode_mb_skipped(H261Context *h, int mba1, int mba2)
{
    MpegEncContext *const s = &h->s;
    int i;

    s->mb_intra = 0;

    for (i = mba1; i < mba2; i++) {
        int j, xy;

        s->mb_x = ((h->gob_number - 1) % 2) * 11 + i % 11;
        s->mb_y = ((h->gob_number - 1) / 2) * 3 + i / 11;
        xy      = s->mb_x + s->mb_y * s->mb_stride;
        ff_init_block_index(s);
        ff_update_block_index(s);

        for (j = 0; j < 6; j++)
            s->block_last_index[j] = -1;

        s->mv_dir                      = MV_DIR_FORWARD;
        s->mv_type                     = MV_TYPE_16X16;
        s->current_picture.mb_type[xy] = MB_TYPE_SKIP | MB_TYPE_16x16 | MB_TYPE_L0;
        s->mv[0][0][0]                 = 0;
        s->mv[0][0][1]                 = 0;
        s->mb_skipped                  = 1;
        h->mtype                      &= ~MB_TYPE_H261_FIL;

        if (s->current_picture.motion_val[0]) {
            int b_stride = 2*s->mb_width + 1;
            int b_xy     = 2 * s->mb_x + (2 * s->mb_y) * b_stride;
            s->current_picture.motion_val[0][b_xy][0] = s->mv[0][0][0];
            s->current_picture.motion_val[0][b_xy][1] = s->mv[0][0][1];
        }

        ff_mpv_decode_mb(s, s->block);
    }

    return 0;
}

static const int mvmap[17] = {
    0, -1, -2, -3, -4, -5, -6, -7, -8, -9, -10, -11, -12, -13, -14, -15, -16
};

static int decode_mv_component(GetBitContext *gb, int v)
{
    int mv_diff = get_vlc2(gb, h261_mv_vlc.table, H261_MV_VLC_BITS, 2);

    /* check if mv_diff is valid */
    if (mv_diff < 0)
        return v;

    mv_diff = mvmap[mv_diff];

    if (mv_diff && !get_bits1(gb))
        mv_diff = -mv_diff;

    v += mv_diff;
    if (v <= -16)
        v += 32;
    else if (v >= 16)
        v -= 32;

    return v;
}

/**
 * Decode a macroblock.
 * @return <0 if an error occurred
 */
static int h261_decode_block(H261Context *h, int16_t *block, int n, int coded)
{
    MpegEncContext *const s = &h->s;
    int level, i, j, run;
    RLTable *rl = &ff_h261_rl_tcoeff;
    const uint8_t *scan_table;

    /* For the variable length encoding there are two code tables, one being
     * used for the first transmitted LEVEL in INTER, INTER + MC and
     * INTER + MC + FIL blocks, the second for all other LEVELs except the
     * first one in INTRA blocks which is fixed length coded with 8 bits.
     * NOTE: The two code tables only differ in one VLC so we handle that
     * manually. */
    scan_table = s->intra_scantable.permutated;
    if (s->mb_intra) {
        /* DC coef */
        level = get_bits(&s->gb, 8);
        // 0 (00000000b) and -128 (10000000b) are FORBIDDEN
        if ((level & 0x7F) == 0) {
            av_log(s->avctx, AV_LOG_ERROR, "illegal dc %d at %d %d\n",
                   level, s->mb_x, s->mb_y);
            return -1;
        }
        /* The code 1000 0000 is not used, the reconstruction level of 1024
         * being coded as 1111 1111. */
        if (level == 255)
            level = 128;
        block[0] = level;
        i        = 1;
    } else if (coded) {
        // Run  Level   Code
        // EOB          Not possible for first level when cbp is available (that's why the table is different)
        // 0    1       1s
        // *    *       0*
        int check = show_bits(&s->gb, 2);
        i = 0;
        if (check & 0x2) {
            skip_bits(&s->gb, 2);
            block[0] = (check & 0x1) ? -1 : 1;
            i        = 1;
        }
    } else {
        i = 0;
    }
    if (!coded) {
        s->block_last_index[n] = i - 1;
        return 0;
    }
    {
    OPEN_READER(re, &s->gb);
    i--; // offset by -1 to allow direct indexing of scan_table
    for (;;) {
        UPDATE_CACHE(re, &s->gb);
        GET_RL_VLC(level, run, re, &s->gb, rl->rl_vlc[0], TCOEFF_VLC_BITS, 2, 0);
        if (run == 66) {
            if (level) {
                CLOSE_READER(re, &s->gb);
                av_log(s->avctx, AV_LOG_ERROR, "illegal ac vlc code at %dx%d\n",
                       s->mb_x, s->mb_y);
                return -1;
            }
            /* escape */
            /* The remaining combinations of (run, level) are encoded with a
             * 20-bit word consisting of 6 bits escape, 6 bits run and 8 bits
             * level. */
            run   = SHOW_UBITS(re, &s->gb, 6) + 1;
            SKIP_CACHE(re, &s->gb, 6);
            level = SHOW_SBITS(re, &s->gb, 8);
            SKIP_COUNTER(re, &s->gb, 6 + 8);
        } else if (level == 0) {
            break;
        } else {
            if (SHOW_UBITS(re, &s->gb, 1))
                level = -level;
            SKIP_COUNTER(re, &s->gb, 1);
        }
        i += run;
        if (i >= 64) {
            CLOSE_READER(re, &s->gb);
            av_log(s->avctx, AV_LOG_ERROR, "run overflow at %dx%d\n",
                   s->mb_x, s->mb_y);
            return -1;
        }
        j        = scan_table[i];
        block[j] = level;
    }
    CLOSE_READER(re, &s->gb);
    }
    s->block_last_index[n] = i;
    return 0;
}

static int h261_decode_mb(H261Context *h)
{
    MpegEncContext *const s = &h->s;
    int i, cbp, xy;

    cbp = 63;
    // Read mba
    do {
        h->mba_diff = get_vlc2(&s->gb, h261_mba_vlc.table,
                               H261_MBA_VLC_BITS, 2);

        /* Check for slice end */
        /* NOTE: GOB can be empty (no MB data) or exist only of MBA_stuffing */
        if (h->mba_diff == MBA_STARTCODE) { // start code
            h->gob_start_code_skipped = 1;
            return SLICE_END;
        }
    } while (h->mba_diff == MBA_STUFFING); // stuffing

    if (h->mba_diff < 0) {
        if (get_bits_left(&s->gb) <= 7)
            return SLICE_END;

        av_log(s->avctx, AV_LOG_ERROR, "illegal mba at %d %d\n", s->mb_x, s->mb_y);
        return SLICE_ERROR;
    }

    h->mba_diff    += 1;
    h->current_mba += h->mba_diff;

    if (h->current_mba > MBA_STUFFING)
        return SLICE_ERROR;

    s->mb_x = ((h->gob_number - 1) % 2) * 11 + ((h->current_mba - 1) % 11);
    s->mb_y = ((h->gob_number - 1) / 2) * 3 + ((h->current_mba - 1) / 11);
    xy      = s->mb_x + s->mb_y * s->mb_stride;
    ff_init_block_index(s);
    ff_update_block_index(s);

    // Read mtype
    h->mtype = get_vlc2(&s->gb, h261_mtype_vlc.table, H261_MTYPE_VLC_BITS, 2);
    if (h->mtype < 0) {
        av_log(s->avctx, AV_LOG_ERROR, "Invalid mtype index %d\n",
               h->mtype);
        return SLICE_ERROR;
    }
    av_assert0(h->mtype < FF_ARRAY_ELEMS(ff_h261_mtype_map));
    h->mtype = ff_h261_mtype_map[h->mtype];

    // Read mquant
    if (IS_QUANT(h->mtype))
        ff_set_qscale(s, get_bits(&s->gb, 5));

    s->mb_intra = IS_INTRA4x4(h->mtype);

    // Read mv
    if (IS_16X16(h->mtype)) {
        /* Motion vector data is included for all MC macroblocks. MVD is
         * obtained from the macroblock vector by subtracting the vector
         * of the preceding macroblock. For this calculation the vector
         * of the preceding macroblock is regarded as zero in the
         * following three situations:
         * 1) evaluating MVD for macroblocks 1, 12 and 23;
         * 2) evaluating MVD for macroblocks in which MBA does not represent a difference of 1;
         * 3) MTYPE of the previous macroblock was not MC. */
        if ((h->current_mba ==  1) || (h->current_mba == 12) ||
            (h->current_mba == 23) || (h->mba_diff != 1)) {
            h->current_mv_x = 0;
            h->current_mv_y = 0;
        }

        h->current_mv_x = decode_mv_component(&s->gb, h->current_mv_x);
        h->current_mv_y = decode_mv_component(&s->gb, h->current_mv_y);
    } else {
        h->current_mv_x = 0;
        h->current_mv_y = 0;
    }

    // Read cbp
    if (HAS_CBP(h->mtype))
        cbp = get_vlc2(&s->gb, h261_cbp_vlc.table, H261_CBP_VLC_BITS, 2) + 1;

    if (s->mb_intra) {
        s->current_picture.mb_type[xy] = MB_TYPE_INTRA;
        goto intra;
    }

    //set motion vectors
    s->mv_dir                      = MV_DIR_FORWARD;
    s->mv_type                     = MV_TYPE_16X16;
    s->current_picture.mb_type[xy] = MB_TYPE_16x16 | MB_TYPE_L0;
    s->mv[0][0][0]                 = h->current_mv_x * 2; // gets divided by 2 in motion compensation
    s->mv[0][0][1]                 = h->current_mv_y * 2;

    if (s->current_picture.motion_val[0]) {
        int b_stride = 2*s->mb_width + 1;
        int b_xy     = 2 * s->mb_x + (2 * s->mb_y) * b_stride;
        s->current_picture.motion_val[0][b_xy][0] = s->mv[0][0][0];
        s->current_picture.motion_val[0][b_xy][1] = s->mv[0][0][1];
    }

intra:
    /* decode each block */
    if (s->mb_intra || HAS_CBP(h->mtype)) {
        s->bdsp.clear_blocks(s->block[0]);
        for (i = 0; i < 6; i++) {
            if (h261_decode_block(h, s->block[i], i, cbp & 32) < 0)
                return SLICE_ERROR;
            cbp += cbp;
        }
    } else {
        for (i = 0; i < 6; i++)
            s->block_last_index[i] = -1;
    }

    ff_mpv_decode_mb(s, s->block);

    return SLICE_OK;
}

/**
 * Decode the H.261 picture header.
 * @return <0 if no startcode found
 */
static int h261_decode_picture_header(H261Context *h)
{
    MpegEncContext *const s = &h->s;
    int format, i;
    uint32_t startcode = 0;

    for (i = get_bits_left(&s->gb); i > 24; i -= 1) {
        startcode = ((startcode << 1) | get_bits(&s->gb, 1)) & 0x000FFFFF;

        if (startcode == 0x10)
            break;
    }

    if (startcode != 0x10) {
        av_log(s->avctx, AV_LOG_ERROR, "Bad picture start code\n");
        return -1;
    }

    /* temporal reference */
    i = get_bits(&s->gb, 5); /* picture timestamp */
    if (i < (s->picture_number & 31))
        i += 32;
    s->picture_number = (s->picture_number & ~31) + i;

    s->avctx->framerate = (AVRational) { 30000, 1001 };

    /* PTYPE starts here */
    skip_bits1(&s->gb); /* split screen off */
    skip_bits1(&s->gb); /* camera  off */
    skip_bits1(&s->gb); /* freeze picture release off */

    format = get_bits1(&s->gb);

    // only 2 formats possible
    if (format == 0) { // QCIF
        s->width     = 176;
        s->height    = 144;
        s->mb_width  = 11;
        s->mb_height = 9;
    } else { // CIF
        s->width     = 352;
        s->height    = 288;
        s->mb_width  = 22;
        s->mb_height = 18;
    }

    s->mb_num = s->mb_width * s->mb_height;

    skip_bits1(&s->gb); /* still image mode off */
    skip_bits1(&s->gb); /* Reserved */

    /* PEI */
    if (skip_1stop_8data_bits(&s->gb) < 0)
        return AVERROR_INVALIDDATA;

    /* H.261 has no I-frames, but if we pass AV_PICTURE_TYPE_I for the first
     * frame, the codec crashes if it does not contain all I-blocks
     * (e.g. when a packet is lost). */
    s->pict_type = AV_PICTURE_TYPE_P;

    h->gob_number = 0;
    return 0;
}

static int h261_decode_gob(H261Context *h)
{
    MpegEncContext *const s = &h->s;

    ff_set_qscale(s, s->qscale);

    /* decode mb's */
    while (h->current_mba <= MBA_STUFFING) {
        int ret;
        /* DCT & quantize */
        ret = h261_decode_mb(h);
        if (ret < 0) {
            if (ret == SLICE_END) {
                h261_decode_mb_skipped(h, h->current_mba, 33);
                return 0;
            }
            av_log(s->avctx, AV_LOG_ERROR, "Error at MB: %d\n",
                   s->mb_x + s->mb_y * s->mb_stride);
            return -1;
        }

        h261_decode_mb_skipped(h,
                               h->current_mba - h->mba_diff,
                               h->current_mba - 1);
    }

    return -1;
}

/**
 * returns the number of bytes consumed for building the current frame
 */
static int get_consumed_bytes(MpegEncContext *s, int buf_size)
{
    int pos = get_bits_count(&s->gb) >> 3;
    if (pos == 0)
        pos = 1;      // avoid infinite loops (i doubt that is needed but ...)
    if (pos + 10 > buf_size)
        pos = buf_size;               // oops ;)

    return pos;
}

static int h261_decode_frame(AVCodecContext *avctx, void *data,
                             int *got_frame, AVPacket *avpkt)
{
    const uint8_t *buf = avpkt->data;
    int buf_size       = avpkt->size;
    H261Context *h     = avctx->priv_data;
    MpegEncContext *s  = &h->s;
    int ret;
    AVFrame *pict = data;

    ff_dlog(avctx, "*****frame %d size=%d\n", avctx->frame_number, buf_size);
    ff_dlog(avctx, "bytes=%x %x %x %x\n", buf[0], buf[1], buf[2], buf[3]);

    h->gob_start_code_skipped = 0;

retry:
    init_get_bits(&s->gb, buf, buf_size * 8);

    if (!s->context_initialized)
        // we need the IDCT permutaton for reading a custom matrix
        ff_mpv_idct_init(s);

    ret = h261_decode_picture_header(h);

    /* skip if the header was thrashed */
    if (ret < 0) {
        av_log(s->avctx, AV_LOG_ERROR, "header damaged\n");
        return -1;
    }

    if (s->width != avctx->coded_width || s->height != avctx->coded_height) {
        ParseContext pc = s->parse_context; // FIXME move this demuxing hack to libavformat
        s->parse_context.buffer = 0;
        ff_mpv_common_end(s);
        s->parse_context = pc;
    }

    if (!s->context_initialized) {
        if ((ret = ff_mpv_common_init(s)) < 0)
            return ret;

        ret = ff_set_dimensions(avctx, s->width, s->height);
        if (ret < 0)
            return ret;

        goto retry;
    }

    // for skipping the frame
    s->current_picture.f->pict_type = s->pict_type;
    s->current_picture.f->key_frame = s->pict_type == AV_PICTURE_TYPE_I;

    if ((avctx->skip_frame >= AVDISCARD_NONREF && s->pict_type == AV_PICTURE_TYPE_B) ||
        (avctx->skip_frame >= AVDISCARD_NONKEY && s->pict_type != AV_PICTURE_TYPE_I) ||
         avctx->skip_frame >= AVDISCARD_ALL)
        return get_consumed_bytes(s, buf_size);

    if (ff_mpv_frame_start(s, avctx) < 0)
        return -1;

    ff_mpeg_er_frame_start(s);

    /* decode each macroblock */
    s->mb_x = 0;
    s->mb_y = 0;

    while (h->gob_number < (s->mb_height == 18 ? 12 : 5)) {
        if (h261_resync(h) < 0)
            break;
        h261_decode_gob(h);
    }
    ff_mpv_frame_end(s);

    av_assert0(s->current_picture.f->pict_type == s->current_picture_ptr->f->pict_type);
    av_assert0(s->current_picture.f->pict_type == s->pict_type);

    if ((ret = av_frame_ref(pict, s->current_picture_ptr->f)) < 0)
        return ret;
    ff_print_debug_info(s, s->current_picture_ptr, pict);

    *got_frame = 1;

    return get_consumed_bytes(s, buf_size);
}

static av_cold int h261_decode_end(AVCodecContext *avctx)
{
    H261Context *h    = avctx->priv_data;
    MpegEncContext *s = &h->s;

    ff_mpv_common_end(s);
    return 0;
}

AVCodec ff_h261_decoder = {
    .name           = "h261",
    .long_name      = NULL_IF_CONFIG_SMALL("H.261"),
    .type           = AVMEDIA_TYPE_VIDEO,
    .id             = AV_CODEC_ID_H261,
    .priv_data_size = sizeof(H261Context),
    .init           = h261_decode_init,
    .close          = h261_decode_end,
    .decode         = h261_decode_frame,
<<<<<<< HEAD
    .capabilities   = CODEC_CAP_DR1,
    .max_lowres     = 3,
=======
    .capabilities   = AV_CODEC_CAP_DR1,
>>>>>>> def97856
};<|MERGE_RESOLUTION|>--- conflicted
+++ resolved
@@ -685,10 +685,6 @@
     .init           = h261_decode_init,
     .close          = h261_decode_end,
     .decode         = h261_decode_frame,
-<<<<<<< HEAD
-    .capabilities   = CODEC_CAP_DR1,
+    .capabilities   = AV_CODEC_CAP_DR1,
     .max_lowres     = 3,
-=======
-    .capabilities   = AV_CODEC_CAP_DR1,
->>>>>>> def97856
 };