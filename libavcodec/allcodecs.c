--- conflicted
+++ resolved
@@ -380,6 +380,7 @@
 extern AVCodec ff_alac_encoder;
 extern AVCodec ff_alac_decoder;
 extern AVCodec ff_als_decoder;
+extern AVCodec ff_als_encoder;
 extern AVCodec ff_amrnb_decoder;
 extern AVCodec ff_amrwb_decoder;
 extern AVCodec ff_ape_decoder;
@@ -863,685 +864,7 @@
 
 AVCodec *avcodec_find_encoder(enum AVCodecID id)
 {
-<<<<<<< HEAD
-    /* hardware accelerators */
-    REGISTER_HWACCEL(H263_VAAPI,        h263_vaapi);
-    REGISTER_HWACCEL(H263_VIDEOTOOLBOX, h263_videotoolbox);
-    REGISTER_HWACCEL(H264_CUVID,        h264_cuvid);
-    REGISTER_HWACCEL(H264_D3D11VA,      h264_d3d11va);
-    REGISTER_HWACCEL(H264_D3D11VA2,     h264_d3d11va2);
-    REGISTER_HWACCEL(H264_DXVA2,        h264_dxva2);
-    REGISTER_HWACCEL(H264_MEDIACODEC,   h264_mediacodec);
-    REGISTER_HWACCEL(H264_MMAL,         h264_mmal);
-    REGISTER_HWACCEL(H264_NVDEC,        h264_nvdec);
-    REGISTER_HWACCEL(H264_QSV,          h264_qsv);
-    REGISTER_HWACCEL(H264_VAAPI,        h264_vaapi);
-    REGISTER_HWACCEL(H264_VDPAU,        h264_vdpau);
-    REGISTER_HWACCEL(H264_VIDEOTOOLBOX, h264_videotoolbox);
-    REGISTER_HWACCEL(HEVC_CUVID,        hevc_cuvid);
-    REGISTER_HWACCEL(HEVC_D3D11VA,      hevc_d3d11va);
-    REGISTER_HWACCEL(HEVC_D3D11VA2,     hevc_d3d11va2);
-    REGISTER_HWACCEL(HEVC_DXVA2,        hevc_dxva2);
-    REGISTER_HWACCEL(HEVC_NVDEC,        hevc_nvdec);
-    REGISTER_HWACCEL(HEVC_MEDIACODEC,   hevc_mediacodec);
-    REGISTER_HWACCEL(HEVC_QSV,          hevc_qsv);
-    REGISTER_HWACCEL(HEVC_VAAPI,        hevc_vaapi);
-    REGISTER_HWACCEL(HEVC_VDPAU,        hevc_vdpau);
-    REGISTER_HWACCEL(HEVC_VIDEOTOOLBOX, hevc_videotoolbox);
-    REGISTER_HWACCEL(MJPEG_CUVID,       mjpeg_cuvid);
-    REGISTER_HWACCEL(MPEG1_CUVID,       mpeg1_cuvid);
-    REGISTER_HWACCEL(MPEG1_XVMC,        mpeg1_xvmc);
-    REGISTER_HWACCEL(MPEG1_VDPAU,       mpeg1_vdpau);
-    REGISTER_HWACCEL(MPEG1_VIDEOTOOLBOX, mpeg1_videotoolbox);
-    REGISTER_HWACCEL(MPEG2_CUVID,       mpeg2_cuvid);
-    REGISTER_HWACCEL(MPEG2_XVMC,        mpeg2_xvmc);
-    REGISTER_HWACCEL(MPEG2_D3D11VA,     mpeg2_d3d11va);
-    REGISTER_HWACCEL(MPEG2_D3D11VA2,    mpeg2_d3d11va2);
-    REGISTER_HWACCEL(MPEG2_DXVA2,       mpeg2_dxva2);
-    REGISTER_HWACCEL(MPEG2_MMAL,        mpeg2_mmal);
-    REGISTER_HWACCEL(MPEG2_QSV,         mpeg2_qsv);
-    REGISTER_HWACCEL(MPEG2_VAAPI,       mpeg2_vaapi);
-    REGISTER_HWACCEL(MPEG2_VDPAU,       mpeg2_vdpau);
-    REGISTER_HWACCEL(MPEG2_VIDEOTOOLBOX, mpeg2_videotoolbox);
-    REGISTER_HWACCEL(MPEG2_MEDIACODEC,  mpeg2_mediacodec);
-    REGISTER_HWACCEL(MPEG4_CUVID,       mpeg4_cuvid);
-    REGISTER_HWACCEL(MPEG4_MEDIACODEC,  mpeg4_mediacodec);
-    REGISTER_HWACCEL(MPEG4_MMAL,        mpeg4_mmal);
-    REGISTER_HWACCEL(MPEG4_VAAPI,       mpeg4_vaapi);
-    REGISTER_HWACCEL(MPEG4_VDPAU,       mpeg4_vdpau);
-    REGISTER_HWACCEL(MPEG4_VIDEOTOOLBOX, mpeg4_videotoolbox);
-    REGISTER_HWACCEL(VC1_CUVID,         vc1_cuvid);
-    REGISTER_HWACCEL(VC1_D3D11VA,       vc1_d3d11va);
-    REGISTER_HWACCEL(VC1_D3D11VA2,      vc1_d3d11va2);
-    REGISTER_HWACCEL(VC1_DXVA2,         vc1_dxva2);
-    REGISTER_HWACCEL(VC1_NVDEC,         vc1_nvdec);
-    REGISTER_HWACCEL(VC1_VAAPI,         vc1_vaapi);
-    REGISTER_HWACCEL(VC1_VDPAU,         vc1_vdpau);
-    REGISTER_HWACCEL(VC1_MMAL,          vc1_mmal);
-    REGISTER_HWACCEL(VC1_QSV,           vc1_qsv);
-    REGISTER_HWACCEL(VP8_CUVID,         vp8_cuvid);
-    REGISTER_HWACCEL(VP8_MEDIACODEC,    vp8_mediacodec);
-    REGISTER_HWACCEL(VP8_QSV,           vp8_qsv);
-    REGISTER_HWACCEL(VP9_CUVID,         vp9_cuvid);
-    REGISTER_HWACCEL(VP9_D3D11VA,       vp9_d3d11va);
-    REGISTER_HWACCEL(VP9_D3D11VA2,      vp9_d3d11va2);
-    REGISTER_HWACCEL(VP9_DXVA2,         vp9_dxva2);
-    REGISTER_HWACCEL(VP9_MEDIACODEC,    vp9_mediacodec);
-    REGISTER_HWACCEL(VP9_NVDEC,         vp9_nvdec);
-    REGISTER_HWACCEL(VP9_VAAPI,         vp9_vaapi);
-    REGISTER_HWACCEL(WMV3_D3D11VA,      wmv3_d3d11va);
-    REGISTER_HWACCEL(WMV3_D3D11VA2,     wmv3_d3d11va2);
-    REGISTER_HWACCEL(WMV3_DXVA2,        wmv3_dxva2);
-    REGISTER_HWACCEL(WMV3_NVDEC,        wmv3_nvdec);
-    REGISTER_HWACCEL(WMV3_VAAPI,        wmv3_vaapi);
-    REGISTER_HWACCEL(WMV3_VDPAU,        wmv3_vdpau);
-
-    /* video codecs */
-    REGISTER_ENCODER(A64MULTI,          a64multi);
-    REGISTER_ENCODER(A64MULTI5,         a64multi5);
-    REGISTER_DECODER(AASC,              aasc);
-    REGISTER_DECODER(AIC,               aic);
-    REGISTER_ENCDEC (ALIAS_PIX,         alias_pix);
-    REGISTER_ENCDEC (AMV,               amv);
-    REGISTER_DECODER(ANM,               anm);
-    REGISTER_DECODER(ANSI,              ansi);
-    REGISTER_ENCDEC (APNG,              apng);
-    REGISTER_ENCDEC (ASV1,              asv1);
-    REGISTER_ENCDEC (ASV2,              asv2);
-    REGISTER_DECODER(AURA,              aura);
-    REGISTER_DECODER(AURA2,             aura2);
-    REGISTER_ENCDEC (AVRP,              avrp);
-    REGISTER_DECODER(AVRN,              avrn);
-    REGISTER_DECODER(AVS,               avs);
-    REGISTER_ENCDEC (AVUI,              avui);
-    REGISTER_ENCDEC (AYUV,              ayuv);
-    REGISTER_DECODER(BETHSOFTVID,       bethsoftvid);
-    REGISTER_DECODER(BFI,               bfi);
-    REGISTER_DECODER(BINK,              bink);
-    REGISTER_ENCDEC (BMP,               bmp);
-    REGISTER_DECODER(BMV_VIDEO,         bmv_video);
-    REGISTER_DECODER(BRENDER_PIX,       brender_pix);
-    REGISTER_DECODER(C93,               c93);
-    REGISTER_DECODER(CAVS,              cavs);
-    REGISTER_DECODER(CDGRAPHICS,        cdgraphics);
-    REGISTER_DECODER(CDXL,              cdxl);
-    REGISTER_DECODER(CFHD,              cfhd);
-    REGISTER_ENCDEC (CINEPAK,           cinepak);
-    REGISTER_DECODER(CLEARVIDEO,        clearvideo);
-    REGISTER_ENCDEC (CLJR,              cljr);
-    REGISTER_DECODER(CLLC,              cllc);
-    REGISTER_ENCDEC (COMFORTNOISE,      comfortnoise);
-    REGISTER_DECODER(CPIA,              cpia);
-    REGISTER_DECODER(CSCD,              cscd);
-    REGISTER_DECODER(CYUV,              cyuv);
-    REGISTER_DECODER(DDS,               dds);
-    REGISTER_DECODER(DFA,               dfa);
-    REGISTER_DECODER(DIRAC,             dirac);
-    REGISTER_ENCDEC (DNXHD,             dnxhd);
-    REGISTER_ENCDEC (DPX,               dpx);
-    REGISTER_DECODER(DSICINVIDEO,       dsicinvideo);
-    REGISTER_DECODER(DVAUDIO,           dvaudio);
-    REGISTER_ENCDEC (DVVIDEO,           dvvideo);
-    REGISTER_DECODER(DXA,               dxa);
-    REGISTER_DECODER(DXTORY,            dxtory);
-    REGISTER_DECODER(DXV,               dxv);
-    REGISTER_DECODER(EACMV,             eacmv);
-    REGISTER_DECODER(EAMAD,             eamad);
-    REGISTER_DECODER(EATGQ,             eatgq);
-    REGISTER_DECODER(EATGV,             eatgv);
-    REGISTER_DECODER(EATQI,             eatqi);
-    REGISTER_DECODER(EIGHTBPS,          eightbps);
-    REGISTER_DECODER(EIGHTSVX_EXP,      eightsvx_exp);
-    REGISTER_DECODER(EIGHTSVX_FIB,      eightsvx_fib);
-    REGISTER_DECODER(ESCAPE124,         escape124);
-    REGISTER_DECODER(ESCAPE130,         escape130);
-    REGISTER_DECODER(EXR,               exr);
-    REGISTER_ENCDEC (FFV1,              ffv1);
-    REGISTER_ENCDEC (FFVHUFF,           ffvhuff);
-    REGISTER_DECODER(FIC,               fic);
-    REGISTER_ENCDEC (FITS,              fits);
-    REGISTER_ENCDEC (FLASHSV,           flashsv);
-    REGISTER_ENCDEC (FLASHSV2,          flashsv2);
-    REGISTER_DECODER(FLIC,              flic);
-    REGISTER_ENCDEC (FLV,               flv);
-    REGISTER_DECODER(FMVC,              fmvc);
-    REGISTER_DECODER(FOURXM,            fourxm);
-    REGISTER_DECODER(FRAPS,             fraps);
-    REGISTER_DECODER(FRWU,              frwu);
-    REGISTER_DECODER(G2M,               g2m);
-    REGISTER_DECODER(GDV,               gdv);
-    REGISTER_ENCDEC (GIF,               gif);
-    REGISTER_ENCDEC (H261,              h261);
-    REGISTER_ENCDEC (H263,              h263);
-    REGISTER_DECODER(H263I,             h263i);
-    REGISTER_ENCDEC (H263P,             h263p);
-    REGISTER_DECODER(H263_V4L2M2M,      h263_v4l2m2m);
-    REGISTER_DECODER(H264,              h264);
-    REGISTER_DECODER(H264_CRYSTALHD,    h264_crystalhd);
-    REGISTER_DECODER(H264_V4L2M2M,      h264_v4l2m2m);
-    REGISTER_DECODER(H264_MEDIACODEC,   h264_mediacodec);
-    REGISTER_DECODER(H264_MMAL,         h264_mmal);
-    REGISTER_DECODER(H264_QSV,          h264_qsv);
-    REGISTER_DECODER(H264_RKMPP,        h264_rkmpp);
-    REGISTER_ENCDEC (HAP,               hap);
-    REGISTER_DECODER(HEVC,              hevc);
-    REGISTER_DECODER(HEVC_QSV,          hevc_qsv);
-    REGISTER_DECODER(HEVC_RKMPP,        hevc_rkmpp);
-    REGISTER_DECODER(HEVC_V4L2M2M,      hevc_v4l2m2m);
-    REGISTER_DECODER(HNM4_VIDEO,        hnm4_video);
-    REGISTER_DECODER(HQ_HQA,            hq_hqa);
-    REGISTER_DECODER(HQX,               hqx);
-    REGISTER_ENCDEC (HUFFYUV,           huffyuv);
-    REGISTER_DECODER(IDCIN,             idcin);
-    REGISTER_DECODER(IFF_ILBM,          iff_ilbm);
-    REGISTER_DECODER(INDEO2,            indeo2);
-    REGISTER_DECODER(INDEO3,            indeo3);
-    REGISTER_DECODER(INDEO4,            indeo4);
-    REGISTER_DECODER(INDEO5,            indeo5);
-    REGISTER_DECODER(INTERPLAY_VIDEO,   interplay_video);
-    REGISTER_ENCDEC (JPEG2000,          jpeg2000);
-    REGISTER_ENCDEC (JPEGLS,            jpegls);
-    REGISTER_DECODER(JV,                jv);
-    REGISTER_DECODER(KGV1,              kgv1);
-    REGISTER_DECODER(KMVC,              kmvc);
-    REGISTER_DECODER(LAGARITH,          lagarith);
-    REGISTER_ENCODER(LJPEG,             ljpeg);
-    REGISTER_DECODER(LOCO,              loco);
-    REGISTER_DECODER(M101,              m101);
-    REGISTER_ENCDEC (MAGICYUV,          magicyuv);
-    REGISTER_DECODER(MDEC,              mdec);
-    REGISTER_DECODER(MIMIC,             mimic);
-    REGISTER_ENCDEC (MJPEG,             mjpeg);
-    REGISTER_DECODER(MJPEGB,            mjpegb);
-    REGISTER_DECODER(MMVIDEO,           mmvideo);
-    REGISTER_DECODER(MOTIONPIXELS,      motionpixels);
-    REGISTER_ENCDEC (MPEG1VIDEO,        mpeg1video);
-    REGISTER_ENCDEC (MPEG2VIDEO,        mpeg2video);
-    REGISTER_ENCDEC (MPEG4,             mpeg4);
-    REGISTER_DECODER(MPEG4_CRYSTALHD,   mpeg4_crystalhd);
-    REGISTER_DECODER(MPEG4_V4L2M2M,     mpeg4_v4l2m2m);
-    REGISTER_DECODER(MPEG4_MMAL,        mpeg4_mmal);
-    REGISTER_DECODER(MPEGVIDEO,         mpegvideo);
-    REGISTER_DECODER(MPEG1_V4L2M2M,     mpeg1_v4l2m2m);
-    REGISTER_DECODER(MPEG2_MMAL,        mpeg2_mmal);
-    REGISTER_DECODER(MPEG2_CRYSTALHD,   mpeg2_crystalhd);
-    REGISTER_DECODER(MPEG2_V4L2M2M,     mpeg2_v4l2m2m);
-    REGISTER_DECODER(MPEG2_QSV,         mpeg2_qsv);
-    REGISTER_DECODER(MPEG2_MEDIACODEC,  mpeg2_mediacodec);
-    REGISTER_DECODER(MSA1,              msa1);
-    REGISTER_DECODER(MSCC,              mscc);
-    REGISTER_DECODER(MSMPEG4V1,         msmpeg4v1);
-    REGISTER_ENCDEC (MSMPEG4V2,         msmpeg4v2);
-    REGISTER_ENCDEC (MSMPEG4V3,         msmpeg4v3);
-    REGISTER_DECODER(MSMPEG4_CRYSTALHD, msmpeg4_crystalhd);
-    REGISTER_DECODER(MSRLE,             msrle);
-    REGISTER_DECODER(MSS1,              mss1);
-    REGISTER_DECODER(MSS2,              mss2);
-    REGISTER_ENCDEC (MSVIDEO1,          msvideo1);
-    REGISTER_DECODER(MSZH,              mszh);
-    REGISTER_DECODER(MTS2,              mts2);
-    REGISTER_DECODER(MVC1,              mvc1);
-    REGISTER_DECODER(MVC2,              mvc2);
-    REGISTER_DECODER(MXPEG,             mxpeg);
-    REGISTER_DECODER(NUV,               nuv);
-    REGISTER_DECODER(PAF_VIDEO,         paf_video);
-    REGISTER_ENCDEC (PAM,               pam);
-    REGISTER_ENCDEC (PBM,               pbm);
-    REGISTER_ENCDEC (PCX,               pcx);
-    REGISTER_ENCDEC (PGM,               pgm);
-    REGISTER_ENCDEC (PGMYUV,            pgmyuv);
-    REGISTER_DECODER(PICTOR,            pictor);
-    REGISTER_DECODER(PIXLET,            pixlet);
-    REGISTER_ENCDEC (PNG,               png);
-    REGISTER_ENCDEC (PPM,               ppm);
-    REGISTER_ENCDEC (PRORES,            prores);
-    REGISTER_ENCODER(PRORES_AW,         prores_aw);
-    REGISTER_ENCODER(PRORES_KS,         prores_ks);
-    REGISTER_DECODER(PRORES_LGPL,       prores_lgpl);
-    REGISTER_DECODER(PSD,               psd);
-    REGISTER_DECODER(PTX,               ptx);
-    REGISTER_DECODER(QDRAW,             qdraw);
-    REGISTER_DECODER(QPEG,              qpeg);
-    REGISTER_ENCDEC (QTRLE,             qtrle);
-    REGISTER_ENCDEC (R10K,              r10k);
-    REGISTER_ENCDEC (R210,              r210);
-    REGISTER_ENCDEC (RAWVIDEO,          rawvideo);
-    REGISTER_DECODER(RL2,               rl2);
-    REGISTER_ENCDEC (ROQ,               roq);
-    REGISTER_DECODER(RPZA,              rpza);
-    REGISTER_DECODER(RSCC,              rscc);
-    REGISTER_ENCDEC (RV10,              rv10);
-    REGISTER_ENCDEC (RV20,              rv20);
-    REGISTER_DECODER(RV30,              rv30);
-    REGISTER_DECODER(RV40,              rv40);
-    REGISTER_ENCDEC (S302M,             s302m);
-    REGISTER_DECODER(SANM,              sanm);
-    REGISTER_DECODER(SCPR,              scpr);
-    REGISTER_DECODER(SCREENPRESSO,      screenpresso);
-    REGISTER_DECODER(SDX2_DPCM,         sdx2_dpcm);
-    REGISTER_ENCDEC (SGI,               sgi);
-    REGISTER_DECODER(SGIRLE,            sgirle);
-    REGISTER_DECODER(SHEERVIDEO,        sheervideo);
-    REGISTER_DECODER(SMACKER,           smacker);
-    REGISTER_DECODER(SMC,               smc);
-    REGISTER_DECODER(SMVJPEG,           smvjpeg);
-    REGISTER_ENCDEC (SNOW,              snow);
-    REGISTER_DECODER(SP5X,              sp5x);
-    REGISTER_DECODER(SPEEDHQ,           speedhq);
-    REGISTER_DECODER(SRGC,              srgc);
-    REGISTER_ENCDEC (SUNRAST,           sunrast);
-    REGISTER_ENCDEC (SVQ1,              svq1);
-    REGISTER_DECODER(SVQ3,              svq3);
-    REGISTER_ENCDEC (TARGA,             targa);
-    REGISTER_DECODER(TARGA_Y216,        targa_y216);
-    REGISTER_DECODER(TDSC,              tdsc);
-    REGISTER_DECODER(THEORA,            theora);
-    REGISTER_DECODER(THP,               thp);
-    REGISTER_DECODER(TIERTEXSEQVIDEO,   tiertexseqvideo);
-    REGISTER_ENCDEC (TIFF,              tiff);
-    REGISTER_DECODER(TMV,               tmv);
-    REGISTER_DECODER(TRUEMOTION1,       truemotion1);
-    REGISTER_DECODER(TRUEMOTION2,       truemotion2);
-    REGISTER_DECODER(TRUEMOTION2RT,     truemotion2rt);
-    REGISTER_DECODER(TSCC,              tscc);
-    REGISTER_DECODER(TSCC2,             tscc2);
-    REGISTER_DECODER(TXD,               txd);
-    REGISTER_DECODER(ULTI,              ulti);
-    REGISTER_ENCDEC (UTVIDEO,           utvideo);
-    REGISTER_ENCDEC (V210,              v210);
-    REGISTER_DECODER(V210X,             v210x);
-    REGISTER_ENCDEC (V308,              v308);
-    REGISTER_ENCDEC (V408,              v408);
-    REGISTER_ENCDEC (V410,              v410);
-    REGISTER_DECODER(VB,                vb);
-    REGISTER_DECODER(VBLE,              vble);
-    REGISTER_DECODER(VC1,               vc1);
-    REGISTER_DECODER(VC1_CRYSTALHD,     vc1_crystalhd);
-    REGISTER_DECODER(VC1IMAGE,          vc1image);
-    REGISTER_DECODER(VC1_MMAL,          vc1_mmal);
-    REGISTER_DECODER(VC1_QSV,           vc1_qsv);
-    REGISTER_DECODER(VC1_V4L2M2M,       vc1_v4l2m2m);
-    REGISTER_ENCODER(VC2,               vc2);
-    REGISTER_DECODER(VCR1,              vcr1);
-    REGISTER_DECODER(VMDVIDEO,          vmdvideo);
-    REGISTER_DECODER(VMNC,              vmnc);
-    REGISTER_DECODER(VP3,               vp3);
-    REGISTER_DECODER(VP5,               vp5);
-    REGISTER_DECODER(VP6,               vp6);
-    REGISTER_DECODER(VP6A,              vp6a);
-    REGISTER_DECODER(VP6F,              vp6f);
-    REGISTER_DECODER(VP7,               vp7);
-    REGISTER_DECODER(VP8,               vp8);
-    REGISTER_DECODER(VP8_RKMPP,         vp8_rkmpp);
-    REGISTER_DECODER(VP8_V4L2M2M,       vp8_v4l2m2m);
-    REGISTER_DECODER(VP9,               vp9);
-    REGISTER_DECODER(VP9_RKMPP,         vp9_rkmpp);
-    REGISTER_DECODER(VP9_V4L2M2M,       vp9_v4l2m2m);
-    REGISTER_DECODER(VQA,               vqa);
-    REGISTER_DECODER(BITPACKED,         bitpacked);
-    REGISTER_DECODER(WEBP,              webp);
-    REGISTER_ENCDEC (WRAPPED_AVFRAME,   wrapped_avframe);
-    REGISTER_ENCDEC (WMV1,              wmv1);
-    REGISTER_ENCDEC (WMV2,              wmv2);
-    REGISTER_DECODER(WMV3,              wmv3);
-    REGISTER_DECODER(WMV3_CRYSTALHD,    wmv3_crystalhd);
-    REGISTER_DECODER(WMV3IMAGE,         wmv3image);
-    REGISTER_DECODER(WNV1,              wnv1);
-    REGISTER_DECODER(XAN_WC3,           xan_wc3);
-    REGISTER_DECODER(XAN_WC4,           xan_wc4);
-    REGISTER_ENCDEC (XBM,               xbm);
-    REGISTER_ENCDEC (XFACE,             xface);
-    REGISTER_DECODER(XL,                xl);
-    REGISTER_DECODER(XPM,               xpm);
-    REGISTER_ENCDEC (XWD,               xwd);
-    REGISTER_ENCDEC (Y41P,              y41p);
-    REGISTER_DECODER(YLC,               ylc);
-    REGISTER_DECODER(YOP,               yop);
-    REGISTER_ENCDEC (YUV4,              yuv4);
-    REGISTER_DECODER(ZERO12V,           zero12v);
-    REGISTER_DECODER(ZEROCODEC,         zerocodec);
-    REGISTER_ENCDEC (ZLIB,              zlib);
-    REGISTER_ENCDEC (ZMBV,              zmbv);
-
-    /* audio codecs */
-    REGISTER_ENCDEC (AAC,               aac);
-    REGISTER_DECODER(AAC_FIXED,         aac_fixed);
-    REGISTER_DECODER(AAC_LATM,          aac_latm);
-    REGISTER_ENCDEC (AC3,               ac3);
-    REGISTER_ENCDEC (AC3_FIXED,         ac3_fixed);
-    REGISTER_ENCDEC (ALAC,              alac);
-    REGISTER_ENCDEC (ALS,               als);
-    REGISTER_DECODER(AMRNB,             amrnb);
-    REGISTER_DECODER(AMRWB,             amrwb);
-    REGISTER_DECODER(APE,               ape);
-    REGISTER_ENCDEC (APTX,              aptx);
-    REGISTER_DECODER(ATRAC1,            atrac1);
-    REGISTER_DECODER(ATRAC3,            atrac3);
-    REGISTER_DECODER(ATRAC3AL,          atrac3al);
-    REGISTER_DECODER(ATRAC3P,           atrac3p);
-    REGISTER_DECODER(ATRAC3PAL,         atrac3pal);
-    REGISTER_DECODER(BINKAUDIO_DCT,     binkaudio_dct);
-    REGISTER_DECODER(BINKAUDIO_RDFT,    binkaudio_rdft);
-    REGISTER_DECODER(BMV_AUDIO,         bmv_audio);
-    REGISTER_DECODER(COOK,              cook);
-    REGISTER_ENCDEC (DCA,               dca);
-    REGISTER_DECODER(DOLBY_E,           dolby_e);
-    REGISTER_DECODER(DSD_LSBF,          dsd_lsbf);
-    REGISTER_DECODER(DSD_MSBF,          dsd_msbf);
-    REGISTER_DECODER(DSD_LSBF_PLANAR,   dsd_lsbf_planar);
-    REGISTER_DECODER(DSD_MSBF_PLANAR,   dsd_msbf_planar);
-    REGISTER_DECODER(DSICINAUDIO,       dsicinaudio);
-    REGISTER_DECODER(DSS_SP,            dss_sp);
-    REGISTER_DECODER(DST,               dst);
-    REGISTER_ENCDEC (EAC3,              eac3);
-    REGISTER_DECODER(EVRC,              evrc);
-    REGISTER_DECODER(FFWAVESYNTH,       ffwavesynth);
-    REGISTER_ENCDEC (FLAC,              flac);
-    REGISTER_ENCDEC (G723_1,            g723_1);
-    REGISTER_DECODER(G729,              g729);
-    REGISTER_DECODER(GSM,               gsm);
-    REGISTER_DECODER(GSM_MS,            gsm_ms);
-    REGISTER_DECODER(IAC,               iac);
-    REGISTER_DECODER(IMC,               imc);
-    REGISTER_DECODER(INTERPLAY_ACM,     interplay_acm);
-    REGISTER_DECODER(MACE3,             mace3);
-    REGISTER_DECODER(MACE6,             mace6);
-    REGISTER_DECODER(METASOUND,         metasound);
-    REGISTER_ENCDEC (MLP,               mlp);
-    REGISTER_DECODER(MP1,               mp1);
-    REGISTER_DECODER(MP1FLOAT,          mp1float);
-    REGISTER_ENCDEC (MP2,               mp2);
-    REGISTER_DECODER(MP2FLOAT,          mp2float);
-    REGISTER_ENCODER(MP2FIXED,          mp2fixed);
-    REGISTER_DECODER(MP3,               mp3);
-    REGISTER_DECODER(MP3FLOAT,          mp3float);
-    REGISTER_DECODER(MP3ADU,            mp3adu);
-    REGISTER_DECODER(MP3ADUFLOAT,       mp3adufloat);
-    REGISTER_DECODER(MP3ON4,            mp3on4);
-    REGISTER_DECODER(MP3ON4FLOAT,       mp3on4float);
-    REGISTER_DECODER(MPC7,              mpc7);
-    REGISTER_DECODER(MPC8,              mpc8);
-    REGISTER_ENCDEC (NELLYMOSER,        nellymoser);
-    REGISTER_DECODER(ON2AVC,            on2avc);
-    REGISTER_ENCDEC (OPUS,              opus);
-    REGISTER_DECODER(PAF_AUDIO,         paf_audio);
-    REGISTER_DECODER(QCELP,             qcelp);
-    REGISTER_DECODER(QDM2,              qdm2);
-    REGISTER_DECODER(QDMC,              qdmc);
-    REGISTER_ENCDEC (RA_144,            ra_144);
-    REGISTER_DECODER(RA_288,            ra_288);
-    REGISTER_DECODER(RALF,              ralf);
-    REGISTER_DECODER(SHORTEN,           shorten);
-    REGISTER_DECODER(SIPR,              sipr);
-    REGISTER_DECODER(SMACKAUD,          smackaud);
-    REGISTER_ENCDEC (SONIC,             sonic);
-    REGISTER_ENCODER(SONIC_LS,          sonic_ls);
-    REGISTER_DECODER(TAK,               tak);
-    REGISTER_ENCDEC (TRUEHD,            truehd);
-    REGISTER_DECODER(TRUESPEECH,        truespeech);
-    REGISTER_ENCDEC (TTA,               tta);
-    REGISTER_DECODER(TWINVQ,            twinvq);
-    REGISTER_DECODER(VMDAUDIO,          vmdaudio);
-    REGISTER_ENCDEC (VORBIS,            vorbis);
-    REGISTER_ENCDEC (WAVPACK,           wavpack);
-    REGISTER_DECODER(WMALOSSLESS,       wmalossless);
-    REGISTER_DECODER(WMAPRO,            wmapro);
-    REGISTER_ENCDEC (WMAV1,             wmav1);
-    REGISTER_ENCDEC (WMAV2,             wmav2);
-    REGISTER_DECODER(WMAVOICE,          wmavoice);
-    REGISTER_DECODER(WS_SND1,           ws_snd1);
-    REGISTER_DECODER(XMA1,              xma1);
-    REGISTER_DECODER(XMA2,              xma2);
-
-    /* PCM codecs */
-    REGISTER_ENCDEC (PCM_ALAW,          pcm_alaw);
-    REGISTER_DECODER(PCM_BLURAY,        pcm_bluray);
-    REGISTER_DECODER(PCM_DVD,           pcm_dvd);
-    REGISTER_DECODER(PCM_F16LE,         pcm_f16le);
-    REGISTER_DECODER(PCM_F24LE,         pcm_f24le);
-    REGISTER_ENCDEC (PCM_F32BE,         pcm_f32be);
-    REGISTER_ENCDEC (PCM_F32LE,         pcm_f32le);
-    REGISTER_ENCDEC (PCM_F64BE,         pcm_f64be);
-    REGISTER_ENCDEC (PCM_F64LE,         pcm_f64le);
-    REGISTER_DECODER(PCM_LXF,           pcm_lxf);
-    REGISTER_ENCDEC (PCM_MULAW,         pcm_mulaw);
-    REGISTER_ENCDEC (PCM_S8,            pcm_s8);
-    REGISTER_ENCDEC (PCM_S8_PLANAR,     pcm_s8_planar);
-    REGISTER_ENCDEC (PCM_S16BE,         pcm_s16be);
-    REGISTER_ENCDEC (PCM_S16BE_PLANAR,  pcm_s16be_planar);
-    REGISTER_ENCDEC (PCM_S16LE,         pcm_s16le);
-    REGISTER_ENCDEC (PCM_S16LE_PLANAR,  pcm_s16le_planar);
-    REGISTER_ENCDEC (PCM_S24BE,         pcm_s24be);
-    REGISTER_ENCDEC (PCM_S24DAUD,       pcm_s24daud);
-    REGISTER_ENCDEC (PCM_S24LE,         pcm_s24le);
-    REGISTER_ENCDEC (PCM_S24LE_PLANAR,  pcm_s24le_planar);
-    REGISTER_ENCDEC (PCM_S32BE,         pcm_s32be);
-    REGISTER_ENCDEC (PCM_S32LE,         pcm_s32le);
-    REGISTER_ENCDEC (PCM_S32LE_PLANAR,  pcm_s32le_planar);
-    REGISTER_ENCDEC (PCM_S64BE,         pcm_s64be);
-    REGISTER_ENCDEC (PCM_S64LE,         pcm_s64le);
-    REGISTER_ENCDEC (PCM_U8,            pcm_u8);
-    REGISTER_ENCDEC (PCM_U16BE,         pcm_u16be);
-    REGISTER_ENCDEC (PCM_U16LE,         pcm_u16le);
-    REGISTER_ENCDEC (PCM_U24BE,         pcm_u24be);
-    REGISTER_ENCDEC (PCM_U24LE,         pcm_u24le);
-    REGISTER_ENCDEC (PCM_U32BE,         pcm_u32be);
-    REGISTER_ENCDEC (PCM_U32LE,         pcm_u32le);
-    REGISTER_DECODER(PCM_ZORK,          pcm_zork);
-
-    /* DPCM codecs */
-    REGISTER_DECODER(GREMLIN_DPCM,      gremlin_dpcm);
-    REGISTER_DECODER(INTERPLAY_DPCM,    interplay_dpcm);
-    REGISTER_ENCDEC (ROQ_DPCM,          roq_dpcm);
-    REGISTER_DECODER(SOL_DPCM,          sol_dpcm);
-    REGISTER_DECODER(XAN_DPCM,          xan_dpcm);
-
-    /* ADPCM codecs */
-    REGISTER_DECODER(ADPCM_4XM,         adpcm_4xm);
-    REGISTER_ENCDEC (ADPCM_ADX,         adpcm_adx);
-    REGISTER_DECODER(ADPCM_AFC,         adpcm_afc);
-    REGISTER_DECODER(ADPCM_AICA,        adpcm_aica);
-    REGISTER_DECODER(ADPCM_CT,          adpcm_ct);
-    REGISTER_DECODER(ADPCM_DTK,         adpcm_dtk);
-    REGISTER_DECODER(ADPCM_EA,          adpcm_ea);
-    REGISTER_DECODER(ADPCM_EA_MAXIS_XA, adpcm_ea_maxis_xa);
-    REGISTER_DECODER(ADPCM_EA_R1,       adpcm_ea_r1);
-    REGISTER_DECODER(ADPCM_EA_R2,       adpcm_ea_r2);
-    REGISTER_DECODER(ADPCM_EA_R3,       adpcm_ea_r3);
-    REGISTER_DECODER(ADPCM_EA_XAS,      adpcm_ea_xas);
-    REGISTER_ENCDEC (ADPCM_G722,        adpcm_g722);
-    REGISTER_ENCDEC (ADPCM_G726,        adpcm_g726);
-    REGISTER_ENCDEC (ADPCM_G726LE,      adpcm_g726le);
-    REGISTER_DECODER(ADPCM_IMA_AMV,     adpcm_ima_amv);
-    REGISTER_DECODER(ADPCM_IMA_APC,     adpcm_ima_apc);
-    REGISTER_DECODER(ADPCM_IMA_DAT4,    adpcm_ima_dat4);
-    REGISTER_DECODER(ADPCM_IMA_DK3,     adpcm_ima_dk3);
-    REGISTER_DECODER(ADPCM_IMA_DK4,     adpcm_ima_dk4);
-    REGISTER_DECODER(ADPCM_IMA_EA_EACS, adpcm_ima_ea_eacs);
-    REGISTER_DECODER(ADPCM_IMA_EA_SEAD, adpcm_ima_ea_sead);
-    REGISTER_DECODER(ADPCM_IMA_ISS,     adpcm_ima_iss);
-    REGISTER_DECODER(ADPCM_IMA_OKI,     adpcm_ima_oki);
-    REGISTER_ENCDEC (ADPCM_IMA_QT,      adpcm_ima_qt);
-    REGISTER_DECODER(ADPCM_IMA_RAD,     adpcm_ima_rad);
-    REGISTER_DECODER(ADPCM_IMA_SMJPEG,  adpcm_ima_smjpeg);
-    REGISTER_ENCDEC (ADPCM_IMA_WAV,     adpcm_ima_wav);
-    REGISTER_DECODER(ADPCM_IMA_WS,      adpcm_ima_ws);
-    REGISTER_ENCDEC (ADPCM_MS,          adpcm_ms);
-    REGISTER_DECODER(ADPCM_MTAF,        adpcm_mtaf);
-    REGISTER_DECODER(ADPCM_PSX,         adpcm_psx);
-    REGISTER_DECODER(ADPCM_SBPRO_2,     adpcm_sbpro_2);
-    REGISTER_DECODER(ADPCM_SBPRO_3,     adpcm_sbpro_3);
-    REGISTER_DECODER(ADPCM_SBPRO_4,     adpcm_sbpro_4);
-    REGISTER_ENCDEC (ADPCM_SWF,         adpcm_swf);
-    REGISTER_DECODER(ADPCM_THP,         adpcm_thp);
-    REGISTER_DECODER(ADPCM_THP_LE,      adpcm_thp_le);
-    REGISTER_DECODER(ADPCM_VIMA,        adpcm_vima);
-    REGISTER_DECODER(ADPCM_XA,          adpcm_xa);
-    REGISTER_ENCDEC (ADPCM_YAMAHA,      adpcm_yamaha);
-
-    /* subtitles */
-    REGISTER_ENCDEC (SSA,               ssa);
-    REGISTER_ENCDEC (ASS,               ass);
-    REGISTER_DECODER(CCAPTION,          ccaption);
-    REGISTER_ENCDEC (DVBSUB,            dvbsub);
-    REGISTER_ENCDEC (DVDSUB,            dvdsub);
-    REGISTER_DECODER(JACOSUB,           jacosub);
-    REGISTER_DECODER(MICRODVD,          microdvd);
-    REGISTER_ENCDEC (MOVTEXT,           movtext);
-    REGISTER_DECODER(MPL2,              mpl2);
-    REGISTER_DECODER(PGSSUB,            pgssub);
-    REGISTER_DECODER(PJS,               pjs);
-    REGISTER_DECODER(REALTEXT,          realtext);
-    REGISTER_DECODER(SAMI,              sami);
-    REGISTER_ENCDEC (SRT,               srt);
-    REGISTER_DECODER(STL,               stl);
-    REGISTER_ENCDEC (SUBRIP,            subrip);
-    REGISTER_DECODER(SUBVIEWER,         subviewer);
-    REGISTER_DECODER(SUBVIEWER1,        subviewer1);
-    REGISTER_ENCDEC (TEXT,              text);
-    REGISTER_DECODER(VPLAYER,           vplayer);
-    REGISTER_ENCDEC (WEBVTT,            webvtt);
-    REGISTER_ENCDEC (XSUB,              xsub);
-
-    /* external libraries */
-    REGISTER_ENCDEC (AAC_AT,            aac_at);
-    REGISTER_DECODER(AC3_AT,            ac3_at);
-    REGISTER_DECODER(ADPCM_IMA_QT_AT,   adpcm_ima_qt_at);
-    REGISTER_ENCDEC (ALAC_AT,           alac_at);
-    REGISTER_DECODER(AMR_NB_AT,         amr_nb_at);
-    REGISTER_DECODER(EAC3_AT,           eac3_at);
-    REGISTER_DECODER(GSM_MS_AT,         gsm_ms_at);
-    REGISTER_ENCDEC (ILBC_AT,           ilbc_at);
-    REGISTER_DECODER(MP1_AT,            mp1_at);
-    REGISTER_DECODER(MP2_AT,            mp2_at);
-    REGISTER_DECODER(MP3_AT,            mp3_at);
-    REGISTER_ENCDEC (PCM_ALAW_AT,       pcm_alaw_at);
-    REGISTER_ENCDEC (PCM_MULAW_AT,      pcm_mulaw_at);
-    REGISTER_DECODER(QDMC_AT,           qdmc_at);
-    REGISTER_DECODER(QDM2_AT,           qdm2_at);
-    REGISTER_DECODER(LIBCELT,           libcelt);
-    REGISTER_ENCDEC (LIBFDK_AAC,        libfdk_aac);
-    REGISTER_ENCDEC (LIBGSM,            libgsm);
-    REGISTER_ENCDEC (LIBGSM_MS,         libgsm_ms);
-    REGISTER_ENCDEC (LIBILBC,           libilbc);
-    REGISTER_ENCODER(LIBMP3LAME,        libmp3lame);
-    REGISTER_ENCDEC (LIBOPENCORE_AMRNB, libopencore_amrnb);
-    REGISTER_DECODER(LIBOPENCORE_AMRWB, libopencore_amrwb);
-    REGISTER_ENCDEC (LIBOPENJPEG,       libopenjpeg);
-    REGISTER_ENCDEC (LIBOPUS,           libopus);
-    REGISTER_DECODER(LIBRSVG,           librsvg);
-    REGISTER_ENCODER(LIBSHINE,          libshine);
-    REGISTER_ENCDEC (LIBSPEEX,          libspeex);
-    REGISTER_ENCODER(LIBTHEORA,         libtheora);
-    REGISTER_ENCODER(LIBTWOLAME,        libtwolame);
-    REGISTER_ENCODER(LIBVO_AMRWBENC,    libvo_amrwbenc);
-    REGISTER_ENCDEC (LIBVORBIS,         libvorbis);
-    REGISTER_ENCDEC (LIBVPX_VP8,        libvpx_vp8);
-    REGISTER_ENCDEC (LIBVPX_VP9,        libvpx_vp9);
-    REGISTER_ENCODER(LIBWAVPACK,        libwavpack);
-    REGISTER_ENCODER(LIBWEBP_ANIM,      libwebp_anim);  /* preferred over libwebp */
-    REGISTER_ENCODER(LIBWEBP,           libwebp);
-    REGISTER_ENCODER(LIBX262,           libx262);
-    REGISTER_ENCODER(LIBX264,           libx264);
-    REGISTER_ENCODER(LIBX264RGB,        libx264rgb);
-    REGISTER_ENCODER(LIBX265,           libx265);
-    REGISTER_ENCODER(LIBXAVS,           libxavs);
-    REGISTER_ENCODER(LIBXVID,           libxvid);
-    REGISTER_DECODER(LIBZVBI_TELETEXT,  libzvbi_teletext);
-
-    /* text */
-    REGISTER_DECODER(BINTEXT,           bintext);
-    REGISTER_DECODER(XBIN,              xbin);
-    REGISTER_DECODER(IDF,               idf);
-
-    /* external libraries, that shouldn't be used by default if one of the
-     * above is available */
-    REGISTER_ENCODER(H263_V4L2M2M,      h263_v4l2m2m);
-    REGISTER_ENCDEC (LIBOPENH264,       libopenh264);
-    REGISTER_DECODER(H264_CUVID,        h264_cuvid);
-    REGISTER_ENCODER(H264_NVENC,        h264_nvenc);
-    REGISTER_ENCODER(H264_OMX,          h264_omx);
-    REGISTER_ENCODER(H264_QSV,          h264_qsv);
-    REGISTER_ENCODER(H264_V4L2M2M,      h264_v4l2m2m);
-    REGISTER_ENCODER(H264_VAAPI,        h264_vaapi);
-    REGISTER_ENCODER(H264_VIDEOTOOLBOX, h264_videotoolbox);
-#if FF_API_NVENC_OLD_NAME
-    REGISTER_ENCODER(NVENC,             nvenc);
-    REGISTER_ENCODER(NVENC_H264,        nvenc_h264);
-    REGISTER_ENCODER(NVENC_HEVC,        nvenc_hevc);
-#endif
-    REGISTER_DECODER(HEVC_CUVID,        hevc_cuvid);
-    REGISTER_DECODER(HEVC_MEDIACODEC,   hevc_mediacodec);
-    REGISTER_ENCODER(HEVC_NVENC,        hevc_nvenc);
-    REGISTER_ENCODER(HEVC_QSV,          hevc_qsv);
-    REGISTER_ENCODER(HEVC_V4L2M2M,      hevc_v4l2m2m);
-    REGISTER_ENCODER(HEVC_VAAPI,        hevc_vaapi);
-    REGISTER_ENCODER(HEVC_VIDEOTOOLBOX, hevc_videotoolbox);
-    REGISTER_ENCODER(LIBKVAZAAR,        libkvazaar);
-    REGISTER_DECODER(MJPEG_CUVID,       mjpeg_cuvid);
-    REGISTER_ENCODER(MJPEG_QSV,         mjpeg_qsv);
-    REGISTER_ENCODER(MJPEG_VAAPI,       mjpeg_vaapi);
-    REGISTER_DECODER(MPEG1_CUVID,       mpeg1_cuvid);
-    REGISTER_DECODER(MPEG2_CUVID,       mpeg2_cuvid);
-    REGISTER_ENCODER(MPEG2_QSV,         mpeg2_qsv);
-    REGISTER_ENCODER(MPEG2_VAAPI,       mpeg2_vaapi);
-    REGISTER_DECODER(MPEG4_CUVID,       mpeg4_cuvid);
-    REGISTER_DECODER(MPEG4_MEDIACODEC,  mpeg4_mediacodec);
-    REGISTER_ENCODER(MPEG4_V4L2M2M,     mpeg4_v4l2m2m);
-    REGISTER_DECODER(VC1_CUVID,         vc1_cuvid);
-    REGISTER_DECODER(VP8_CUVID,         vp8_cuvid);
-    REGISTER_DECODER(VP8_MEDIACODEC,    vp8_mediacodec);
-    REGISTER_DECODER(VP8_QSV,           vp8_qsv);
-    REGISTER_ENCODER(VP8_V4L2M2M,       vp8_v4l2m2m);
-    REGISTER_ENCODER(VP8_VAAPI,         vp8_vaapi);
-    REGISTER_DECODER(VP9_CUVID,         vp9_cuvid);
-    REGISTER_DECODER(VP9_MEDIACODEC,    vp9_mediacodec);
-    REGISTER_ENCODER(VP9_VAAPI,         vp9_vaapi);
-
-    /* parsers */
-    REGISTER_PARSER(AAC,                aac);
-    REGISTER_PARSER(AAC_LATM,           aac_latm);
-    REGISTER_PARSER(AC3,                ac3);
-    REGISTER_PARSER(ADX,                adx);
-    REGISTER_PARSER(BMP,                bmp);
-    REGISTER_PARSER(CAVSVIDEO,          cavsvideo);
-    REGISTER_PARSER(COOK,               cook);
-    REGISTER_PARSER(DCA,                dca);
-    REGISTER_PARSER(DIRAC,              dirac);
-    REGISTER_PARSER(DNXHD,              dnxhd);
-    REGISTER_PARSER(DPX,                dpx);
-    REGISTER_PARSER(DVAUDIO,            dvaudio);
-    REGISTER_PARSER(DVBSUB,             dvbsub);
-    REGISTER_PARSER(DVDSUB,             dvdsub);
-    REGISTER_PARSER(DVD_NAV,            dvd_nav);
-    REGISTER_PARSER(FLAC,               flac);
-    REGISTER_PARSER(G729,               g729);
-    REGISTER_PARSER(GSM,                gsm);
-    REGISTER_PARSER(H261,               h261);
-    REGISTER_PARSER(H263,               h263);
-    REGISTER_PARSER(H264,               h264);
-    REGISTER_PARSER(HEVC,               hevc);
-    REGISTER_PARSER(MJPEG,              mjpeg);
-    REGISTER_PARSER(MLP,                mlp);
-    REGISTER_PARSER(MPEG4VIDEO,         mpeg4video);
-    REGISTER_PARSER(MPEGAUDIO,          mpegaudio);
-    REGISTER_PARSER(MPEGVIDEO,          mpegvideo);
-    REGISTER_PARSER(OPUS,               opus);
-    REGISTER_PARSER(PNG,                png);
-    REGISTER_PARSER(PNM,                pnm);
-    REGISTER_PARSER(RV30,               rv30);
-    REGISTER_PARSER(RV40,               rv40);
-    REGISTER_PARSER(SIPR,               sipr);
-    REGISTER_PARSER(TAK,                tak);
-    REGISTER_PARSER(VC1,                vc1);
-    REGISTER_PARSER(VORBIS,             vorbis);
-    REGISTER_PARSER(VP3,                vp3);
-    REGISTER_PARSER(VP8,                vp8);
-    REGISTER_PARSER(VP9,                vp9);
-    REGISTER_PARSER(XMA,                xma);
-=======
     return find_codec(id, av_codec_is_encoder);
->>>>>>> 70742f02
 }
 
 AVCodec *avcodec_find_decoder(enum AVCodecID id)
