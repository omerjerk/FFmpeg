/*
 * ffmpeg main
 * Copyright (c) 2000-2003 Fabrice Bellard
 *
 * This file is part of FFmpeg.
 *
 * FFmpeg is free software; you can redistribute it and/or
 * modify it under the terms of the GNU Lesser General Public
 * License as published by the Free Software Foundation; either
 * version 2.1 of the License, or (at your option) any later version.
 *
 * FFmpeg is distributed in the hope that it will be useful,
 * but WITHOUT ANY WARRANTY; without even the implied warranty of
 * MERCHANTABILITY or FITNESS FOR A PARTICULAR PURPOSE.  See the GNU
 * Lesser General Public License for more details.
 *
 * You should have received a copy of the GNU Lesser General Public
 * License along with FFmpeg; if not, write to the Free Software
 * Foundation, Inc., 51 Franklin Street, Fifth Floor, Boston, MA 02110-1301 USA
 */

#include "config.h"
#include <ctype.h>
#include <string.h>
#include <math.h>
#include <stdlib.h>
#include <errno.h>
#include <signal.h>
#include <limits.h>
#include <unistd.h>
#include "libavformat/avformat.h"
#include "libavdevice/avdevice.h"
#include "libswscale/swscale.h"
#include "libavutil/opt.h"
#include "libavcodec/audioconvert.h"
#include "libavutil/audioconvert.h"
#include "libavutil/parseutils.h"
#include "libavutil/samplefmt.h"
#include "libavutil/colorspace.h"
#include "libavutil/fifo.h"
#include "libavutil/intreadwrite.h"
#include "libavutil/dict.h"
#include "libavutil/mathematics.h"
#include "libavutil/pixdesc.h"
#include "libavutil/avstring.h"
#include "libavutil/libm.h"
#include "libavformat/os_support.h"

#include "libavformat/ffm.h" // not public API

#if CONFIG_AVFILTER
# include "libavfilter/avcodec.h"
# include "libavfilter/avfilter.h"
# include "libavfilter/avfiltergraph.h"
# include "libavfilter/buffersink.h"
# include "libavfilter/vsrc_buffer.h"
#endif

#if HAVE_SYS_RESOURCE_H
#include <sys/types.h>
#include <sys/time.h>
#include <sys/resource.h>
#elif HAVE_GETPROCESSTIMES
#include <windows.h>
#endif
#if HAVE_GETPROCESSMEMORYINFO
#include <windows.h>
#include <psapi.h>
#endif

#if HAVE_SYS_SELECT_H
#include <sys/select.h>
#endif

#if HAVE_TERMIOS_H
#include <fcntl.h>
#include <sys/ioctl.h>
#include <sys/time.h>
#include <termios.h>
#elif HAVE_KBHIT
#include <conio.h>
#endif
#include <time.h>

#include "cmdutils.h"

#include "libavutil/avassert.h"

const char program_name[] = "avconv";
const int program_birth_year = 2000;

/* select an input stream for an output stream */
typedef struct StreamMap {
    int disabled;           /** 1 is this mapping is disabled by a negative map */
    int file_index;
    int stream_index;
    int sync_file_index;
    int sync_stream_index;
} StreamMap;

/**
 * select an input file for an output file
 */
typedef struct MetadataMap {
    int  file;      ///< file index
    char type;      ///< type of metadata to copy -- (g)lobal, (s)tream, (c)hapter or (p)rogram
    int  index;     ///< stream/chapter/program number
} MetadataMap;

static const OptionDef options[];

#define MAX_STREAMS 1024    /* arbitrary sanity check value */

static int frame_bits_per_raw_sample = 0;
static int video_discard = 0;
static int same_quant = 0;
static int do_deinterlace = 0;
static int intra_dc_precision = 8;
static int qp_hist = 0;

static int file_overwrite = 0;
static int do_benchmark = 0;
static int do_hex_dump = 0;
static int do_pkt_dump = 0;
static int do_pass = 0;
static const char *pass_logfilename_prefix;
static int video_sync_method= -1;
static int audio_sync_method= 0;
static float audio_drift_threshold= 0.1;
static int copy_ts= 0;
static int copy_tb= 0;
static int opt_shortest = 0;
static char *vstats_filename;
static FILE *vstats_file;

static int audio_volume = 256;

static int exit_on_error = 0;
static int using_stdin = 0;
static int run_as_daemon  = 0;
static int q_pressed = 0;
static int64_t video_size = 0;
static int64_t audio_size = 0;
static int64_t extra_size = 0;
static int nb_frames_dup = 0;
static int nb_frames_drop = 0;
static int input_sync;

static float dts_delta_threshold = 10;

static int print_stats = 1;

static uint8_t *audio_buf;
static uint8_t *audio_out;
static unsigned int allocated_audio_out_size, allocated_audio_buf_size;

static void *samples;

#define DEFAULT_PASS_LOGFILENAME_PREFIX "av2pass"

typedef struct InputStream {
    int file_index;
    AVStream *st;
    int discard;             /* true if stream data should be discarded */
    int decoding_needed;     /* true if the packets must be decoded in 'raw_fifo' */
    AVCodec *dec;

    int64_t       start;     /* time when read started */
    int64_t       next_pts;  /* synthetic pts for cases where pkt.pts
                                is not defined */
    int64_t       pts;       /* current pts */
    double ts_scale;
    int is_start;            /* is 1 at the start and after a discontinuity */
    int showed_multi_packet_warning;
    AVDictionary *opts;
} InputStream;

typedef struct InputFile {
    AVFormatContext *ctx;
    int eof_reached;      /* true if eof reached */
    int ist_index;        /* index of first stream in ist_table */
    int buffer_size;      /* current total buffer size */
    int64_t ts_offset;
    int nb_streams;       /* number of stream that avconv is aware of; may be different
                             from ctx.nb_streams if new streams appear during av_read_frame() */
    int rate_emu;
} InputFile;

typedef struct OutputStream {
    int file_index;          /* file index */
    int index;               /* stream index in the output file */
    int source_index;        /* InputStream index */
    AVStream *st;            /* stream in the output file */
    int encoding_needed;     /* true if encoding needed for this stream */
    int frame_number;
    /* input pts and corresponding output pts
       for A/V sync */
    //double sync_ipts;        /* dts from the AVPacket of the demuxer in second units */
    struct InputStream *sync_ist; /* input stream to sync against */
    int64_t sync_opts;       /* output frame counter, could be changed to some true timestamp */ //FIXME look at frame_number
    AVBitStreamFilterContext *bitstream_filters;
    AVCodec *enc;
    int64_t max_frames;

    /* video only */
    int video_resample;
    AVFrame resample_frame;              /* temporary frame for image resampling */
    struct SwsContext *img_resample_ctx; /* for image resampling */
    int resample_height;
    int resample_width;
    int resample_pix_fmt;
    AVRational frame_rate;
    int force_fps;
    int top_field_first;

    float frame_aspect_ratio;

    /* forced key frames */
    int64_t *forced_kf_pts;
    int forced_kf_count;
    int forced_kf_index;

    /* audio only */
    int audio_resample;
    ReSampleContext *resample; /* for audio resampling */
    int resample_sample_fmt;
    int resample_channels;
    int resample_sample_rate;
    int reformat_pair;
    AVAudioConvert *reformat_ctx;
    AVFifoBuffer *fifo;     /* for compression: one audio fifo per codec */
    FILE *logfile;

#if CONFIG_AVFILTER
    AVFilterContext *output_video_filter;
    AVFilterContext *input_video_filter;
    AVFilterBufferRef *picref;
    char *avfilter;
    AVFilterGraph *graph;
#endif

    int64_t sws_flags;
    AVDictionary *opts;
    int is_past_recording_time;
    int stream_copy;
    const char *attachment_filename;
    int copy_initial_nonkeyframes;
} OutputStream;

#if HAVE_TERMIOS_H

/* init terminal so that we can grab keys */
static struct termios oldtty;
#endif

typedef struct OutputFile {
    AVFormatContext *ctx;
    AVDictionary *opts;
    int ost_index;       /* index of the first stream in output_streams */
    int64_t recording_time; /* desired length of the resulting file in microseconds */
    int64_t start_time;     /* start time in microseconds */
    uint64_t limit_filesize;
} OutputFile;

static InputStream *input_streams = NULL;
static int         nb_input_streams = 0;
static InputFile   *input_files   = NULL;
static int         nb_input_files   = 0;

static OutputStream *output_streams = NULL;
static int        nb_output_streams = 0;
static OutputFile   *output_files   = NULL;
static int        nb_output_files   = 0;

typedef struct OptionsContext {
    /* input/output options */
    int64_t start_time;
    const char *format;

    SpecifierOpt *codec_names;
    int        nb_codec_names;
    SpecifierOpt *audio_channels;
    int        nb_audio_channels;
    SpecifierOpt *audio_sample_rate;
    int        nb_audio_sample_rate;
    SpecifierOpt *frame_rates;
    int        nb_frame_rates;
    SpecifierOpt *frame_sizes;
    int        nb_frame_sizes;
    SpecifierOpt *frame_pix_fmts;
    int        nb_frame_pix_fmts;

    /* input options */
    int64_t input_ts_offset;
    int rate_emu;

    SpecifierOpt *ts_scale;
    int        nb_ts_scale;
    SpecifierOpt *dump_attachment;
    int        nb_dump_attachment;

    /* output options */
    StreamMap *stream_maps;
    int     nb_stream_maps;
    /* first item specifies output metadata, second is input */
    MetadataMap (*meta_data_maps)[2];
    int nb_meta_data_maps;
    int metadata_global_manual;
    int metadata_streams_manual;
    int metadata_chapters_manual;
    const char **attachments;
    int       nb_attachments;

    int chapters_input_file;

    int64_t recording_time;
    uint64_t limit_filesize;
    float mux_preload;
    float mux_max_delay;

    int video_disable;
    int audio_disable;
    int subtitle_disable;
    int data_disable;

    /* indexed by output file stream index */
    int   *streamid_map;
    int nb_streamid_map;

    SpecifierOpt *metadata;
    int        nb_metadata;
    SpecifierOpt *max_frames;
    int        nb_max_frames;
    SpecifierOpt *bitstream_filters;
    int        nb_bitstream_filters;
    SpecifierOpt *codec_tags;
    int        nb_codec_tags;
    SpecifierOpt *sample_fmts;
    int        nb_sample_fmts;
    SpecifierOpt *qscale;
    int        nb_qscale;
    SpecifierOpt *forced_key_frames;
    int        nb_forced_key_frames;
    SpecifierOpt *force_fps;
    int        nb_force_fps;
    SpecifierOpt *frame_aspect_ratios;
    int        nb_frame_aspect_ratios;
    SpecifierOpt *rc_overrides;
    int        nb_rc_overrides;
    SpecifierOpt *intra_matrices;
    int        nb_intra_matrices;
    SpecifierOpt *inter_matrices;
    int        nb_inter_matrices;
    SpecifierOpt *top_field_first;
    int        nb_top_field_first;
    SpecifierOpt *presets;
    int        nb_presets;
    SpecifierOpt *copy_initial_nonkeyframes;
    int        nb_copy_initial_nonkeyframes;
#if CONFIG_AVFILTER
    SpecifierOpt *filters;
    int        nb_filters;
#endif
} OptionsContext;

#define MATCH_PER_STREAM_OPT(name, type, outvar, fmtctx, st)\
{\
    int i, ret;\
    for (i = 0; i < o->nb_ ## name; i++) {\
        char *spec = o->name[i].specifier;\
        if ((ret = check_stream_specifier(fmtctx, st, spec)) > 0)\
            outvar = o->name[i].u.type;\
        else if (ret < 0)\
            exit_program(1);\
    }\
}

static void reset_options(OptionsContext *o)
{
    const OptionDef *po = options;

    /* all OPT_SPEC and OPT_STRING can be freed in generic way */
    while (po->name) {
        void *dst = (uint8_t*)o + po->u.off;

        if (po->flags & OPT_SPEC) {
            SpecifierOpt **so = dst;
            int i, *count = (int*)(so + 1);
            for (i = 0; i < *count; i++) {
                av_freep(&(*so)[i].specifier);
                if (po->flags & OPT_STRING)
                    av_freep(&(*so)[i].u.str);
            }
            av_freep(so);
            *count = 0;
        } else if (po->flags & OPT_OFFSET && po->flags & OPT_STRING)
            av_freep(dst);
        po++;
    }

    av_freep(&o->stream_maps);
    av_freep(&o->meta_data_maps);
    av_freep(&o->streamid_map);

    memset(o, 0, sizeof(*o));

    o->mux_max_delay  = 0.7;
    o->recording_time = INT64_MAX;
    o->limit_filesize = UINT64_MAX;
    o->chapters_input_file = INT_MAX;

    uninit_opts();
    init_opts();
}

#if CONFIG_AVFILTER

static int configure_video_filters(InputStream *ist, OutputStream *ost)
{
    AVFilterContext *last_filter, *filter;
    /** filter graph containing all filters including input & output */
    AVCodecContext *codec = ost->st->codec;
    AVCodecContext *icodec = ist->st->codec;
    enum PixelFormat pix_fmts[] = { codec->pix_fmt, PIX_FMT_NONE };
    AVBufferSinkParams *buffersink_params = av_buffersink_params_alloc();
    AVRational sample_aspect_ratio;
    char args[255];
    int ret;

    ost->graph = avfilter_graph_alloc();

    if (ist->st->sample_aspect_ratio.num){
        sample_aspect_ratio = ist->st->sample_aspect_ratio;
    }else
        sample_aspect_ratio = ist->st->codec->sample_aspect_ratio;

    snprintf(args, 255, "%d:%d:%d:%d:%d:%d:%d", ist->st->codec->width,
             ist->st->codec->height, ist->st->codec->pix_fmt, 1, AV_TIME_BASE,
             sample_aspect_ratio.num, sample_aspect_ratio.den);

    ret = avfilter_graph_create_filter(&ost->input_video_filter, avfilter_get_by_name("buffer"),
                                       "src", args, NULL, ost->graph);
    if (ret < 0)
        return ret;
#if FF_API_OLD_VSINK_API
    ret = avfilter_graph_create_filter(&ost->output_video_filter, avfilter_get_by_name("buffersink"),
                                       "out", NULL, pix_fmts, ost->graph);
#else
    buffersink_params->pixel_fmts = pix_fmts;
    ret = avfilter_graph_create_filter(&ost->output_video_filter, avfilter_get_by_name("buffersink"),
                                       "out", NULL, buffersink_params, ost->graph);
#endif
    av_freep(&buffersink_params);
    if (ret < 0)
        return ret;
    last_filter = ost->input_video_filter;

    if (codec->width  != icodec->width || codec->height != icodec->height) {
        snprintf(args, 255, "%d:%d:flags=0x%X",
                 codec->width,
                 codec->height,
                 (unsigned)ost->sws_flags);
        if ((ret = avfilter_graph_create_filter(&filter, avfilter_get_by_name("scale"),
                                                NULL, args, NULL, ost->graph)) < 0)
            return ret;
        if ((ret = avfilter_link(last_filter, 0, filter, 0)) < 0)
            return ret;
        last_filter = filter;
    }

    snprintf(args, sizeof(args), "flags=0x%X", (unsigned)ost->sws_flags);
    ost->graph->scale_sws_opts = av_strdup(args);

    if (ost->avfilter) {
        AVFilterInOut *outputs = avfilter_inout_alloc();
        AVFilterInOut *inputs  = avfilter_inout_alloc();

        outputs->name    = av_strdup("in");
        outputs->filter_ctx = last_filter;
        outputs->pad_idx = 0;
        outputs->next    = NULL;

        inputs->name    = av_strdup("out");
        inputs->filter_ctx = ost->output_video_filter;
        inputs->pad_idx = 0;
        inputs->next    = NULL;

        if ((ret = avfilter_graph_parse(ost->graph, ost->avfilter, &inputs, &outputs, NULL)) < 0)
            return ret;
        av_freep(&ost->avfilter);
    } else {
        if ((ret = avfilter_link(last_filter, 0, ost->output_video_filter, 0)) < 0)
            return ret;
    }

    if ((ret = avfilter_graph_config(ost->graph, NULL)) < 0)
        return ret;

    codec->width  = ost->output_video_filter->inputs[0]->w;
    codec->height = ost->output_video_filter->inputs[0]->h;
    codec->sample_aspect_ratio = ost->st->sample_aspect_ratio =
        ost->frame_aspect_ratio ? // overridden by the -aspect cli option
        av_d2q(ost->frame_aspect_ratio*codec->height/codec->width, 255) :
        ost->output_video_filter->inputs[0]->sample_aspect_ratio;

    return 0;
}
#endif /* CONFIG_AVFILTER */

static void term_exit(void)
{
    av_log(NULL, AV_LOG_QUIET, "%s", "");
#if HAVE_TERMIOS_H
    if(!run_as_daemon)
        tcsetattr (0, TCSANOW, &oldtty);
#endif
}

static volatile int received_sigterm = 0;

static void
sigterm_handler(int sig)
{
    received_sigterm = sig;
    q_pressed++;
    term_exit();
}

static void term_init(void)
{
#if HAVE_TERMIOS_H
    if(!run_as_daemon){
    struct termios tty;

    tcgetattr (0, &tty);
    oldtty = tty;
    atexit(term_exit);

    tty.c_iflag &= ~(IGNBRK|BRKINT|PARMRK|ISTRIP
                          |INLCR|IGNCR|ICRNL|IXON);
    tty.c_oflag |= OPOST;
    tty.c_lflag &= ~(ECHO|ECHONL|ICANON|IEXTEN);
    tty.c_cflag &= ~(CSIZE|PARENB);
    tty.c_cflag |= CS8;
    tty.c_cc[VMIN] = 1;
    tty.c_cc[VTIME] = 0;

    tcsetattr (0, TCSANOW, &tty);
    signal(SIGQUIT, sigterm_handler); /* Quit (POSIX).  */
    }
#endif

    signal(SIGINT , sigterm_handler); /* Interrupt (ANSI).  */
    signal(SIGTERM, sigterm_handler); /* Termination (ANSI).  */
#ifdef SIGXCPU
    signal(SIGXCPU, sigterm_handler);
#endif
}

<<<<<<< HEAD
/* read a key without blocking */
static int read_key(void)
{
#if HAVE_TERMIOS_H
    int n = 1;
    unsigned char ch;
    struct timeval tv;
    fd_set rfds;

    if(run_as_daemon)
        return -1;

    FD_ZERO(&rfds);
    FD_SET(0, &rfds);
    tv.tv_sec = 0;
    tv.tv_usec = 0;
    n = select(1, &rfds, NULL, NULL, &tv);
    if (n > 0) {
        n = read(0, &ch, 1);
        if (n == 1)
            return ch;

        return n;
    }
#elif HAVE_KBHIT
    if(kbhit())
        return(getch());
#endif
    return -1;
}

static int decode_interrupt_cb(void)
=======
static int decode_interrupt_cb(void *ctx)
>>>>>>> ff3755cb
{
    q_pressed += read_key() == 'q';
    return q_pressed > 1;
}

static const AVIOInterruptCB int_cb = { decode_interrupt_cb, NULL };

void exit_program(int ret)
{
    int i;

    /* close files */
    for(i=0;i<nb_output_files;i++) {
        AVFormatContext *s = output_files[i].ctx;
        if (!(s->oformat->flags & AVFMT_NOFILE) && s->pb)
            avio_close(s->pb);
        avformat_free_context(s);
        av_dict_free(&output_files[i].opts);
    }
    for(i=0;i<nb_input_files;i++) {
        av_close_input_file(input_files[i].ctx);
    }
    for (i = 0; i < nb_input_streams; i++)
        av_dict_free(&input_streams[i].opts);

    if (vstats_file)
        fclose(vstats_file);
    av_free(vstats_filename);

    av_freep(&input_streams);
    av_freep(&input_files);
    av_freep(&output_streams);
    av_freep(&output_files);

    uninit_opts();
    av_free(audio_buf);
    av_free(audio_out);
    allocated_audio_buf_size= allocated_audio_out_size= 0;
    av_free(samples);

#if CONFIG_AVFILTER
    avfilter_uninit();
#endif
    avformat_network_deinit();

    if (received_sigterm) {
        av_log(NULL, AV_LOG_INFO, "Received signal %d: terminating.\n",
               (int) received_sigterm);
        exit (255);
    }

    exit(ret); /* not all OS-es handle main() return value */
}

static void assert_avoptions(AVDictionary *m)
{
    AVDictionaryEntry *t;
    if ((t = av_dict_get(m, "", NULL, AV_DICT_IGNORE_SUFFIX))) {
        av_log(NULL, AV_LOG_FATAL, "Option %s not found.\n", t->key);
        exit_program(1);
    }
}

static void assert_codec_experimental(AVCodecContext *c, int encoder)
{
    const char *codec_string = encoder ? "encoder" : "decoder";
    AVCodec *codec;
    if (c->codec->capabilities & CODEC_CAP_EXPERIMENTAL &&
        c->strict_std_compliance > FF_COMPLIANCE_EXPERIMENTAL) {
        av_log(NULL, AV_LOG_FATAL, "%s '%s' is experimental and might produce bad "
                "results.\nAdd '-strict experimental' if you want to use it.\n",
                codec_string, c->codec->name);
        codec = encoder ? avcodec_find_encoder(c->codec->id) : avcodec_find_decoder(c->codec->id);
        if (!(codec->capabilities & CODEC_CAP_EXPERIMENTAL))
            av_log(NULL, AV_LOG_FATAL, "Or use the non experimental %s '%s'.\n",
                   codec_string, codec->name);
        exit_program(1);
    }
}

static void choose_sample_fmt(AVStream *st, AVCodec *codec)
{
    if(codec && codec->sample_fmts){
        const enum AVSampleFormat *p= codec->sample_fmts;
        for(; *p!=-1; p++){
            if(*p == st->codec->sample_fmt)
                break;
        }
        if (*p == -1) {
            if((codec->capabilities & CODEC_CAP_LOSSLESS) && av_get_sample_fmt_name(st->codec->sample_fmt) > av_get_sample_fmt_name(codec->sample_fmts[0]))
                av_log(NULL, AV_LOG_ERROR, "Convertion will not be lossless'\n");
            if(av_get_sample_fmt_name(st->codec->sample_fmt))
            av_log(NULL, AV_LOG_WARNING,
                   "Incompatible sample format '%s' for codec '%s', auto-selecting format '%s'\n",
                   av_get_sample_fmt_name(st->codec->sample_fmt),
                   codec->name,
                   av_get_sample_fmt_name(codec->sample_fmts[0]));
            st->codec->sample_fmt = codec->sample_fmts[0];
        }
    }
}

static void choose_sample_rate(AVStream *st, AVCodec *codec)
{
    if(codec && codec->supported_samplerates){
        const int *p= codec->supported_samplerates;
        int best=0;
        int best_dist=INT_MAX;
        for(; *p; p++){
            int dist= abs(st->codec->sample_rate - *p);
            if(dist < best_dist){
                best_dist= dist;
                best= *p;
            }
        }
        if(best_dist){
            av_log(st->codec, AV_LOG_WARNING, "Requested sampling rate unsupported using closest supported (%d)\n", best);
        }
        st->codec->sample_rate= best;
    }
}

static void choose_pixel_fmt(AVStream *st, AVCodec *codec)
{
    if(codec && codec->pix_fmts){
        const enum PixelFormat *p= codec->pix_fmts;
        if(st->codec->strict_std_compliance <= FF_COMPLIANCE_UNOFFICIAL){
            if(st->codec->codec_id==CODEC_ID_MJPEG){
                p= (const enum PixelFormat[]){PIX_FMT_YUVJ420P, PIX_FMT_YUVJ422P, PIX_FMT_YUV420P, PIX_FMT_YUV422P, PIX_FMT_NONE};
            }else if(st->codec->codec_id==CODEC_ID_LJPEG){
                p= (const enum PixelFormat[]){PIX_FMT_YUVJ420P, PIX_FMT_YUVJ422P, PIX_FMT_YUVJ444P, PIX_FMT_YUV420P, PIX_FMT_YUV422P, PIX_FMT_YUV444P, PIX_FMT_BGRA, PIX_FMT_NONE};
            }
        }
        for(; *p!=-1; p++){
            if(*p == st->codec->pix_fmt)
                break;
        }
        if (*p == -1) {
            if(st->codec->pix_fmt != PIX_FMT_NONE)
                av_log(NULL, AV_LOG_WARNING,
                        "Incompatible pixel format '%s' for codec '%s', auto-selecting format '%s'\n",
                        av_pix_fmt_descriptors[st->codec->pix_fmt].name,
                        codec->name,
                        av_pix_fmt_descriptors[codec->pix_fmts[0]].name);
            st->codec->pix_fmt = codec->pix_fmts[0];
        }
    }
}

static double
get_sync_ipts(const OutputStream *ost)
{
    const InputStream *ist = ost->sync_ist;
    OutputFile *of = &output_files[ost->file_index];
    return (double)(ist->pts - of->start_time)/AV_TIME_BASE;
}

static void write_frame(AVFormatContext *s, AVPacket *pkt, AVCodecContext *avctx, AVBitStreamFilterContext *bsfc){
    int ret;

    while(bsfc){
        AVPacket new_pkt= *pkt;
        int a= av_bitstream_filter_filter(bsfc, avctx, NULL,
                                          &new_pkt.data, &new_pkt.size,
                                          pkt->data, pkt->size,
                                          pkt->flags & AV_PKT_FLAG_KEY);
        if(a>0){
            av_free_packet(pkt);
            new_pkt.destruct= av_destruct_packet;
        } else if(a<0){
            av_log(NULL, AV_LOG_ERROR, "%s failed for stream %d, codec %s",
                   bsfc->filter->name, pkt->stream_index,
                   avctx->codec ? avctx->codec->name : "copy");
            print_error("", a);
            if (exit_on_error)
                exit_program(1);
        }
        *pkt= new_pkt;

        bsfc= bsfc->next;
    }

    ret= av_interleaved_write_frame(s, pkt);
    if(ret < 0){
        print_error("av_interleaved_write_frame()", ret);
        exit_program(1);
    }
}

static void do_audio_out(AVFormatContext *s,
                         OutputStream *ost,
                         InputStream *ist,
                         unsigned char *buf, int size)
{
    uint8_t *buftmp;
    int64_t audio_out_size, audio_buf_size;
    int64_t allocated_for_size= size;

    int size_out, frame_bytes, ret, resample_changed;
    AVCodecContext *enc= ost->st->codec;
    AVCodecContext *dec= ist->st->codec;
    int osize = av_get_bytes_per_sample(enc->sample_fmt);
    int isize = av_get_bytes_per_sample(dec->sample_fmt);
    const int coded_bps = av_get_bits_per_sample(enc->codec->id);

need_realloc:
    audio_buf_size= (allocated_for_size + isize*dec->channels - 1) / (isize*dec->channels);
    audio_buf_size= (audio_buf_size*enc->sample_rate + dec->sample_rate) / dec->sample_rate;
    audio_buf_size= audio_buf_size*2 + 10000; //safety factors for the deprecated resampling API
    audio_buf_size= FFMAX(audio_buf_size, enc->frame_size);
    audio_buf_size*= osize*enc->channels;

    audio_out_size= FFMAX(audio_buf_size, enc->frame_size * osize * enc->channels);
    if(coded_bps > 8*osize)
        audio_out_size= audio_out_size * coded_bps / (8*osize);
    audio_out_size += FF_MIN_BUFFER_SIZE;

    if(audio_out_size > INT_MAX || audio_buf_size > INT_MAX){
        av_log(NULL, AV_LOG_FATAL, "Buffer sizes too large\n");
        exit_program(1);
    }

    av_fast_malloc(&audio_buf, &allocated_audio_buf_size, audio_buf_size);
    av_fast_malloc(&audio_out, &allocated_audio_out_size, audio_out_size);
    if (!audio_buf || !audio_out){
        av_log(NULL, AV_LOG_FATAL, "Out of memory in do_audio_out\n");
        exit_program(1);
    }

    if (enc->channels != dec->channels)
        ost->audio_resample = 1;

    resample_changed = ost->resample_sample_fmt  != dec->sample_fmt ||
                       ost->resample_channels    != dec->channels   ||
                       ost->resample_sample_rate != dec->sample_rate;

    if ((ost->audio_resample && !ost->resample) || resample_changed) {
        if (resample_changed) {
            av_log(NULL, AV_LOG_INFO, "Input stream #%d:%d frame changed from rate:%d fmt:%s ch:%d to rate:%d fmt:%s ch:%d\n",
                   ist->file_index, ist->st->index,
                   ost->resample_sample_rate, av_get_sample_fmt_name(ost->resample_sample_fmt), ost->resample_channels,
                   dec->sample_rate, av_get_sample_fmt_name(dec->sample_fmt), dec->channels);
            ost->resample_sample_fmt  = dec->sample_fmt;
            ost->resample_channels    = dec->channels;
            ost->resample_sample_rate = dec->sample_rate;
            if (ost->resample)
                audio_resample_close(ost->resample);
        }
        /* if audio_sync_method is >1 the resampler is needed for audio drift compensation */
        if (audio_sync_method <= 1 &&
            ost->resample_sample_fmt  == enc->sample_fmt &&
            ost->resample_channels    == enc->channels   &&
            ost->resample_sample_rate == enc->sample_rate) {
            ost->resample = NULL;
            ost->audio_resample = 0;
        } else {
            if (dec->sample_fmt != AV_SAMPLE_FMT_S16)
                av_log(NULL, AV_LOG_WARNING, "Using s16 intermediate sample format for resampling\n");
            ost->resample = av_audio_resample_init(enc->channels,    dec->channels,
                                                   enc->sample_rate, dec->sample_rate,
                                                   enc->sample_fmt,  dec->sample_fmt,
                                                   16, 10, 0, 0.8);
            if (!ost->resample) {
                av_log(NULL, AV_LOG_FATAL, "Can not resample %d channels @ %d Hz to %d channels @ %d Hz\n",
                       dec->channels, dec->sample_rate,
                       enc->channels, enc->sample_rate);
                exit_program(1);
            }
        }
    }

#define MAKE_SFMT_PAIR(a,b) ((a)+AV_SAMPLE_FMT_NB*(b))
    if (!ost->audio_resample && dec->sample_fmt!=enc->sample_fmt &&
        MAKE_SFMT_PAIR(enc->sample_fmt,dec->sample_fmt)!=ost->reformat_pair) {
        if (ost->reformat_ctx)
            av_audio_convert_free(ost->reformat_ctx);
        ost->reformat_ctx = av_audio_convert_alloc(enc->sample_fmt, 1,
                                                   dec->sample_fmt, 1, NULL, 0);
        if (!ost->reformat_ctx) {
            av_log(NULL, AV_LOG_FATAL, "Cannot convert %s sample format to %s sample format\n",
                   av_get_sample_fmt_name(dec->sample_fmt),
                   av_get_sample_fmt_name(enc->sample_fmt));
            exit_program(1);
        }
        ost->reformat_pair=MAKE_SFMT_PAIR(enc->sample_fmt,dec->sample_fmt);
    }

    if(audio_sync_method){
        double delta = get_sync_ipts(ost) * enc->sample_rate - ost->sync_opts
                - av_fifo_size(ost->fifo)/(enc->channels * 2);
        double idelta= delta*dec->sample_rate / enc->sample_rate;
        int byte_delta= ((int)idelta)*2*dec->channels;

        //FIXME resample delay
        if(fabs(delta) > 50){
            if(ist->is_start || fabs(delta) > audio_drift_threshold*enc->sample_rate){
                if(byte_delta < 0){
                    byte_delta= FFMAX(byte_delta, -size);
                    size += byte_delta;
                    buf  -= byte_delta;
                    av_log(NULL, AV_LOG_VERBOSE, "discarding %d audio samples\n", (int)-delta);
                    if(!size)
                        return;
                    ist->is_start=0;
                }else{
                    static uint8_t *input_tmp= NULL;
                    input_tmp= av_realloc(input_tmp, byte_delta + size);

                    if(byte_delta > allocated_for_size - size){
                        allocated_for_size= byte_delta + (int64_t)size;
                        goto need_realloc;
                    }
                    ist->is_start=0;

                    memset(input_tmp, 0, byte_delta);
                    memcpy(input_tmp + byte_delta, buf, size);
                    buf= input_tmp;
                    size += byte_delta;
                    av_log(NULL, AV_LOG_VERBOSE, "adding %d audio samples of silence\n", (int)delta);
                }
            }else if(audio_sync_method>1){
                int comp= av_clip(delta, -audio_sync_method, audio_sync_method);
                av_assert0(ost->audio_resample);
                av_log(NULL, AV_LOG_VERBOSE, "compensating audio timestamp drift:%f compensation:%d in:%d\n",
                       delta, comp, enc->sample_rate);
//                fprintf(stderr, "drift:%f len:%d opts:%"PRId64" ipts:%"PRId64" fifo:%d\n", delta, -1, ost->sync_opts, (int64_t)(get_sync_ipts(ost) * enc->sample_rate), av_fifo_size(ost->fifo)/(ost->st->codec->channels * 2));
                av_resample_compensate(*(struct AVResampleContext**)ost->resample, comp, enc->sample_rate);
            }
        }
    }else
        ost->sync_opts= lrintf(get_sync_ipts(ost) * enc->sample_rate)
                        - av_fifo_size(ost->fifo)/(enc->channels * 2); //FIXME wrong

    if (ost->audio_resample) {
        buftmp = audio_buf;
        size_out = audio_resample(ost->resample,
                                  (short *)buftmp, (short *)buf,
                                  size / (dec->channels * isize));
        size_out = size_out * enc->channels * osize;
    } else {
        buftmp = buf;
        size_out = size;
    }

    if (!ost->audio_resample && dec->sample_fmt!=enc->sample_fmt) {
        const void *ibuf[6]= {buftmp};
        void *obuf[6]= {audio_buf};
        int istride[6]= {isize};
        int ostride[6]= {osize};
        int len= size_out/istride[0];
        if (av_audio_convert(ost->reformat_ctx, obuf, ostride, ibuf, istride, len)<0) {
            printf("av_audio_convert() failed\n");
            if (exit_on_error)
                exit_program(1);
            return;
        }
        buftmp = audio_buf;
        size_out = len*osize;
    }

    /* now encode as many frames as possible */
    if (enc->frame_size > 1) {
        /* output resampled raw samples */
        if (av_fifo_realloc2(ost->fifo, av_fifo_size(ost->fifo) + size_out) < 0) {
            av_log(NULL, AV_LOG_FATAL, "av_fifo_realloc2() failed\n");
            exit_program(1);
        }
        av_fifo_generic_write(ost->fifo, buftmp, size_out, NULL);

        frame_bytes = enc->frame_size * osize * enc->channels;

        while (av_fifo_size(ost->fifo) >= frame_bytes) {
            AVPacket pkt;
            av_init_packet(&pkt);

            av_fifo_generic_read(ost->fifo, audio_buf, frame_bytes, NULL);

            //FIXME pass ost->sync_opts as AVFrame.pts in avcodec_encode_audio()

            ret = avcodec_encode_audio(enc, audio_out, audio_out_size,
                                       (short *)audio_buf);
            if (ret < 0) {
                av_log(NULL, AV_LOG_FATAL, "Audio encoding failed\n");
                exit_program(1);
            }
            audio_size += ret;
            pkt.stream_index= ost->index;
            pkt.data= audio_out;
            pkt.size= ret;
            if(enc->coded_frame && enc->coded_frame->pts != AV_NOPTS_VALUE)
                pkt.pts= av_rescale_q(enc->coded_frame->pts, enc->time_base, ost->st->time_base);
            pkt.flags |= AV_PKT_FLAG_KEY;
            write_frame(s, &pkt, enc, ost->bitstream_filters);

            ost->sync_opts += enc->frame_size;
        }
    } else {
        AVPacket pkt;
        av_init_packet(&pkt);

        ost->sync_opts += size_out / (osize * enc->channels);

        /* output a pcm frame */
        /* determine the size of the coded buffer */
        size_out /= osize;
        if (coded_bps)
            size_out = size_out*coded_bps/8;

        if(size_out > audio_out_size){
            av_log(NULL, AV_LOG_FATAL, "Internal error, buffer size too small\n");
            exit_program(1);
        }

        //FIXME pass ost->sync_opts as AVFrame.pts in avcodec_encode_audio()
        ret = avcodec_encode_audio(enc, audio_out, size_out,
                                   (short *)buftmp);
        if (ret < 0) {
            av_log(NULL, AV_LOG_FATAL, "Audio encoding failed\n");
            exit_program(1);
        }
        audio_size += ret;
        pkt.stream_index= ost->index;
        pkt.data= audio_out;
        pkt.size= ret;
        if(enc->coded_frame && enc->coded_frame->pts != AV_NOPTS_VALUE)
            pkt.pts= av_rescale_q(enc->coded_frame->pts, enc->time_base, ost->st->time_base);
        pkt.flags |= AV_PKT_FLAG_KEY;
        write_frame(s, &pkt, enc, ost->bitstream_filters);
    }
}

static void pre_process_video_frame(InputStream *ist, AVPicture *picture, void **bufp)
{
    AVCodecContext *dec;
    AVPicture *picture2;
    AVPicture picture_tmp;
    uint8_t *buf = 0;

    dec = ist->st->codec;

    /* deinterlace : must be done before any resize */
    if (do_deinterlace) {
        int size;

        /* create temporary picture */
        size = avpicture_get_size(dec->pix_fmt, dec->width, dec->height);
        buf = av_malloc(size);
        if (!buf)
            return;

        picture2 = &picture_tmp;
        avpicture_fill(picture2, buf, dec->pix_fmt, dec->width, dec->height);

        if(avpicture_deinterlace(picture2, picture,
                                 dec->pix_fmt, dec->width, dec->height) < 0) {
            /* if error, do not deinterlace */
            av_log(NULL, AV_LOG_WARNING, "Deinterlacing failed\n");
            av_free(buf);
            buf = NULL;
            picture2 = picture;
        }
    } else {
        picture2 = picture;
    }

    if (picture != picture2)
        *picture = *picture2;
    *bufp = buf;
}

static void do_subtitle_out(AVFormatContext *s,
                            OutputStream *ost,
                            InputStream *ist,
                            AVSubtitle *sub,
                            int64_t pts)
{
    static uint8_t *subtitle_out = NULL;
    int subtitle_out_max_size = 1024 * 1024;
    int subtitle_out_size, nb, i;
    AVCodecContext *enc;
    AVPacket pkt;

    if (pts == AV_NOPTS_VALUE) {
        av_log(NULL, AV_LOG_ERROR, "Subtitle packets must have a pts\n");
        if (exit_on_error)
            exit_program(1);
        return;
    }

    enc = ost->st->codec;

    if (!subtitle_out) {
        subtitle_out = av_malloc(subtitle_out_max_size);
    }

    /* Note: DVB subtitle need one packet to draw them and one other
       packet to clear them */
    /* XXX: signal it in the codec context ? */
    if (enc->codec_id == CODEC_ID_DVB_SUBTITLE)
        nb = 2;
    else
        nb = 1;

    for(i = 0; i < nb; i++) {
        sub->pts = av_rescale_q(pts, ist->st->time_base, AV_TIME_BASE_Q);
        // start_display_time is required to be 0
        sub->pts              += av_rescale_q(sub->start_display_time, (AVRational){1, 1000}, AV_TIME_BASE_Q);
        sub->end_display_time -= sub->start_display_time;
        sub->start_display_time = 0;
        subtitle_out_size = avcodec_encode_subtitle(enc, subtitle_out,
                                                    subtitle_out_max_size, sub);
        if (subtitle_out_size < 0) {
            av_log(NULL, AV_LOG_FATAL, "Subtitle encoding failed\n");
            exit_program(1);
        }

        av_init_packet(&pkt);
        pkt.stream_index = ost->index;
        pkt.data = subtitle_out;
        pkt.size = subtitle_out_size;
        pkt.pts = av_rescale_q(sub->pts, AV_TIME_BASE_Q, ost->st->time_base);
        if (enc->codec_id == CODEC_ID_DVB_SUBTITLE) {
            /* XXX: the pts correction is handled here. Maybe handling
               it in the codec would be better */
            if (i == 0)
                pkt.pts += 90 * sub->start_display_time;
            else
                pkt.pts += 90 * sub->end_display_time;
        }
        write_frame(s, &pkt, ost->st->codec, ost->bitstream_filters);
    }
}

static int bit_buffer_size= 1024*256;
static uint8_t *bit_buffer= NULL;

static void do_video_resample(OutputStream *ost,
                              InputStream *ist,
                              AVFrame *in_picture,
                              AVFrame **out_picture)
{
    int resample_changed = 0;
    AVCodecContext *dec = ist->st->codec;
    AVCodecContext *enc = ost->st->codec;
    *out_picture = in_picture;

    resample_changed = ost->resample_width   != dec->width  ||
                       ost->resample_height  != dec->height ||
                       ost->resample_pix_fmt != dec->pix_fmt;

#if !CONFIG_AVFILTER
    if (resample_changed) {
        av_log(NULL, AV_LOG_INFO,
               "Input stream #%d:%d frame changed from size:%dx%d fmt:%s to size:%dx%d fmt:%s\n",
               ist->file_index, ist->st->index,
               ost->resample_width, ost->resample_height, av_get_pix_fmt_name(ost->resample_pix_fmt),
               dec->width         , dec->height         , av_get_pix_fmt_name(dec->pix_fmt));
        ost->resample_width   = dec->width;
        ost->resample_height  = dec->height;
        ost->resample_pix_fmt = dec->pix_fmt;
    }

    ost->video_resample = dec->width   != enc->width  ||
                          dec->height  != enc->height ||
                          dec->pix_fmt != enc->pix_fmt;

    if (ost->video_resample) {
        *out_picture = &ost->resample_frame;
        if (!ost->img_resample_ctx || resample_changed) {
            /* initialize the destination picture */
            if (!ost->resample_frame.data[0]) {
                avcodec_get_frame_defaults(&ost->resample_frame);
                if (avpicture_alloc((AVPicture *)&ost->resample_frame, enc->pix_fmt,
                                    enc->width, enc->height)) {
                    fprintf(stderr, "Cannot allocate temp picture, check pix fmt\n");
                    exit_program(1);
                }
            }
            /* initialize a new scaler context */
            sws_freeContext(ost->img_resample_ctx);
            ost->img_resample_ctx = sws_getContext(dec->width, dec->height, dec->pix_fmt,
                                                   enc->width, enc->height, enc->pix_fmt,
                                                   ost->sws_flags, NULL, NULL, NULL);
            if (ost->img_resample_ctx == NULL) {
                av_log(NULL, AV_LOG_FATAL, "Cannot get resampling context\n");
                exit_program(1);
            }
        }
        sws_scale(ost->img_resample_ctx, in_picture->data, in_picture->linesize,
              0, ost->resample_height, (*out_picture)->data, (*out_picture)->linesize);
    }
#else
    if (resample_changed) {
        avfilter_graph_free(&ost->graph);
        if (configure_video_filters(ist, ost)) {
            av_log(NULL, AV_LOG_FATAL, "Error reinitializing filters!\n");
            exit_program(1);
        }
    }
#endif
    if (resample_changed) {
        ost->resample_width   = dec->width;
        ost->resample_height  = dec->height;
        ost->resample_pix_fmt = dec->pix_fmt;
    }
}


static void do_video_out(AVFormatContext *s,
                         OutputStream *ost,
                         InputStream *ist,
                         AVFrame *in_picture,
                         int *frame_size, float quality)
{
    int nb_frames, i, ret, format_video_sync;
    AVFrame *final_picture;
    AVCodecContext *enc;
    double sync_ipts;

    enc = ost->st->codec;

    sync_ipts = get_sync_ipts(ost) / av_q2d(enc->time_base);

    /* by default, we output a single frame */
    nb_frames = 1;

    *frame_size = 0;

    format_video_sync = video_sync_method;
    if (format_video_sync < 0)
        format_video_sync = (s->oformat->flags & AVFMT_VARIABLE_FPS) ? 2 : 1;

    if (format_video_sync) {
        double vdelta = sync_ipts - ost->sync_opts;
        //FIXME set to 0.5 after we fix some dts/pts bugs like in avidec.c
        if (vdelta < -1.1)
            nb_frames = 0;
        else if (format_video_sync == 2) {
            if(vdelta<=-0.6){
                nb_frames=0;
            }else if(vdelta>0.6)
                ost->sync_opts= lrintf(sync_ipts);
        }else if (vdelta > 1.1)
            nb_frames = lrintf(vdelta);
//fprintf(stderr, "vdelta:%f, ost->sync_opts:%"PRId64", ost->sync_ipts:%f nb_frames:%d\n", vdelta, ost->sync_opts, get_sync_ipts(ost), nb_frames);
        if (nb_frames == 0){
            ++nb_frames_drop;
            av_log(NULL, AV_LOG_VERBOSE, "*** drop!\n");
        }else if (nb_frames > 1) {
            nb_frames_dup += nb_frames - 1;
            av_log(NULL, AV_LOG_VERBOSE, "*** %d dup!\n", nb_frames-1);
        }
    }else
        ost->sync_opts= lrintf(sync_ipts);

    nb_frames = FFMIN(nb_frames, ost->max_frames - ost->frame_number);
    if (nb_frames <= 0)
        return;

    do_video_resample(ost, ist, in_picture, &final_picture);

    /* duplicates frame if needed */
    for(i=0;i<nb_frames;i++) {
        AVPacket pkt;
        av_init_packet(&pkt);
        pkt.stream_index= ost->index;

        if (s->oformat->flags & AVFMT_RAWPICTURE) {
            /* raw pictures are written as AVPicture structure to
               avoid any copies. We support temporarily the older
               method. */
            enc->coded_frame->interlaced_frame = in_picture->interlaced_frame;
            enc->coded_frame->top_field_first  = in_picture->top_field_first;
            pkt.data= (uint8_t *)final_picture;
            pkt.size=  sizeof(AVPicture);
            pkt.pts= av_rescale_q(ost->sync_opts, enc->time_base, ost->st->time_base);
            pkt.flags |= AV_PKT_FLAG_KEY;

            write_frame(s, &pkt, ost->st->codec, ost->bitstream_filters);
        } else {
            AVFrame big_picture;

            big_picture= *final_picture;
            /* better than nothing: use input picture interlaced
               settings */
            big_picture.interlaced_frame = in_picture->interlaced_frame;
            if (ost->st->codec->flags & (CODEC_FLAG_INTERLACED_DCT|CODEC_FLAG_INTERLACED_ME)) {
                if (ost->top_field_first == -1)
                    big_picture.top_field_first = in_picture->top_field_first;
                else
                    big_picture.top_field_first = !!ost->top_field_first;
            }

            /* handles same_quant here. This is not correct because it may
               not be a global option */
            big_picture.quality = quality;
            if (!enc->me_threshold)
                big_picture.pict_type = 0;
//            big_picture.pts = AV_NOPTS_VALUE;
            big_picture.pts= ost->sync_opts;
//            big_picture.pts= av_rescale(ost->sync_opts, AV_TIME_BASE*(int64_t)enc->time_base.num, enc->time_base.den);
//av_log(NULL, AV_LOG_DEBUG, "%"PRId64" -> encoder\n", ost->sync_opts);
            if (ost->forced_kf_index < ost->forced_kf_count &&
                big_picture.pts >= ost->forced_kf_pts[ost->forced_kf_index]) {
                big_picture.pict_type = AV_PICTURE_TYPE_I;
                ost->forced_kf_index++;
            }
            ret = avcodec_encode_video(enc,
                                       bit_buffer, bit_buffer_size,
                                       &big_picture);
            if (ret < 0) {
                av_log(NULL, AV_LOG_FATAL, "Video encoding failed\n");
                exit_program(1);
            }

            if(ret>0){
                pkt.data= bit_buffer;
                pkt.size= ret;
                if(enc->coded_frame->pts != AV_NOPTS_VALUE)
                    pkt.pts= av_rescale_q(enc->coded_frame->pts, enc->time_base, ost->st->time_base);
/*av_log(NULL, AV_LOG_DEBUG, "encoder -> %"PRId64"/%"PRId64"\n",
   pkt.pts != AV_NOPTS_VALUE ? av_rescale(pkt.pts, enc->time_base.den, AV_TIME_BASE*(int64_t)enc->time_base.num) : -1,
   pkt.dts != AV_NOPTS_VALUE ? av_rescale(pkt.dts, enc->time_base.den, AV_TIME_BASE*(int64_t)enc->time_base.num) : -1);*/

                if(enc->coded_frame->key_frame)
                    pkt.flags |= AV_PKT_FLAG_KEY;
                write_frame(s, &pkt, ost->st->codec, ost->bitstream_filters);
                *frame_size = ret;
                video_size += ret;
                //fprintf(stderr,"\nFrame: %3d size: %5d type: %d",
                //        enc->frame_number-1, ret, enc->pict_type);
                /* if two pass, output log */
                if (ost->logfile && enc->stats_out) {
                    fprintf(ost->logfile, "%s", enc->stats_out);
                }
            }
        }
        ost->sync_opts++;
        ost->frame_number++;
    }
}

static double psnr(double d){
    return -10.0*log(d)/log(10.0);
}

static void do_video_stats(AVFormatContext *os, OutputStream *ost,
                           int frame_size)
{
    AVCodecContext *enc;
    int frame_number;
    double ti1, bitrate, avg_bitrate;

    /* this is executed just the first time do_video_stats is called */
    if (!vstats_file) {
        vstats_file = fopen(vstats_filename, "w");
        if (!vstats_file) {
            perror("fopen");
            exit_program(1);
        }
    }

    enc = ost->st->codec;
    if (enc->codec_type == AVMEDIA_TYPE_VIDEO) {
        frame_number = ost->frame_number;
        fprintf(vstats_file, "frame= %5d q= %2.1f ", frame_number, enc->coded_frame->quality/(float)FF_QP2LAMBDA);
        if (enc->flags&CODEC_FLAG_PSNR)
            fprintf(vstats_file, "PSNR= %6.2f ", psnr(enc->coded_frame->error[0]/(enc->width*enc->height*255.0*255.0)));

        fprintf(vstats_file,"f_size= %6d ", frame_size);
        /* compute pts value */
        ti1 = ost->sync_opts * av_q2d(enc->time_base);
        if (ti1 < 0.01)
            ti1 = 0.01;

        bitrate = (frame_size * 8) / av_q2d(enc->time_base) / 1000.0;
        avg_bitrate = (double)(video_size * 8) / ti1 / 1000.0;
        fprintf(vstats_file, "s_size= %8.0fkB time= %0.3f br= %7.1fkbits/s avg_br= %7.1fkbits/s ",
            (double)video_size / 1024, ti1, bitrate, avg_bitrate);
        fprintf(vstats_file, "type= %c\n", av_get_picture_type_char(enc->coded_frame->pict_type));
    }
}

static void print_report(OutputFile *output_files,
                         OutputStream *ost_table, int nb_ostreams,
                         int is_last_report, int64_t timer_start)
{
    char buf[1024];
    OutputStream *ost;
    AVFormatContext *oc;
    int64_t total_size;
    AVCodecContext *enc;
    int frame_number, vid, i;
    double bitrate;
    int64_t pts = INT64_MAX;
    static int64_t last_time = -1;
    static int qp_histogram[52];
    int hours, mins, secs, us;

    if (!print_stats && !is_last_report)
        return;

    if (!is_last_report) {
        int64_t cur_time;
        /* display the report every 0.5 seconds */
        cur_time = av_gettime();
        if (last_time == -1) {
            last_time = cur_time;
            return;
        }
        if ((cur_time - last_time) < 500000)
            return;
        last_time = cur_time;
    }


    oc = output_files[0].ctx;

    total_size = avio_size(oc->pb);
    if(total_size<0) // FIXME improve avio_size() so it works with non seekable output too
        total_size= avio_tell(oc->pb);

    buf[0] = '\0';
    vid = 0;
    for(i=0;i<nb_ostreams;i++) {
        float q = -1;
        ost = &ost_table[i];
        enc = ost->st->codec;
        if (!ost->stream_copy && enc->coded_frame)
            q = enc->coded_frame->quality/(float)FF_QP2LAMBDA;
        if (vid && enc->codec_type == AVMEDIA_TYPE_VIDEO) {
            snprintf(buf + strlen(buf), sizeof(buf) - strlen(buf), "q=%2.1f ", q);
        }
        if (!vid && enc->codec_type == AVMEDIA_TYPE_VIDEO) {
            float t = (av_gettime()-timer_start) / 1000000.0;

            frame_number = ost->frame_number;
            snprintf(buf + strlen(buf), sizeof(buf) - strlen(buf), "frame=%5d fps=%3d q=%3.1f ",
                     frame_number, (t>1)?(int)(frame_number/t+0.5) : 0, q);
            if(is_last_report)
                snprintf(buf + strlen(buf), sizeof(buf) - strlen(buf), "L");
            if(qp_hist){
                int j;
                int qp = lrintf(q);
                if(qp>=0 && qp<FF_ARRAY_ELEMS(qp_histogram))
                    qp_histogram[qp]++;
                for(j=0; j<32; j++)
                    snprintf(buf + strlen(buf), sizeof(buf) - strlen(buf), "%X", (int)lrintf(log(qp_histogram[j]+1)/log(2)));
            }
            if (enc->flags&CODEC_FLAG_PSNR){
                int j;
                double error, error_sum=0;
                double scale, scale_sum=0;
                char type[3]= {'Y','U','V'};
                snprintf(buf + strlen(buf), sizeof(buf) - strlen(buf), "PSNR=");
                for(j=0; j<3; j++){
                    if(is_last_report){
                        error= enc->error[j];
                        scale= enc->width*enc->height*255.0*255.0*frame_number;
                    }else{
                        error= enc->coded_frame->error[j];
                        scale= enc->width*enc->height*255.0*255.0;
                    }
                    if(j) scale/=4;
                    error_sum += error;
                    scale_sum += scale;
                    snprintf(buf + strlen(buf), sizeof(buf) - strlen(buf), "%c:%2.2f ", type[j], psnr(error/scale));
                }
                snprintf(buf + strlen(buf), sizeof(buf) - strlen(buf), "*:%2.2f ", psnr(error_sum/scale_sum));
            }
            vid = 1;
        }
        /* compute min output value */
        pts = FFMIN(pts, av_rescale_q(ost->st->pts.val,
                                      ost->st->time_base, AV_TIME_BASE_Q));
    }

    secs = pts / AV_TIME_BASE;
    us = pts % AV_TIME_BASE;
    mins = secs / 60;
    secs %= 60;
    hours = mins / 60;
    mins %= 60;

    bitrate = pts ? total_size * 8 / (pts / 1000.0) : 0;

    snprintf(buf + strlen(buf), sizeof(buf) - strlen(buf),
             "size=%8.0fkB time=", total_size / 1024.0);
    snprintf(buf + strlen(buf), sizeof(buf) - strlen(buf),
             "%02d:%02d:%02d.%02d ", hours, mins, secs,
             (100 * us) / AV_TIME_BASE);
    snprintf(buf + strlen(buf), sizeof(buf) - strlen(buf),
             "bitrate=%6.1fkbits/s", bitrate);

    if (nb_frames_dup || nb_frames_drop)
        snprintf(buf + strlen(buf), sizeof(buf) - strlen(buf), " dup=%d drop=%d",
                nb_frames_dup, nb_frames_drop);

    av_log(NULL, AV_LOG_INFO, "%s    \r", buf);

    fflush(stderr);

    if (is_last_report) {
        int64_t raw= audio_size + video_size + extra_size;
        av_log(NULL, AV_LOG_INFO, "\n");
        av_log(NULL, AV_LOG_INFO, "video:%1.0fkB audio:%1.0fkB global headers:%1.0fkB muxing overhead %f%%\n",
               video_size/1024.0,
               audio_size/1024.0,
               extra_size/1024.0,
               100.0*(total_size - raw)/raw
        );
    }
}

static void generate_silence(uint8_t* buf, enum AVSampleFormat sample_fmt, size_t size)
{
    int fill_char = 0x00;
    if (sample_fmt == AV_SAMPLE_FMT_U8)
        fill_char = 0x80;
    memset(buf, fill_char, size);
}

static void flush_encoders(OutputStream *ost_table, int nb_ostreams)
{
    int i, ret;

    for (i = 0; i < nb_ostreams; i++) {
        OutputStream   *ost = &ost_table[i];
        AVCodecContext *enc = ost->st->codec;
        AVFormatContext *os = output_files[ost->file_index].ctx;

        if (!ost->encoding_needed)
            continue;

        if (ost->st->codec->codec_type == AVMEDIA_TYPE_AUDIO && enc->frame_size <=1)
            continue;
        if (ost->st->codec->codec_type == AVMEDIA_TYPE_VIDEO && (os->oformat->flags & AVFMT_RAWPICTURE))
            continue;

        for(;;) {
            AVPacket pkt;
            int fifo_bytes;
            av_init_packet(&pkt);
            pkt.stream_index= ost->index;

            switch (ost->st->codec->codec_type) {
            case AVMEDIA_TYPE_AUDIO:
                fifo_bytes = av_fifo_size(ost->fifo);
                ret = 0;
                /* encode any samples remaining in fifo */
                if (fifo_bytes > 0) {
                    int osize = av_get_bytes_per_sample(enc->sample_fmt);
                    int fs_tmp = enc->frame_size;

                    av_fifo_generic_read(ost->fifo, audio_buf, fifo_bytes, NULL);
                    if (enc->codec->capabilities & CODEC_CAP_SMALL_LAST_FRAME) {
                        enc->frame_size = fifo_bytes / (osize * enc->channels);
                    } else { /* pad */
                        int frame_bytes = enc->frame_size*osize*enc->channels;
                        if (allocated_audio_buf_size < frame_bytes)
                            exit_program(1);
                        generate_silence(audio_buf+fifo_bytes, enc->sample_fmt, frame_bytes - fifo_bytes);
                    }

                    ret = avcodec_encode_audio(enc, bit_buffer, bit_buffer_size, (short *)audio_buf);
                    pkt.duration = av_rescale((int64_t)enc->frame_size*ost->st->time_base.den,
                                              ost->st->time_base.num, enc->sample_rate);
                    enc->frame_size = fs_tmp;
                }
                if (ret <= 0) {
                    ret = avcodec_encode_audio(enc, bit_buffer, bit_buffer_size, NULL);
                }
                if (ret < 0) {
                    av_log(NULL, AV_LOG_FATAL, "Audio encoding failed\n");
                    exit_program(1);
                }
                audio_size += ret;
                pkt.flags |= AV_PKT_FLAG_KEY;
                break;
            case AVMEDIA_TYPE_VIDEO:
                ret = avcodec_encode_video(enc, bit_buffer, bit_buffer_size, NULL);
                if (ret < 0) {
                    av_log(NULL, AV_LOG_FATAL, "Video encoding failed\n");
                    exit_program(1);
                }
                video_size += ret;
                if(enc->coded_frame && enc->coded_frame->key_frame)
                    pkt.flags |= AV_PKT_FLAG_KEY;
                if (ost->logfile && enc->stats_out) {
                    fprintf(ost->logfile, "%s", enc->stats_out);
                }
                break;
            default:
                ret=-1;
            }

            if (ret <= 0)
                break;
            pkt.data = bit_buffer;
            pkt.size = ret;
            if (enc->coded_frame && enc->coded_frame->pts != AV_NOPTS_VALUE)
                pkt.pts= av_rescale_q(enc->coded_frame->pts, enc->time_base, ost->st->time_base);
            write_frame(os, &pkt, ost->st->codec, ost->bitstream_filters);
        }
    }
}

/* pkt = NULL means EOF (needed to flush decoder buffers) */
static int output_packet(InputStream *ist, int ist_index,
                         OutputStream *ost_table, int nb_ostreams,
                         const AVPacket *pkt)
{
    AVFormatContext *os;
    OutputStream *ost;
    int ret = 0, i;
    int got_output;
    void *buffer_to_free = NULL;
    static unsigned int samples_size= 0;
    AVSubtitle subtitle, *subtitle_to_free;
    int64_t pkt_pts = AV_NOPTS_VALUE;
#if CONFIG_AVFILTER
    int frame_available;
#endif
    float quality;

    AVPacket avpkt;
    int bps = av_get_bytes_per_sample(ist->st->codec->sample_fmt);

    if(ist->next_pts == AV_NOPTS_VALUE)
        ist->next_pts= ist->pts;

    if (pkt == NULL) {
        /* EOF handling */
        av_init_packet(&avpkt);
        avpkt.data = NULL;
        avpkt.size = 0;
        goto handle_eof;
    } else {
        avpkt = *pkt;
    }

    if(pkt->dts != AV_NOPTS_VALUE)
        ist->next_pts = ist->pts = av_rescale_q(pkt->dts, ist->st->time_base, AV_TIME_BASE_Q);
    if(pkt->pts != AV_NOPTS_VALUE)
        pkt_pts = av_rescale_q(pkt->pts, ist->st->time_base, AV_TIME_BASE_Q);

    //while we have more to decode or while the decoder did output something on EOF
    while (avpkt.size > 0 || (!pkt && got_output)) {
        uint8_t *data_buf, *decoded_data_buf;
        int data_size, decoded_data_size;
        AVFrame *decoded_frame, *filtered_frame;
    handle_eof:
        ist->pts= ist->next_pts;

        if(avpkt.size && avpkt.size != pkt->size)
            av_log(NULL, ist->showed_multi_packet_warning ? AV_LOG_VERBOSE : AV_LOG_WARNING,
                   "Multiple frames in a packet from stream %d\n", pkt->stream_index);
            ist->showed_multi_packet_warning=1;

        /* decode the packet if needed */
        decoded_frame    = filtered_frame = NULL;
        decoded_data_buf = NULL; /* fail safe */
        decoded_data_size= 0;
        data_buf  = avpkt.data;
        data_size = avpkt.size;
        subtitle_to_free = NULL;
        if (ist->decoding_needed) {
            switch(ist->st->codec->codec_type) {
            case AVMEDIA_TYPE_AUDIO:{
                if(pkt && samples_size < FFMAX(pkt->size * bps, AVCODEC_MAX_AUDIO_FRAME_SIZE)) {
                    samples_size = FFMAX(pkt->size * bps, AVCODEC_MAX_AUDIO_FRAME_SIZE);
                    av_free(samples);
                    samples= av_malloc(samples_size);
                }
                decoded_data_size= samples_size;
                    /* XXX: could avoid copy if PCM 16 bits with same
                       endianness as CPU */
                ret = avcodec_decode_audio3(ist->st->codec, samples, &decoded_data_size,
                                            &avpkt);
                if (ret < 0)
                    return ret;
                avpkt.data += ret;
                avpkt.size -= ret;
                data_size   = ret;
                got_output  = decoded_data_size > 0;
                /* Some bug in mpeg audio decoder gives */
                /* decoded_data_size < 0, it seems they are overflows */
                if (!got_output) {
                    /* no audio frame */
                    continue;
                }
                decoded_data_buf = (uint8_t *)samples;
                ist->next_pts += ((int64_t)AV_TIME_BASE/bps * decoded_data_size) /
                    (ist->st->codec->sample_rate * ist->st->codec->channels);
                break;}
            case AVMEDIA_TYPE_VIDEO:
                    if (!(decoded_frame = avcodec_alloc_frame()))
                        return AVERROR(ENOMEM);
                    avpkt.pts = pkt_pts;
                    avpkt.dts = ist->pts;
                    pkt_pts = AV_NOPTS_VALUE;

                    ret = avcodec_decode_video2(ist->st->codec,
                                                decoded_frame, &got_output, &avpkt);
                    quality = same_quant ? decoded_frame->quality : 0;
                    if (ret < 0)
                        goto fail;
                    if (!got_output) {
                        /* no picture yet */
                        av_freep(&decoded_frame);
                        goto discard_packet;
                    }
                    ist->next_pts = ist->pts = decoded_frame->best_effort_timestamp;
                    if (ist->st->codec->time_base.num != 0) {
                        int ticks= ist->st->parser ? ist->st->parser->repeat_pict+1 : ist->st->codec->ticks_per_frame;
                        ist->next_pts += ((int64_t)AV_TIME_BASE *
                                          ist->st->codec->time_base.num * ticks) /
                            ist->st->codec->time_base.den;
                    }
                    avpkt.size = 0;
                    buffer_to_free = NULL;
                    pre_process_video_frame(ist, (AVPicture *)decoded_frame, &buffer_to_free);
                    break;
            case AVMEDIA_TYPE_SUBTITLE:
                ret = avcodec_decode_subtitle2(ist->st->codec,
                                               &subtitle, &got_output, &avpkt);
                if (ret < 0)
                    return ret;
                if (!got_output) {
                    goto discard_packet;
                }
                subtitle_to_free = &subtitle;
                avpkt.size = 0;
                break;
            default:
                return -1;
            }
        } else {
            switch(ist->st->codec->codec_type) {
            case AVMEDIA_TYPE_AUDIO:
                ist->next_pts += ((int64_t)AV_TIME_BASE * ist->st->codec->frame_size) /
                    ist->st->codec->sample_rate;
                break;
            case AVMEDIA_TYPE_VIDEO:
                if (ist->st->codec->time_base.num != 0) {
                    int ticks= ist->st->parser ? ist->st->parser->repeat_pict+1 : ist->st->codec->ticks_per_frame;
                    ist->next_pts += ((int64_t)AV_TIME_BASE *
                                      ist->st->codec->time_base.num * ticks) /
                        ist->st->codec->time_base.den;
                }
                break;
            }
            avpkt.size = 0;
        }

        // preprocess audio (volume)
        if (ist->st->codec->codec_type == AVMEDIA_TYPE_AUDIO) {
            if (audio_volume != 256) {
                switch (ist->st->codec->sample_fmt) {
                case AV_SAMPLE_FMT_U8:
                {
                    uint8_t *volp = samples;
                    for (i = 0; i < (decoded_data_size / sizeof(*volp)); i++) {
                        int v = (((*volp - 128) * audio_volume + 128) >> 8) + 128;
                        *volp++ = av_clip_uint8(v);
                    }
                    break;
                }
                case AV_SAMPLE_FMT_S16:
                {
                    int16_t *volp = samples;
                    for (i = 0; i < (decoded_data_size / sizeof(*volp)); i++) {
                        int v = ((*volp) * audio_volume + 128) >> 8;
                        *volp++ = av_clip_int16(v);
                    }
                    break;
                }
                case AV_SAMPLE_FMT_S32:
                {
                    int32_t *volp = samples;
                    for (i = 0; i < (decoded_data_size / sizeof(*volp)); i++) {
                        int64_t v = (((int64_t)*volp * audio_volume + 128) >> 8);
                        *volp++ = av_clipl_int32(v);
                    }
                    break;
                }
                case AV_SAMPLE_FMT_FLT:
                {
                    float *volp = samples;
                    float scale = audio_volume / 256.f;
                    for (i = 0; i < (decoded_data_size / sizeof(*volp)); i++) {
                        *volp++ *= scale;
                    }
                    break;
                }
                case AV_SAMPLE_FMT_DBL:
                {
                    double *volp = samples;
                    double scale = audio_volume / 256.;
                    for (i = 0; i < (decoded_data_size / sizeof(*volp)); i++) {
                        *volp++ *= scale;
                    }
                    break;
                }
                default:
                    av_log(NULL, AV_LOG_FATAL,
                           "Audio volume adjustment on sample format %s is not supported.\n",
                           av_get_sample_fmt_name(ist->st->codec->sample_fmt));
                    exit_program(1);
                }
            }
        }

        /* frame rate emulation */
        if (input_files[ist->file_index].rate_emu) {
            int64_t pts = av_rescale(ist->pts, 1000000, AV_TIME_BASE);
            int64_t now = av_gettime() - ist->start;
            if (pts > now)
                usleep(pts - now);
        }
        /* if output time reached then transcode raw format,
           encode packets and output them */
        for (i = 0; i < nb_ostreams; i++) {
            OutputFile *of = &output_files[ost_table[i].file_index];
            int frame_size;

            ost = &ost_table[i];
            if (ost->source_index != ist_index)
                continue;

            if (of->start_time && ist->pts < of->start_time)
                continue;

            if (of->recording_time != INT64_MAX &&
                av_compare_ts(ist->pts, AV_TIME_BASE_Q, of->recording_time + of->start_time,
                              (AVRational){1, 1000000}) >= 0) {
                ost->is_past_recording_time = 1;
                continue;
            }

#if CONFIG_AVFILTER
            if (ist->st->codec->codec_type == AVMEDIA_TYPE_VIDEO &&
                ost->input_video_filter) {
                if (!decoded_frame->sample_aspect_ratio.num)
                    decoded_frame->sample_aspect_ratio = ist->st->sample_aspect_ratio;
                decoded_frame->pts = ist->pts;

                av_vsrc_buffer_add_frame(ost->input_video_filter, decoded_frame, AV_VSRC_BUF_FLAG_OVERWRITE);
                if (!(filtered_frame = avcodec_alloc_frame())) {
                    ret = AVERROR(ENOMEM);
                    goto fail;
                }
            }
            frame_available = ist->st->codec->codec_type != AVMEDIA_TYPE_VIDEO ||
                !ost->output_video_filter || avfilter_poll_frame(ost->output_video_filter->inputs[0]);
            while (frame_available) {
                if (ist->st->codec->codec_type == AVMEDIA_TYPE_VIDEO && ost->output_video_filter) {
                    AVRational ist_pts_tb = ost->output_video_filter->inputs[0]->time_base;
                    if (av_buffersink_get_buffer_ref(ost->output_video_filter, &ost->picref, 0) < 0)
                        goto cont;
                    if (ost->picref) {
                        avfilter_fill_frame_from_video_buffer_ref(filtered_frame, ost->picref);
                        ist->pts = av_rescale_q(ost->picref->pts, ist_pts_tb, AV_TIME_BASE_Q);
                    }
                }
#else
                filtered_frame = decoded_frame;
#endif
                os = output_files[ost->file_index].ctx;

                /* set the input output pts pairs */
                //ost->sync_ipts = (double)(ist->pts + input_files[ist->file_index].ts_offset - start_time)/ AV_TIME_BASE;

                if (ost->encoding_needed) {
                    av_assert0(ist->decoding_needed);
                    switch(ost->st->codec->codec_type) {
                    case AVMEDIA_TYPE_AUDIO:
                        do_audio_out(os, ost, ist, decoded_data_buf, decoded_data_size);
                        break;
                    case AVMEDIA_TYPE_VIDEO:
#if CONFIG_AVFILTER
                        if (ost->picref->video && !ost->frame_aspect_ratio)
                            ost->st->codec->sample_aspect_ratio = ost->picref->video->sample_aspect_ratio;
#endif
                        do_video_out(os, ost, ist, filtered_frame, &frame_size,
                                     same_quant ? quality : ost->st->codec->global_quality);
                        if (vstats_filename && frame_size)
                            do_video_stats(os, ost, frame_size);
                        break;
                    case AVMEDIA_TYPE_SUBTITLE:
                        do_subtitle_out(os, ost, ist, &subtitle,
                                        pkt->pts);
                        break;
                    default:
                        abort();
                    }
                } else {
                    AVPicture pict;
                    AVPacket opkt;
                    int64_t ost_tb_start_time= av_rescale_q(of->start_time, AV_TIME_BASE_Q, ost->st->time_base);
                    av_init_packet(&opkt);

                    if ((!ost->frame_number && !(pkt->flags & AV_PKT_FLAG_KEY)) &&
                        !ost->copy_initial_nonkeyframes)
#if !CONFIG_AVFILTER
                        continue;
#else
                        goto cont;
#endif

                    /* no reencoding needed : output the packet directly */
                    /* force the input stream PTS */

                    if(ost->st->codec->codec_type == AVMEDIA_TYPE_AUDIO)
                        audio_size += data_size;
                    else if (ost->st->codec->codec_type == AVMEDIA_TYPE_VIDEO) {
                        video_size += data_size;
                        ost->sync_opts++;
                    }

                    opkt.stream_index= ost->index;
                    if(pkt->pts != AV_NOPTS_VALUE)
                        opkt.pts= av_rescale_q(pkt->pts, ist->st->time_base, ost->st->time_base) - ost_tb_start_time;
                    else
                        opkt.pts= AV_NOPTS_VALUE;

                    if (pkt->dts == AV_NOPTS_VALUE)
                        opkt.dts = av_rescale_q(ist->pts, AV_TIME_BASE_Q, ost->st->time_base);
                    else
                        opkt.dts = av_rescale_q(pkt->dts, ist->st->time_base, ost->st->time_base);
                    opkt.dts -= ost_tb_start_time;

                    opkt.duration = av_rescale_q(pkt->duration, ist->st->time_base, ost->st->time_base);
                    opkt.flags= pkt->flags;

                    //FIXME remove the following 2 lines they shall be replaced by the bitstream filters
                    if(   ost->st->codec->codec_id != CODEC_ID_H264
                       && ost->st->codec->codec_id != CODEC_ID_MPEG1VIDEO
                       && ost->st->codec->codec_id != CODEC_ID_MPEG2VIDEO
                       ) {
                        if(av_parser_change(ist->st->parser, ost->st->codec, &opkt.data, &opkt.size, data_buf, data_size, pkt->flags & AV_PKT_FLAG_KEY))
                            opkt.destruct= av_destruct_packet;
                    } else {
                        opkt.data = data_buf;
                        opkt.size = data_size;
                    }

                    if (os->oformat->flags & AVFMT_RAWPICTURE) {
                        /* store AVPicture in AVPacket, as expected by the output format */
                        avpicture_fill(&pict, opkt.data, ost->st->codec->pix_fmt, ost->st->codec->width, ost->st->codec->height);
                        opkt.data = (uint8_t *)&pict;
                        opkt.size = sizeof(AVPicture);
                        opkt.flags |= AV_PKT_FLAG_KEY;
                    }
                    write_frame(os, &opkt, ost->st->codec, ost->bitstream_filters);
                    ost->st->codec->frame_number++;
                    ost->frame_number++;
                    av_free_packet(&opkt);
                }
#if CONFIG_AVFILTER
                cont:
                frame_available = (ist->st->codec->codec_type == AVMEDIA_TYPE_VIDEO) &&
                                   ost->output_video_filter && avfilter_poll_frame(ost->output_video_filter->inputs[0]);
                if (ost->picref)
                    avfilter_unref_buffer(ost->picref);
            }
            av_freep(&filtered_frame);
#endif
            }

fail:
        av_free(buffer_to_free);
        /* XXX: allocate the subtitles in the codec ? */
        if (subtitle_to_free) {
            avsubtitle_free(subtitle_to_free);
            subtitle_to_free = NULL;
        }
        av_freep(&decoded_frame);
        if (ret < 0)
            return ret;
    }
 discard_packet:

    return 0;
}

static void print_sdp(OutputFile *output_files, int n)
{
    char sdp[2048];
    int i;
    AVFormatContext **avc = av_malloc(sizeof(*avc)*n);

    if (!avc)
        exit_program(1);
    for (i = 0; i < n; i++)
        avc[i] = output_files[i].ctx;

    av_sdp_create(avc, n, sdp, sizeof(sdp));
    printf("SDP:\n%s\n", sdp);
    fflush(stdout);
    av_freep(&avc);
}

static int init_input_stream(int ist_index, OutputStream *output_streams, int nb_output_streams,
                             char *error, int error_len)
{
    int i;
    InputStream *ist = &input_streams[ist_index];
    if (ist->decoding_needed) {
        AVCodec *codec = ist->dec;
        if (!codec) {
            snprintf(error, error_len, "Decoder (codec id %d) not found for input stream #%d:%d",
                    ist->st->codec->codec_id, ist->file_index, ist->st->index);
            return AVERROR(EINVAL);
        }

        if (avcodec_open2(ist->st->codec, codec, &ist->opts) < 0) {
            snprintf(error, error_len, "Error while opening decoder for input stream #%d:%d",
                    ist->file_index, ist->st->index);
            return AVERROR(EINVAL);
        }
        assert_codec_experimental(ist->st->codec, 0);
        assert_avoptions(ist->opts);
    }

    ist->pts = ist->st->avg_frame_rate.num ? - ist->st->codec->has_b_frames*AV_TIME_BASE / av_q2d(ist->st->avg_frame_rate) : 0;
    ist->next_pts = AV_NOPTS_VALUE;
    ist->is_start = 1;

    return 0;
}

static int transcode_init(OutputFile *output_files,
                          int nb_output_files,
                          InputFile *input_files,
                          int nb_input_files)
{
    int ret = 0, i, j, k;
    AVFormatContext *os;
    AVCodecContext *codec, *icodec;
    OutputStream *ost;
    InputStream *ist;
    char error[1024];
    int want_sdp = 1;

    /* init framerate emulation */
    for (i = 0; i < nb_input_files; i++) {
        InputFile *ifile = &input_files[i];
        if (ifile->rate_emu)
            for (j = 0; j < ifile->nb_streams; j++)
                input_streams[j + ifile->ist_index].start = av_gettime();
    }

    /* output stream init */
    for(i=0;i<nb_output_files;i++) {
        os = output_files[i].ctx;
        if (!os->nb_streams && !(os->oformat->flags & AVFMT_NOSTREAMS)) {
            av_dump_format(os, i, os->filename, 1);
            av_log(NULL, AV_LOG_ERROR, "Output file #%d does not contain any stream\n", i);
            return AVERROR(EINVAL);
        }
    }

    /* for each output stream, we compute the right encoding parameters */
    for (i = 0; i < nb_output_streams; i++) {
        ost = &output_streams[i];
        os = output_files[ost->file_index].ctx;
        ist = &input_streams[ost->source_index];

        if (ost->attachment_filename)
            continue;

        codec = ost->st->codec;
        icodec = ist->st->codec;

        ost->st->disposition = ist->st->disposition;
        codec->bits_per_raw_sample= icodec->bits_per_raw_sample;
        codec->chroma_sample_location = icodec->chroma_sample_location;

        if (ost->stream_copy) {
            uint64_t extra_size = (uint64_t)icodec->extradata_size + FF_INPUT_BUFFER_PADDING_SIZE;

            if (extra_size > INT_MAX) {
                return AVERROR(EINVAL);
            }

            /* if stream_copy is selected, no need to decode or encode */
            codec->codec_id = icodec->codec_id;
            codec->codec_type = icodec->codec_type;

            if(!codec->codec_tag){
                if(   !os->oformat->codec_tag
                   || av_codec_get_id (os->oformat->codec_tag, icodec->codec_tag) == codec->codec_id
                   || av_codec_get_tag(os->oformat->codec_tag, icodec->codec_id) <= 0)
                    codec->codec_tag = icodec->codec_tag;
            }

            codec->bit_rate = icodec->bit_rate;
            codec->rc_max_rate    = icodec->rc_max_rate;
            codec->rc_buffer_size = icodec->rc_buffer_size;
            codec->extradata= av_mallocz(extra_size);
            if (!codec->extradata) {
                return AVERROR(ENOMEM);
            }
            memcpy(codec->extradata, icodec->extradata, icodec->extradata_size);
            codec->extradata_size= icodec->extradata_size;

            codec->time_base = ist->st->time_base;
            if(!strcmp(os->oformat->name, "avi")) {
                if(!copy_tb && av_q2d(icodec->time_base)*icodec->ticks_per_frame > 2*av_q2d(ist->st->time_base) && av_q2d(ist->st->time_base) < 1.0/500){
                    codec->time_base = icodec->time_base;
                    codec->time_base.num *= icodec->ticks_per_frame;
                    codec->time_base.den *= 2;
                }
            } else if(!(os->oformat->flags & AVFMT_VARIABLE_FPS)) {
                if(!copy_tb && av_q2d(icodec->time_base)*icodec->ticks_per_frame > av_q2d(ist->st->time_base) && av_q2d(ist->st->time_base) < 1.0/500){
                    codec->time_base = icodec->time_base;
                    codec->time_base.num *= icodec->ticks_per_frame;
                }
            }
            av_reduce(&codec->time_base.num, &codec->time_base.den,
                        codec->time_base.num, codec->time_base.den, INT_MAX);

            switch(codec->codec_type) {
            case AVMEDIA_TYPE_AUDIO:
                if(audio_volume != 256) {
                    av_log(NULL, AV_LOG_FATAL, "-acodec copy and -vol are incompatible (frames are not decoded)\n");
                    exit_program(1);
                }
                codec->channel_layout = icodec->channel_layout;
                codec->sample_rate = icodec->sample_rate;
                codec->channels = icodec->channels;
                codec->frame_size = icodec->frame_size;
                codec->audio_service_type = icodec->audio_service_type;
                codec->block_align= icodec->block_align;
                break;
            case AVMEDIA_TYPE_VIDEO:
                codec->pix_fmt = icodec->pix_fmt;
                codec->width = icodec->width;
                codec->height = icodec->height;
                codec->has_b_frames = icodec->has_b_frames;
                if (!codec->sample_aspect_ratio.num) {
                    codec->sample_aspect_ratio =
                    ost->st->sample_aspect_ratio =
                        ist->st->sample_aspect_ratio.num ? ist->st->sample_aspect_ratio :
                        ist->st->codec->sample_aspect_ratio.num ?
                        ist->st->codec->sample_aspect_ratio : (AVRational){0, 1};
                }
                break;
            case AVMEDIA_TYPE_SUBTITLE:
                codec->width = icodec->width;
                codec->height = icodec->height;
                break;
            case AVMEDIA_TYPE_DATA:
            case AVMEDIA_TYPE_ATTACHMENT:
                break;
            default:
                abort();
            }
        } else {
            if (!ost->enc)
                ost->enc = avcodec_find_encoder(ost->st->codec->codec_id);
            ist->decoding_needed = 1;
            ost->encoding_needed = 1;
            switch(codec->codec_type) {
            case AVMEDIA_TYPE_AUDIO:
                ost->fifo= av_fifo_alloc(1024);
                if (!ost->fifo) {
                    return AVERROR(ENOMEM);
                }
                ost->reformat_pair = MAKE_SFMT_PAIR(AV_SAMPLE_FMT_NONE,AV_SAMPLE_FMT_NONE);
                if (!codec->sample_rate)
                    codec->sample_rate = icodec->sample_rate;
                choose_sample_rate(ost->st, ost->enc);
                codec->time_base = (AVRational){1, codec->sample_rate};
                if (codec->sample_fmt == AV_SAMPLE_FMT_NONE)
                    codec->sample_fmt = icodec->sample_fmt;
                choose_sample_fmt(ost->st, ost->enc);
                if (!codec->channels) {
                    codec->channels = icodec->channels;
                    codec->channel_layout = icodec->channel_layout;
                }
                if (av_get_channel_layout_nb_channels(codec->channel_layout) != codec->channels)
                    codec->channel_layout = 0;
                ost->audio_resample = codec->sample_rate != icodec->sample_rate || audio_sync_method > 1;
                icodec->request_channels = codec->channels;
                ost->resample_sample_fmt  = icodec->sample_fmt;
                ost->resample_sample_rate = icodec->sample_rate;
                ost->resample_channels    = icodec->channels;
                break;
            case AVMEDIA_TYPE_VIDEO:
                if (codec->pix_fmt == PIX_FMT_NONE)
                    codec->pix_fmt = icodec->pix_fmt;
                choose_pixel_fmt(ost->st, ost->enc);

                if (ost->st->codec->pix_fmt == PIX_FMT_NONE) {
                    av_log(NULL, AV_LOG_FATAL, "Video pixel format is unknown, stream cannot be encoded\n");
                    exit_program(1);
                }

                if (!codec->width || !codec->height) {
                    codec->width  = icodec->width;
                    codec->height = icodec->height;
                }

                ost->video_resample = codec->width   != icodec->width  ||
                                      codec->height  != icodec->height ||
                                      codec->pix_fmt != icodec->pix_fmt;
                if (ost->video_resample) {
                    codec->bits_per_raw_sample= frame_bits_per_raw_sample;
                }

                ost->resample_height = icodec->height;
                ost->resample_width  = icodec->width;
                ost->resample_pix_fmt= icodec->pix_fmt;

                if (!ost->frame_rate.num)
                    ost->frame_rate = ist->st->r_frame_rate.num ? ist->st->r_frame_rate : (AVRational){25,1};
                if (ost->enc && ost->enc->supported_framerates && !ost->force_fps) {
                    int idx = av_find_nearest_q_idx(ost->frame_rate, ost->enc->supported_framerates);
                    ost->frame_rate = ost->enc->supported_framerates[idx];
                }
                codec->time_base = (AVRational){ost->frame_rate.den, ost->frame_rate.num};
                if(   av_q2d(codec->time_base) < 0.001 && video_sync_method
                   && (video_sync_method==1 || (video_sync_method<0 && !(os->oformat->flags & AVFMT_VARIABLE_FPS)))){
                    av_log(os, AV_LOG_WARNING, "Frame rate very high for a muxer not effciciently supporting it.\n"
                                               "Please consider specifiying a lower framerate, a different muxer or -vsync 2\n");
                }

#if CONFIG_AVFILTER
                if (configure_video_filters(ist, ost)) {
                    av_log(NULL, AV_LOG_FATAL, "Error opening filters!\n");
                    exit(1);
                }
#endif
                break;
            case AVMEDIA_TYPE_SUBTITLE:
                break;
            default:
                abort();
                break;
            }
            /* two pass mode */
            if (codec->codec_id != CODEC_ID_H264 &&
                (codec->flags & (CODEC_FLAG_PASS1 | CODEC_FLAG_PASS2))) {
                char logfilename[1024];
                FILE *f;

                snprintf(logfilename, sizeof(logfilename), "%s-%d.log",
                         pass_logfilename_prefix ? pass_logfilename_prefix : DEFAULT_PASS_LOGFILENAME_PREFIX,
                         i);
                if (codec->flags & CODEC_FLAG_PASS1) {
                    f = fopen(logfilename, "wb");
                    if (!f) {
                        av_log(NULL, AV_LOG_FATAL, "Cannot write log file '%s' for pass-1 encoding: %s\n",
                               logfilename, strerror(errno));
                        exit_program(1);
                    }
                    ost->logfile = f;
                } else {
                    char  *logbuffer;
                    size_t logbuffer_size;
                    if (cmdutils_read_file(logfilename, &logbuffer, &logbuffer_size) < 0) {
                        av_log(NULL, AV_LOG_FATAL, "Error reading log file '%s' for pass-2 encoding\n",
                               logfilename);
                        exit_program(1);
                    }
                    codec->stats_in = logbuffer;
                }
            }
        }
        if(codec->codec_type == AVMEDIA_TYPE_VIDEO){
            /* maximum video buffer size is 6-bytes per pixel, plus DPX header size */
            int size= codec->width * codec->height;
            bit_buffer_size= FFMAX(bit_buffer_size, 6*size + 1664);
        }
    }

    if (!bit_buffer)
        bit_buffer = av_malloc(bit_buffer_size);
    if (!bit_buffer) {
        av_log(NULL, AV_LOG_ERROR, "Cannot allocate %d bytes output buffer\n",
               bit_buffer_size);
        return AVERROR(ENOMEM);
    }

    /* open each encoder */
    for (i = 0; i < nb_output_streams; i++) {
        ost = &output_streams[i];
        if (ost->encoding_needed) {
            AVCodec *codec = ost->enc;
            AVCodecContext *dec = input_streams[ost->source_index].st->codec;
            if (!codec) {
                snprintf(error, sizeof(error), "Encoder (codec id %d) not found for output stream #%d:%d",
                         ost->st->codec->codec_id, ost->file_index, ost->index);
                ret = AVERROR(EINVAL);
                goto dump_format;
            }
            if (dec->subtitle_header) {
                ost->st->codec->subtitle_header = av_malloc(dec->subtitle_header_size);
                if (!ost->st->codec->subtitle_header) {
                    ret = AVERROR(ENOMEM);
                    goto dump_format;
                }
                memcpy(ost->st->codec->subtitle_header, dec->subtitle_header, dec->subtitle_header_size);
                ost->st->codec->subtitle_header_size = dec->subtitle_header_size;
            }
            if (avcodec_open2(ost->st->codec, codec, &ost->opts) < 0) {
                snprintf(error, sizeof(error), "Error while opening encoder for output stream #%d:%d - maybe incorrect parameters such as bit_rate, rate, width or height",
                        ost->file_index, ost->index);
                ret = AVERROR(EINVAL);
                goto dump_format;
            }
            assert_codec_experimental(ost->st->codec, 1);
            assert_avoptions(ost->opts);
            if (ost->st->codec->bit_rate && ost->st->codec->bit_rate < 1000)
                av_log(NULL, AV_LOG_WARNING, "The bitrate parameter is set too low."
                                             "It takes bits/s as argument, not kbits/s\n");
            extra_size += ost->st->codec->extradata_size;

            if (ost->st->codec->me_threshold)
                input_streams[ost->source_index].st->codec->debug |= FF_DEBUG_MV;
        }
    }

    /* init input streams */
    for (i = 0; i < nb_input_streams; i++)
        if ((ret = init_input_stream(i, output_streams, nb_output_streams, error, sizeof(error))) < 0)
            goto dump_format;

    /* discard unused programs */
    for (i = 0; i < nb_input_files; i++) {
        InputFile *ifile = &input_files[i];
        for (j = 0; j < ifile->ctx->nb_programs; j++) {
            AVProgram *p = ifile->ctx->programs[j];
            int discard  = AVDISCARD_ALL;

            for (k = 0; k < p->nb_stream_indexes; k++)
                if (!input_streams[ifile->ist_index + p->stream_index[k]].discard) {
                    discard = AVDISCARD_DEFAULT;
                    break;
                }
            p->discard = discard;
        }
    }

    /* open files and write file headers */
    for (i = 0; i < nb_output_files; i++) {
        os = output_files[i].ctx;
        os->interrupt_callback = int_cb;
        if (avformat_write_header(os, &output_files[i].opts) < 0) {
            snprintf(error, sizeof(error), "Could not write header for output file #%d (incorrect codec parameters ?)", i);
            ret = AVERROR(EINVAL);
            goto dump_format;
        }
//        assert_avoptions(output_files[i].opts);
        if (strcmp(os->oformat->name, "rtp")) {
            want_sdp = 0;
        }
    }

 dump_format:
    /* dump the file output parameters - cannot be done before in case
       of stream copy */
    for(i=0;i<nb_output_files;i++) {
        av_dump_format(output_files[i].ctx, i, output_files[i].ctx->filename, 1);
    }

    /* dump the stream mapping */
    av_log(NULL, AV_LOG_INFO, "Stream mapping:\n");
    for (i = 0; i < nb_output_streams; i++) {
        ost = &output_streams[i];

        if (ost->attachment_filename) {
            /* an attached file */
            av_log(NULL, AV_LOG_INFO, "  File %s -> Stream #%d:%d\n",
                   ost->attachment_filename, ost->file_index, ost->index);
            continue;
        }
        av_log(NULL, AV_LOG_INFO, "  Stream #%d:%d -> #%d:%d",
               input_streams[ost->source_index].file_index,
               input_streams[ost->source_index].st->index,
               ost->file_index,
               ost->index);
        if (ost->sync_ist != &input_streams[ost->source_index])
            av_log(NULL, AV_LOG_INFO, " [sync #%d:%d]",
                   ost->sync_ist->file_index,
                   ost->sync_ist->st->index);
        if (ost->stream_copy)
            av_log(NULL, AV_LOG_INFO, " (copy)");
        else
            av_log(NULL, AV_LOG_INFO, " (%s -> %s)", input_streams[ost->source_index].dec ?
                   input_streams[ost->source_index].dec->name : "?",
                   ost->enc ? ost->enc->name : "?");
        av_log(NULL, AV_LOG_INFO, "\n");
    }

    if (ret) {
        av_log(NULL, AV_LOG_ERROR, "%s\n", error);
        return ret;
    }

    if (want_sdp) {
        print_sdp(output_files, nb_output_files);
    }

    return 0;
}

/*
 * The following code is the main loop of the file converter
 */
static int transcode(OutputFile *output_files,
                     int nb_output_files,
                     InputFile *input_files,
                     int nb_input_files)
{
    int ret, i;
    AVFormatContext *is, *os;
    OutputStream *ost;
    InputStream *ist;
    uint8_t *no_packet;
    int no_packet_count=0;
    int64_t timer_start;
    int key;

    if (!(no_packet = av_mallocz(nb_input_files)))
        exit_program(1);

    ret = transcode_init(output_files, nb_output_files, input_files, nb_input_files);
    if (ret < 0)
        goto fail;

    if (!using_stdin) {
        av_log(NULL, AV_LOG_INFO, "Press [q] to stop, [?] for help\n");
        avio_set_interrupt_cb(decode_interrupt_cb);
    }
    term_init();

    timer_start = av_gettime();

    for(; received_sigterm == 0;) {
        int file_index, ist_index;
        AVPacket pkt;
        int64_t ipts_min;
        double opts_min;

        ipts_min = INT64_MAX;
        opts_min= 1e100;
        /* if 'q' pressed, exits */
        if (!using_stdin) {
            if (q_pressed)
                break;
            /* read_key() returns 0 on EOF */
            key = read_key();
            if (key == 'q')
                break;
            if (key == '+') av_log_set_level(av_log_get_level()+10);
            if (key == '-') av_log_set_level(av_log_get_level()-10);
            if (key == 's') qp_hist     ^= 1;
            if (key == 'h'){
                if (do_hex_dump){
                    do_hex_dump = do_pkt_dump = 0;
                } else if(do_pkt_dump){
                    do_hex_dump = 1;
                } else
                    do_pkt_dump = 1;
                av_log_set_level(AV_LOG_DEBUG);
            }
            if (key == 'd' || key == 'D'){
                int debug=0;
                if(key == 'D') {
                    debug = input_streams[0].st->codec->debug<<1;
                    if(!debug) debug = 1;
                    while(debug & (FF_DEBUG_DCT_COEFF|FF_DEBUG_VIS_QP|FF_DEBUG_VIS_MB_TYPE)) //unsupported, would just crash
                        debug += debug;
                }else
                    scanf("%d", &debug);
                for(i=0;i<nb_input_streams;i++) {
                    input_streams[i].st->codec->debug = debug;
                }
                for(i=0;i<nb_output_streams;i++) {
                    ost = &output_streams[i];
                    ost->st->codec->debug = debug;
                }
                if(debug) av_log_set_level(AV_LOG_DEBUG);
                fprintf(stderr,"debug=%d\n", debug);
            }
            if (key == '?'){
                fprintf(stderr, "key    function\n"
                                "?      show this help\n"
                                "+      increase verbosity\n"
                                "-      decrease verbosity\n"
                                "D      cycle through available debug modes\n"
                                "h      dump packets/hex press to cycle through the 3 states\n"
                                "q      quit\n"
                                "s      Show QP histogram\n"
                );
            }
        }

        /* select the stream that we must read now by looking at the
           smallest output pts */
        file_index = -1;
        for (i = 0; i < nb_output_streams; i++) {
            OutputFile *of;
            int64_t ipts;
            double  opts;
            ost = &output_streams[i];
            of = &output_files[ost->file_index];
            os = output_files[ost->file_index].ctx;
            ist = &input_streams[ost->source_index];
            if (ost->is_past_recording_time || no_packet[ist->file_index] ||
                (os->pb && avio_tell(os->pb) >= of->limit_filesize))
                continue;
            opts = ost->st->pts.val * av_q2d(ost->st->time_base);
            ipts = ist->pts;
            if (!input_files[ist->file_index].eof_reached){
                if(ipts < ipts_min) {
                    ipts_min = ipts;
                    if(input_sync ) file_index = ist->file_index;
                }
                if(opts < opts_min) {
                    opts_min = opts;
                    if(!input_sync) file_index = ist->file_index;
                }
            }
            if (ost->frame_number >= ost->max_frames) {
                int j;
                for (j = 0; j < of->ctx->nb_streams; j++)
                    output_streams[of->ost_index + j].is_past_recording_time = 1;
                continue;
            }
        }
        /* if none, if is finished */
        if (file_index < 0) {
            if(no_packet_count){
                no_packet_count=0;
                memset(no_packet, 0, nb_input_files);
                usleep(10000);
                continue;
            }
            break;
        }

        /* read a frame from it and output it in the fifo */
        is = input_files[file_index].ctx;
        ret= av_read_frame(is, &pkt);
        if(ret == AVERROR(EAGAIN)){
            no_packet[file_index]=1;
            no_packet_count++;
            continue;
        }
        if (ret < 0) {
            input_files[file_index].eof_reached = 1;
            if (opt_shortest)
                break;
            else
                continue;
        }

        no_packet_count=0;
        memset(no_packet, 0, nb_input_files);

        if (do_pkt_dump) {
            av_pkt_dump_log2(NULL, AV_LOG_DEBUG, &pkt, do_hex_dump,
                             is->streams[pkt.stream_index]);
        }
        /* the following test is needed in case new streams appear
           dynamically in stream : we ignore them */
        if (pkt.stream_index >= input_files[file_index].nb_streams)
            goto discard_packet;
        ist_index = input_files[file_index].ist_index + pkt.stream_index;
        ist = &input_streams[ist_index];
        if (ist->discard)
            goto discard_packet;

        if (pkt.dts != AV_NOPTS_VALUE)
            pkt.dts += av_rescale_q(input_files[ist->file_index].ts_offset, AV_TIME_BASE_Q, ist->st->time_base);
        if (pkt.pts != AV_NOPTS_VALUE)
            pkt.pts += av_rescale_q(input_files[ist->file_index].ts_offset, AV_TIME_BASE_Q, ist->st->time_base);

        if(pkt.pts != AV_NOPTS_VALUE)
            pkt.pts *= ist->ts_scale;
        if(pkt.dts != AV_NOPTS_VALUE)
            pkt.dts *= ist->ts_scale;

//        fprintf(stderr, "next:%"PRId64" dts:%"PRId64" off:%"PRId64" %d\n", ist->next_pts, pkt.dts, input_files[ist->file_index].ts_offset, ist->st->codec->codec_type);
        if (pkt.dts != AV_NOPTS_VALUE && ist->next_pts != AV_NOPTS_VALUE
            && (is->iformat->flags & AVFMT_TS_DISCONT)) {
            int64_t pkt_dts= av_rescale_q(pkt.dts, ist->st->time_base, AV_TIME_BASE_Q);
            int64_t delta= pkt_dts - ist->next_pts;
            if((FFABS(delta) > 1LL*dts_delta_threshold*AV_TIME_BASE || pkt_dts+1<ist->pts)&& !copy_ts){
                input_files[ist->file_index].ts_offset -= delta;
                av_log(NULL, AV_LOG_DEBUG, "timestamp discontinuity %"PRId64", new offset= %"PRId64"\n",
                       delta, input_files[ist->file_index].ts_offset);
                pkt.dts-= av_rescale_q(delta, AV_TIME_BASE_Q, ist->st->time_base);
                if(pkt.pts != AV_NOPTS_VALUE)
                    pkt.pts-= av_rescale_q(delta, AV_TIME_BASE_Q, ist->st->time_base);
            }
        }

        //fprintf(stderr,"read #%d.%d size=%d\n", ist->file_index, ist->st->index, pkt.size);
        if (output_packet(ist, ist_index, output_streams, nb_output_streams, &pkt) < 0) {

            av_log(NULL, AV_LOG_ERROR, "Error while decoding stream #%d:%d\n",
                   ist->file_index, ist->st->index);
            if (exit_on_error)
                exit_program(1);
            av_free_packet(&pkt);
            continue;
        }

    discard_packet:
        av_free_packet(&pkt);

        /* dump report by using the output first video and audio streams */
        print_report(output_files, output_streams, nb_output_streams, 0, timer_start);
    }

    /* at the end of stream, we must flush the decoder buffers */
    for (i = 0; i < nb_input_streams; i++) {
        ist = &input_streams[i];
        if (ist->decoding_needed) {
            output_packet(ist, i, output_streams, nb_output_streams, NULL);
        }
    }
    flush_encoders(output_streams, nb_output_streams);

    term_exit();

    /* write the trailer if needed and close file */
    for(i=0;i<nb_output_files;i++) {
        os = output_files[i].ctx;
        av_write_trailer(os);
    }

    /* dump report by using the first video and audio streams */
    print_report(output_files, output_streams, nb_output_streams, 1, timer_start);

    /* close each encoder */
    for (i = 0; i < nb_output_streams; i++) {
        ost = &output_streams[i];
        if (ost->encoding_needed) {
            av_freep(&ost->st->codec->stats_in);
            avcodec_close(ost->st->codec);
        }
#if CONFIG_AVFILTER
        avfilter_graph_free(&ost->graph);
#endif
    }

    /* close each decoder */
    for (i = 0; i < nb_input_streams; i++) {
        ist = &input_streams[i];
        if (ist->decoding_needed) {
            avcodec_close(ist->st->codec);
        }
    }

    /* finished ! */
    ret = 0;

 fail:
    av_freep(&bit_buffer);
    av_freep(&no_packet);

    if (output_streams) {
        for (i = 0; i < nb_output_streams; i++) {
            ost = &output_streams[i];
            if (ost) {
                if (ost->stream_copy)
                    av_freep(&ost->st->codec->extradata);
                if (ost->logfile) {
                    fclose(ost->logfile);
                    ost->logfile = NULL;
                }
                av_fifo_free(ost->fifo); /* works even if fifo is not
                                             initialized but set to zero */
                av_freep(&ost->st->codec->subtitle_header);
                av_free(ost->resample_frame.data[0]);
                av_free(ost->forced_kf_pts);
                if (ost->video_resample)
                    sws_freeContext(ost->img_resample_ctx);
                if (ost->resample)
                    audio_resample_close(ost->resample);
                if (ost->reformat_ctx)
                    av_audio_convert_free(ost->reformat_ctx);
                av_dict_free(&ost->opts);
            }
        }
    }
    return ret;
}

static double parse_frame_aspect_ratio(const char *arg)
{
    int x = 0, y = 0;
    double ar = 0;
    const char *p;
    char *end;

    p = strchr(arg, ':');
    if (p) {
        x = strtol(arg, &end, 10);
        if (end == p)
            y = strtol(end+1, &end, 10);
        if (x > 0 && y > 0)
            ar = (double)x / (double)y;
    } else
        ar = strtod(arg, NULL);

    if (!ar) {
        av_log(NULL, AV_LOG_FATAL, "Incorrect aspect ratio specification.\n");
        exit_program(1);
    }
    return ar;
}

static int opt_audio_codec(OptionsContext *o, const char *opt, const char *arg)
{
    return parse_option(o, "codec:a", arg, options);
}

static int opt_video_codec(OptionsContext *o, const char *opt, const char *arg)
{
    return parse_option(o, "codec:v", arg, options);
}

static int opt_subtitle_codec(OptionsContext *o, const char *opt, const char *arg)
{
    return parse_option(o, "codec:s", arg, options);
}

static int opt_data_codec(OptionsContext *o, const char *opt, const char *arg)
{
    return parse_option(o, "codec:d", arg, options);
}

static int opt_map(OptionsContext *o, const char *opt, const char *arg)
{
    StreamMap *m = NULL;
    int i, negative = 0, file_idx;
    int sync_file_idx = -1, sync_stream_idx;
    char *p, *sync;
    char *map;

    if (*arg == '-') {
        negative = 1;
        arg++;
    }
    map = av_strdup(arg);

    /* parse sync stream first, just pick first matching stream */
    if (sync = strchr(map, ',')) {
        *sync = 0;
        sync_file_idx = strtol(sync + 1, &sync, 0);
        if (sync_file_idx >= nb_input_files || sync_file_idx < 0) {
            av_log(NULL, AV_LOG_FATAL, "Invalid sync file index: %d.\n", sync_file_idx);
            exit_program(1);
        }
        if (*sync)
            sync++;
        for (i = 0; i < input_files[sync_file_idx].nb_streams; i++)
            if (check_stream_specifier(input_files[sync_file_idx].ctx,
                                       input_files[sync_file_idx].ctx->streams[i], sync) == 1) {
                sync_stream_idx = i;
                break;
            }
        if (i == input_files[sync_file_idx].nb_streams) {
            av_log(NULL, AV_LOG_FATAL, "Sync stream specification in map %s does not "
                                       "match any streams.\n", arg);
            exit_program(1);
        }
    }


    file_idx = strtol(map, &p, 0);
    if (file_idx >= nb_input_files || file_idx < 0) {
        av_log(NULL, AV_LOG_FATAL, "Invalid input file index: %d.\n", file_idx);
        exit_program(1);
    }
    if (negative)
        /* disable some already defined maps */
        for (i = 0; i < o->nb_stream_maps; i++) {
            m = &o->stream_maps[i];
            if (file_idx == m->file_index &&
                check_stream_specifier(input_files[m->file_index].ctx,
                                       input_files[m->file_index].ctx->streams[m->stream_index],
                                       *p == ':' ? p + 1 : p) > 0)
                m->disabled = 1;
        }
    else
        for (i = 0; i < input_files[file_idx].nb_streams; i++) {
            if (check_stream_specifier(input_files[file_idx].ctx, input_files[file_idx].ctx->streams[i],
                        *p == ':' ? p + 1 : p) <= 0)
                continue;
            o->stream_maps = grow_array(o->stream_maps, sizeof(*o->stream_maps),
                                        &o->nb_stream_maps, o->nb_stream_maps + 1);
            m = &o->stream_maps[o->nb_stream_maps - 1];

            m->file_index   = file_idx;
            m->stream_index = i;

            if (sync_file_idx >= 0) {
                m->sync_file_index   = sync_file_idx;
                m->sync_stream_index = sync_stream_idx;
            } else {
                m->sync_file_index   = file_idx;
                m->sync_stream_index = i;
            }
        }

    if (!m) {
        av_log(NULL, AV_LOG_FATAL, "Stream map '%s' matches no streams.\n", arg);
        exit_program(1);
    }

    av_freep(&map);
    return 0;
}

static int opt_attach(OptionsContext *o, const char *opt, const char *arg)
{
    o->attachments = grow_array(o->attachments, sizeof(*o->attachments),
                                &o->nb_attachments, o->nb_attachments + 1);
    o->attachments[o->nb_attachments - 1] = arg;
    return 0;
}

static void parse_meta_type(char *arg, char *type, int *index)
{
    if (*arg) {
        *type = *arg;
        switch (*arg) {
        case 'g':
            break;
        case 's':
        case 'c':
        case 'p':
            if (*(++arg) == ':')
                *index = strtol(++arg, NULL, 0);
            break;
        default:
            av_log(NULL, AV_LOG_FATAL, "Invalid metadata type %c.\n", *arg);
            exit_program(1);
        }
    } else
        *type = 'g';
}

static int opt_map_metadata(OptionsContext *o, const char *opt, const char *arg)
{
    MetadataMap *m, *m1;
    char *p;

    o->meta_data_maps = grow_array(o->meta_data_maps, sizeof(*o->meta_data_maps),
                                   &o->nb_meta_data_maps, o->nb_meta_data_maps + 1);

    m = &o->meta_data_maps[o->nb_meta_data_maps - 1][1];
    m->file = strtol(arg, &p, 0);
    parse_meta_type(*p ? p + 1 : p, &m->type, &m->index);

    m1 = &o->meta_data_maps[o->nb_meta_data_maps - 1][0];
    if (p = strchr(opt, ':'))
        parse_meta_type(p + 1, &m1->type, &m1->index);
    else
        m1->type = 'g';

    if (m->type == 'g' || m1->type == 'g')
        o->metadata_global_manual = 1;
    if (m->type == 's' || m1->type == 's')
        o->metadata_streams_manual = 1;
    if (m->type == 'c' || m1->type == 'c')
        o->metadata_chapters_manual = 1;

    return 0;
}

static AVCodec *find_codec_or_die(const char *name, enum AVMediaType type, int encoder)
{
    const char *codec_string = encoder ? "encoder" : "decoder";
    AVCodec *codec;

    codec = encoder ?
        avcodec_find_encoder_by_name(name) :
        avcodec_find_decoder_by_name(name);
    if(!codec) {
        av_log(NULL, AV_LOG_FATAL, "Unknown %s '%s'\n", codec_string, name);
        exit_program(1);
    }
    if(codec->type != type) {
        av_log(NULL, AV_LOG_FATAL, "Invalid %s type '%s'\n", codec_string, name);
        exit_program(1);
    }
    return codec;
}

static AVCodec *choose_decoder(OptionsContext *o, AVFormatContext *s, AVStream *st)
{
    char *codec_name = NULL;

    MATCH_PER_STREAM_OPT(codec_names, str, codec_name, s, st);
    if (codec_name) {
        AVCodec *codec = find_codec_or_die(codec_name, st->codec->codec_type, 0);
        st->codec->codec_id = codec->id;
        return codec;
    } else
        return avcodec_find_decoder(st->codec->codec_id);
}

/**
 * Add all the streams from the given input file to the global
 * list of input streams.
 */
static void add_input_streams(OptionsContext *o, AVFormatContext *ic)
{
    int i, rfps, rfps_base;

    for (i = 0; i < ic->nb_streams; i++) {
        AVStream *st = ic->streams[i];
        AVCodecContext *dec = st->codec;
        InputStream *ist;

        input_streams = grow_array(input_streams, sizeof(*input_streams), &nb_input_streams, nb_input_streams + 1);
        ist = &input_streams[nb_input_streams - 1];
        ist->st = st;
        ist->file_index = nb_input_files;
        ist->discard = 1;
        ist->opts = filter_codec_opts(codec_opts, ist->st->codec->codec_id, ic, st);

        ist->ts_scale = 1.0;
        MATCH_PER_STREAM_OPT(ts_scale, dbl, ist->ts_scale, ic, st);

        ist->dec = choose_decoder(o, ic, st);

        switch (dec->codec_type) {
        case AVMEDIA_TYPE_AUDIO:
            if(!ist->dec)
                ist->dec = avcodec_find_decoder(dec->codec_id);
            if(o->audio_disable)
                st->discard= AVDISCARD_ALL;
            break;
        case AVMEDIA_TYPE_VIDEO:
            if(!ist->dec)
                ist->dec = avcodec_find_decoder(dec->codec_id);
            rfps      = ic->streams[i]->r_frame_rate.num;
            rfps_base = ic->streams[i]->r_frame_rate.den;
            if (dec->lowres) {
                dec->flags |= CODEC_FLAG_EMU_EDGE;
            }

            if (dec->time_base.den != rfps*dec->ticks_per_frame || dec->time_base.num != rfps_base) {

                av_log(NULL, AV_LOG_INFO,"\nSeems stream %d codec frame rate differs from container frame rate: %2.2f (%d/%d) -> %2.2f (%d/%d)\n",
                       i, (float)dec->time_base.den / dec->time_base.num, dec->time_base.den, dec->time_base.num,
                       (float)rfps / rfps_base, rfps, rfps_base);
            }

            if (o->video_disable)
                st->discard= AVDISCARD_ALL;
            else if(video_discard)
                st->discard= video_discard;
            break;
        case AVMEDIA_TYPE_DATA:
            break;
        case AVMEDIA_TYPE_SUBTITLE:
            if(!ist->dec)
                ist->dec = avcodec_find_decoder(dec->codec_id);
            if(o->subtitle_disable)
                st->discard = AVDISCARD_ALL;
            break;
        case AVMEDIA_TYPE_ATTACHMENT:
        case AVMEDIA_TYPE_UNKNOWN:
            break;
        default:
            abort();
        }
    }
}

static void assert_file_overwrite(const char *filename)
{
    if (!file_overwrite &&
        (strchr(filename, ':') == NULL || filename[1] == ':' ||
         av_strstart(filename, "file:", NULL))) {
        if (avio_check(filename, 0) == 0) {
            if (!using_stdin) {
                fprintf(stderr,"File '%s' already exists. Overwrite ? [y/N] ", filename);
                fflush(stderr);
                if (!read_yesno()) {
                    fprintf(stderr, "Not overwriting - exiting\n");
                    exit_program(1);
                }
            }
            else {
                fprintf(stderr,"File '%s' already exists. Exiting.\n", filename);
                exit_program(1);
            }
        }
    }
}

static void dump_attachment(AVStream *st, const char *filename)
{
    int ret;
    AVIOContext *out = NULL;
    AVDictionaryEntry *e;

    if (!st->codec->extradata_size) {
        av_log(NULL, AV_LOG_WARNING, "No extradata to dump in stream #%d:%d.\n",
               nb_input_files - 1, st->index);
        return;
    }
    if (!*filename && (e = av_dict_get(st->metadata, "filename", NULL, 0)))
        filename = e->value;
    if (!*filename) {
        av_log(NULL, AV_LOG_FATAL, "No filename specified and no 'filename' tag"
               "in stream #%d:%d.\n", nb_input_files - 1, st->index);
        exit_program(1);
    }

    assert_file_overwrite(filename);

    if ((ret = avio_open2(&out, filename, AVIO_FLAG_WRITE, &int_cb, NULL)) < 0) {
        av_log(NULL, AV_LOG_FATAL, "Could not open file %s for writing.\n",
               filename);
        exit_program(1);
    }

    avio_write(out, st->codec->extradata, st->codec->extradata_size);
    avio_flush(out);
    avio_close(out);
}

static int opt_input_file(OptionsContext *o, const char *opt, const char *filename)
{
    AVFormatContext *ic;
    AVInputFormat *file_iformat = NULL;
    int err, i, ret;
    int64_t timestamp;
    uint8_t buf[128];
    AVDictionary **opts;
    int orig_nb_streams;                     // number of streams before avformat_find_stream_info

    if (o->format) {
        if (!(file_iformat = av_find_input_format(o->format))) {
            av_log(NULL, AV_LOG_FATAL, "Unknown input format: '%s'\n", o->format);
            exit_program(1);
        }
    }

    if (!strcmp(filename, "-"))
        filename = "pipe:";

    using_stdin |= !strncmp(filename, "pipe:", 5) ||
                    !strcmp(filename, "/dev/stdin");

    /* get default parameters from command line */
    ic = avformat_alloc_context();
    if (!ic) {
        print_error(filename, AVERROR(ENOMEM));
        exit_program(1);
    }
    if (o->nb_audio_sample_rate) {
        snprintf(buf, sizeof(buf), "%d", o->audio_sample_rate[o->nb_audio_sample_rate - 1].u.i);
        av_dict_set(&format_opts, "sample_rate", buf, 0);
    }
    if (o->nb_audio_channels) {
        snprintf(buf, sizeof(buf), "%d", o->audio_channels[o->nb_audio_channels - 1].u.i);
        av_dict_set(&format_opts, "channels", buf, 0);
    }
    if (o->nb_frame_rates) {
        av_dict_set(&format_opts, "framerate", o->frame_rates[o->nb_frame_rates - 1].u.str, 0);
    }
    if (o->nb_frame_sizes) {
        av_dict_set(&format_opts, "video_size", o->frame_sizes[o->nb_frame_sizes - 1].u.str, 0);
    }
    if (o->nb_frame_pix_fmts)
        av_dict_set(&format_opts, "pixel_format", o->frame_pix_fmts[o->nb_frame_pix_fmts - 1].u.str, 0);

    ic->flags |= AVFMT_FLAG_NONBLOCK;
    ic->interrupt_callback = int_cb;

    /* open the input file with generic libav function */
    err = avformat_open_input(&ic, filename, file_iformat, &format_opts);
    if (err < 0) {
        print_error(filename, err);
        exit_program(1);
    }
    assert_avoptions(format_opts);

    /* apply forced codec ids */
    for (i = 0; i < ic->nb_streams; i++)
        choose_decoder(o, ic, ic->streams[i]);

    /* Set AVCodecContext options for avformat_find_stream_info */
    opts = setup_find_stream_info_opts(ic, codec_opts);
    orig_nb_streams = ic->nb_streams;

    /* If not enough info to get the stream parameters, we decode the
       first frames to get it. (used in mpeg case for example) */
    ret = avformat_find_stream_info(ic, opts);
    if (ret < 0) {
        av_log(NULL, AV_LOG_FATAL, "%s: could not find codec parameters\n", filename);
        av_close_input_file(ic);
        exit_program(1);
    }

    timestamp = o->start_time;
    /* add the stream start time */
    if (ic->start_time != AV_NOPTS_VALUE)
        timestamp += ic->start_time;

    /* if seeking requested, we execute it */
    if (o->start_time != 0) {
        ret = av_seek_frame(ic, -1, timestamp, AVSEEK_FLAG_BACKWARD);
        if (ret < 0) {
            av_log(NULL, AV_LOG_WARNING, "%s: could not seek to position %0.3f\n",
                   filename, (double)timestamp / AV_TIME_BASE);
        }
    }

    /* update the current parameters so that they match the one of the input stream */
    add_input_streams(o, ic);

    /* dump the file content */
    av_dump_format(ic, nb_input_files, filename, 0);

    input_files = grow_array(input_files, sizeof(*input_files), &nb_input_files, nb_input_files + 1);
    input_files[nb_input_files - 1].ctx        = ic;
    input_files[nb_input_files - 1].ist_index  = nb_input_streams - ic->nb_streams;
    input_files[nb_input_files - 1].ts_offset  = o->input_ts_offset - (copy_ts ? 0 : timestamp);
    input_files[nb_input_files - 1].nb_streams = ic->nb_streams;
    input_files[nb_input_files - 1].rate_emu   = o->rate_emu;

    for (i = 0; i < o->nb_dump_attachment; i++) {
        int j;

        for (j = 0; j < ic->nb_streams; j++) {
            AVStream *st = ic->streams[j];

            if (check_stream_specifier(ic, st, o->dump_attachment[i].specifier) == 1)
                dump_attachment(st, o->dump_attachment[i].u.str);
        }
    }

    for (i = 0; i < orig_nb_streams; i++)
        av_dict_free(&opts[i]);
    av_freep(&opts);

    reset_options(o);
    return 0;
}

static void parse_forced_key_frames(char *kf, OutputStream *ost,
                                    AVCodecContext *avctx)
{
    char *p;
    int n = 1, i;
    int64_t t;

    for (p = kf; *p; p++)
        if (*p == ',')
            n++;
    ost->forced_kf_count = n;
    ost->forced_kf_pts = av_malloc(sizeof(*ost->forced_kf_pts) * n);
    if (!ost->forced_kf_pts) {
        av_log(NULL, AV_LOG_FATAL, "Could not allocate forced key frames array.\n");
        exit_program(1);
    }
    for (i = 0; i < n; i++) {
        p = i ? strchr(p, ',') + 1 : kf;
        t = parse_time_or_die("force_key_frames", p, 1);
        ost->forced_kf_pts[i] = av_rescale_q(t, AV_TIME_BASE_Q, avctx->time_base);
    }
}

static uint8_t *get_line(AVIOContext *s)
{
    AVIOContext *line;
    uint8_t *buf;
    char c;

    if (avio_open_dyn_buf(&line) < 0) {
        av_log(NULL, AV_LOG_FATAL, "Could not alloc buffer for reading preset.\n");
        exit_program(1);
    }

    while ((c = avio_r8(s)) && c != '\n')
        avio_w8(line, c);
    avio_w8(line, 0);
    avio_close_dyn_buf(line, &buf);

    return buf;
}

static int get_preset_file_2(const char *preset_name, const char *codec_name, AVIOContext **s)
{
    int i, ret = 1;
    char filename[1000];
    const char *base[3] = { getenv("AVCONV_DATADIR"),
                            getenv("HOME"),
                            AVCONV_DATADIR,
                            };

    for (i = 0; i < FF_ARRAY_ELEMS(base) && ret; i++) {
        if (!base[i])
            continue;
        if (codec_name) {
            snprintf(filename, sizeof(filename), "%s%s/%s-%s.avpreset", base[i],
                     i != 1 ? "" : "/.avconv", codec_name, preset_name);
            ret = avio_open2(s, filename, AVIO_FLAG_READ, &int_cb, NULL);
        }
        if (ret) {
            snprintf(filename, sizeof(filename), "%s%s/%s.avpreset", base[i],
                     i != 1 ? "" : "/.avconv", preset_name);
            ret = avio_open2(s, filename, AVIO_FLAG_READ, &int_cb, NULL);
        }
    }
    return ret;
}

static void choose_encoder(OptionsContext *o, AVFormatContext *s, OutputStream *ost)
{
    char *codec_name = NULL;

    MATCH_PER_STREAM_OPT(codec_names, str, codec_name, s, ost->st);
    if (!codec_name) {
        ost->st->codec->codec_id = av_guess_codec(s->oformat, NULL, s->filename,
                                                  NULL, ost->st->codec->codec_type);
        ost->enc = avcodec_find_encoder(ost->st->codec->codec_id);
    } else if (!strcmp(codec_name, "copy"))
        ost->stream_copy = 1;
    else {
        ost->enc = find_codec_or_die(codec_name, ost->st->codec->codec_type, 1);
        ost->st->codec->codec_id = ost->enc->id;
    }
}

static OutputStream *new_output_stream(OptionsContext *o, AVFormatContext *oc, enum AVMediaType type)
{
    OutputStream *ost;
    AVStream *st = avformat_new_stream(oc, NULL);
    int idx      = oc->nb_streams - 1, ret = 0;
    char *bsf = NULL, *next, *codec_tag = NULL;
    AVBitStreamFilterContext *bsfc, *bsfc_prev = NULL;
    double qscale = -1;
    char *buf = NULL, *arg = NULL, *preset = NULL;
    AVIOContext *s = NULL;

    if (!st) {
        av_log(NULL, AV_LOG_FATAL, "Could not alloc stream.\n");
        exit_program(1);
    }

    if (oc->nb_streams - 1 < o->nb_streamid_map)
        st->id = o->streamid_map[oc->nb_streams - 1];

    output_streams = grow_array(output_streams, sizeof(*output_streams), &nb_output_streams,
                                nb_output_streams + 1);
    ost = &output_streams[nb_output_streams - 1];
    ost->file_index = nb_output_files;
    ost->index = idx;
    ost->st    = st;
    st->codec->codec_type = type;
    choose_encoder(o, oc, ost);
    if (ost->enc) {
        ost->opts  = filter_codec_opts(codec_opts, ost->enc->id, oc, st);
    }

    avcodec_get_context_defaults3(st->codec, ost->enc);
    st->codec->codec_type = type; // XXX hack, avcodec_get_context_defaults2() sets type to unknown for stream copy

    MATCH_PER_STREAM_OPT(presets, str, preset, oc, st);
    if (preset && (!(ret = get_preset_file_2(preset, ost->enc->name, &s)))) {
        do  {
            buf = get_line(s);
            if (!buf[0] || buf[0] == '#') {
                av_free(buf);
                continue;
            }
            if (!(arg = strchr(buf, '='))) {
                av_log(NULL, AV_LOG_FATAL, "Invalid line found in the preset file.\n");
                exit_program(1);
            }
            *arg++ = 0;
            av_dict_set(&ost->opts, buf, arg, AV_DICT_DONT_OVERWRITE);
            av_free(buf);
        } while (!s->eof_reached);
        avio_close(s);
    }
    if (ret) {
        av_log(NULL, AV_LOG_FATAL,
               "Preset %s specified for stream %d:%d, but could not be opened.\n",
               preset, ost->file_index, ost->index);
        exit_program(1);
    }

    ost->max_frames = INT64_MAX;
    MATCH_PER_STREAM_OPT(max_frames, i64, ost->max_frames, oc, st);

    MATCH_PER_STREAM_OPT(bitstream_filters, str, bsf, oc, st);
    while (bsf) {
        if (next = strchr(bsf, ','))
            *next++ = 0;
        if (!(bsfc = av_bitstream_filter_init(bsf))) {
            av_log(NULL, AV_LOG_FATAL, "Unknown bitstream filter %s\n", bsf);
            exit_program(1);
        }
        if (bsfc_prev)
            bsfc_prev->next = bsfc;
        else
            ost->bitstream_filters = bsfc;

        bsfc_prev = bsfc;
        bsf       = next;
    }

    MATCH_PER_STREAM_OPT(codec_tags, str, codec_tag, oc, st);
    if (codec_tag) {
        uint32_t tag = strtol(codec_tag, &next, 0);
        if (*next)
            tag = AV_RL32(codec_tag);
        st->codec->codec_tag = tag;
    }

    MATCH_PER_STREAM_OPT(qscale, dbl, qscale, oc, st);
    if (qscale >= 0 || same_quant) {
        st->codec->flags |= CODEC_FLAG_QSCALE;
        st->codec->global_quality = FF_QP2LAMBDA * qscale;
    }

    if (oc->oformat->flags & AVFMT_GLOBALHEADER)
        st->codec->flags |= CODEC_FLAG_GLOBAL_HEADER;

    av_opt_get_int(sws_opts, "sws_flags", 0, &ost->sws_flags);
    return ost;
}

static void parse_matrix_coeffs(uint16_t *dest, const char *str)
{
    int i;
    const char *p = str;
    for(i = 0;; i++) {
        dest[i] = atoi(p);
        if(i == 63)
            break;
        p = strchr(p, ',');
        if(!p) {
            av_log(NULL, AV_LOG_FATAL, "Syntax error in matrix \"%s\" at coeff %d\n", str, i);
            exit_program(1);
        }
        p++;
    }
}

static OutputStream *new_video_stream(OptionsContext *o, AVFormatContext *oc)
{
    AVStream *st;
    OutputStream *ost;
    AVCodecContext *video_enc;

    ost = new_output_stream(o, oc, AVMEDIA_TYPE_VIDEO);
    st  = ost->st;
    video_enc = st->codec;

    if (!ost->stream_copy) {
        const char *p = NULL;
        char *forced_key_frames = NULL, *frame_rate = NULL, *frame_size = NULL;
        char *frame_aspect_ratio = NULL, *frame_pix_fmt = NULL;
        char *intra_matrix = NULL, *inter_matrix = NULL, *filters = NULL;
        int i;

        MATCH_PER_STREAM_OPT(frame_rates, str, frame_rate, oc, st);
        if (frame_rate && av_parse_video_rate(&ost->frame_rate, frame_rate) < 0) {
            av_log(NULL, AV_LOG_FATAL, "Invalid framerate value: %s\n", frame_rate);
            exit_program(1);
        }

        MATCH_PER_STREAM_OPT(frame_sizes, str, frame_size, oc, st);
        if (frame_size && av_parse_video_size(&video_enc->width, &video_enc->height, frame_size) < 0) {
            av_log(NULL, AV_LOG_FATAL, "Invalid frame size: %s.\n", frame_size);
            exit_program(1);
        }

        MATCH_PER_STREAM_OPT(frame_aspect_ratios, str, frame_aspect_ratio, oc, st);
        if (frame_aspect_ratio)
            ost->frame_aspect_ratio = parse_frame_aspect_ratio(frame_aspect_ratio);

        MATCH_PER_STREAM_OPT(frame_pix_fmts, str, frame_pix_fmt, oc, st);
        if (frame_pix_fmt && (video_enc->pix_fmt = av_get_pix_fmt(frame_pix_fmt)) == PIX_FMT_NONE) {
            av_log(NULL, AV_LOG_FATAL, "Unknown pixel format requested: %s.\n", frame_pix_fmt);
            exit_program(1);
        }
        st->sample_aspect_ratio = video_enc->sample_aspect_ratio;

        MATCH_PER_STREAM_OPT(intra_matrices, str, intra_matrix, oc, st);
        if (intra_matrix) {
            if (!(video_enc->intra_matrix = av_mallocz(sizeof(*video_enc->intra_matrix) * 64))) {
                av_log(NULL, AV_LOG_FATAL, "Could not allocate memory for intra matrix.\n");
                exit_program(1);
            }
            parse_matrix_coeffs(video_enc->intra_matrix, intra_matrix);
        }
        MATCH_PER_STREAM_OPT(inter_matrices, str, inter_matrix, oc, st);
        if (inter_matrix) {
            if (!(video_enc->inter_matrix = av_mallocz(sizeof(*video_enc->inter_matrix) * 64))) {
                av_log(NULL, AV_LOG_FATAL, "Could not allocate memory for inter matrix.\n");
                exit_program(1);
            }
            parse_matrix_coeffs(video_enc->inter_matrix, inter_matrix);
        }

        MATCH_PER_STREAM_OPT(rc_overrides, str, p, oc, st);
        for(i=0; p; i++){
            int start, end, q;
            int e=sscanf(p, "%d,%d,%d", &start, &end, &q);
            if(e!=3){
                av_log(NULL, AV_LOG_FATAL, "error parsing rc_override\n");
                exit_program(1);
            }
            video_enc->rc_override=
                av_realloc(video_enc->rc_override,
                           sizeof(RcOverride)*(i+1));
            video_enc->rc_override[i].start_frame= start;
            video_enc->rc_override[i].end_frame  = end;
            if(q>0){
                video_enc->rc_override[i].qscale= q;
                video_enc->rc_override[i].quality_factor= 1.0;
            }
            else{
                video_enc->rc_override[i].qscale= 0;
                video_enc->rc_override[i].quality_factor= -q/100.0;
            }
            p= strchr(p, '/');
            if(p) p++;
        }
        video_enc->rc_override_count=i;
        if (!video_enc->rc_initial_buffer_occupancy)
            video_enc->rc_initial_buffer_occupancy = video_enc->rc_buffer_size*3/4;
        video_enc->intra_dc_precision= intra_dc_precision - 8;

        /* two pass mode */
        if (do_pass) {
            if (do_pass == 1) {
                video_enc->flags |= CODEC_FLAG_PASS1;
            } else {
                video_enc->flags |= CODEC_FLAG_PASS2;
            }
        }

        MATCH_PER_STREAM_OPT(forced_key_frames, str, forced_key_frames, oc, st);
        if (forced_key_frames)
            parse_forced_key_frames(forced_key_frames, ost, video_enc);

        MATCH_PER_STREAM_OPT(force_fps, i, ost->force_fps, oc, st);

        ost->top_field_first = -1;
        MATCH_PER_STREAM_OPT(top_field_first, i, ost->top_field_first, oc, st);

        MATCH_PER_STREAM_OPT(copy_initial_nonkeyframes, i, ost->copy_initial_nonkeyframes, oc ,st);

#if CONFIG_AVFILTER
        MATCH_PER_STREAM_OPT(filters, str, filters, oc, st);
        if (filters)
            ost->avfilter = av_strdup(filters);
#endif
    }

    return ost;
}

static OutputStream *new_audio_stream(OptionsContext *o, AVFormatContext *oc)
{
    AVStream *st;
    OutputStream *ost;
    AVCodecContext *audio_enc;

    ost = new_output_stream(o, oc, AVMEDIA_TYPE_AUDIO);
    st  = ost->st;

    audio_enc = st->codec;
    audio_enc->codec_type = AVMEDIA_TYPE_AUDIO;

    if (!ost->stream_copy) {
        char *sample_fmt = NULL;

        MATCH_PER_STREAM_OPT(audio_channels, i, audio_enc->channels, oc, st);

        MATCH_PER_STREAM_OPT(sample_fmts, str, sample_fmt, oc, st);
        if (sample_fmt &&
            (audio_enc->sample_fmt = av_get_sample_fmt(sample_fmt)) == AV_SAMPLE_FMT_NONE) {
            av_log(NULL, AV_LOG_FATAL, "Invalid sample format '%s'\n", sample_fmt);
            exit_program(1);
        }

        MATCH_PER_STREAM_OPT(audio_sample_rate, i, audio_enc->sample_rate, oc, st);
    }

    return ost;
}

static OutputStream *new_data_stream(OptionsContext *o, AVFormatContext *oc)
{
    OutputStream *ost;

    ost = new_output_stream(o, oc, AVMEDIA_TYPE_DATA);
    if (!ost->stream_copy) {
        av_log(NULL, AV_LOG_FATAL, "Data stream encoding not supported yet (only streamcopy)\n");
        exit_program(1);
    }

    return ost;
}

static OutputStream *new_attachment_stream(OptionsContext *o, AVFormatContext *oc)
{
    OutputStream *ost = new_output_stream(o, oc, AVMEDIA_TYPE_ATTACHMENT);
    ost->stream_copy = 1;
    return ost;
}

static OutputStream *new_subtitle_stream(OptionsContext *o, AVFormatContext *oc)
{
    AVStream *st;
    OutputStream *ost;
    AVCodecContext *subtitle_enc;

    ost = new_output_stream(o, oc, AVMEDIA_TYPE_SUBTITLE);
    st  = ost->st;
    subtitle_enc = st->codec;

    subtitle_enc->codec_type = AVMEDIA_TYPE_SUBTITLE;

    return ost;
}

/* arg format is "output-stream-index:streamid-value". */
static int opt_streamid(OptionsContext *o, const char *opt, const char *arg)
{
    int idx;
    char *p;
    char idx_str[16];

    av_strlcpy(idx_str, arg, sizeof(idx_str));
    p = strchr(idx_str, ':');
    if (!p) {
        av_log(NULL, AV_LOG_FATAL,
               "Invalid value '%s' for option '%s', required syntax is 'index:value'\n",
               arg, opt);
        exit_program(1);
    }
    *p++ = '\0';
    idx = parse_number_or_die(opt, idx_str, OPT_INT, 0, MAX_STREAMS-1);
    o->streamid_map = grow_array(o->streamid_map, sizeof(*o->streamid_map), &o->nb_streamid_map, idx+1);
    o->streamid_map[idx] = parse_number_or_die(opt, p, OPT_INT, 0, INT_MAX);
    return 0;
}

static int copy_chapters(InputFile *ifile, OutputFile *ofile, int copy_metadata)
{
    AVFormatContext *is = ifile->ctx;
    AVFormatContext *os = ofile->ctx;
    int i;

    for (i = 0; i < is->nb_chapters; i++) {
        AVChapter *in_ch = is->chapters[i], *out_ch;
        int64_t ts_off   = av_rescale_q(ofile->start_time - ifile->ts_offset,
                                      AV_TIME_BASE_Q, in_ch->time_base);
        int64_t rt       = (ofile->recording_time == INT64_MAX) ? INT64_MAX :
                           av_rescale_q(ofile->recording_time, AV_TIME_BASE_Q, in_ch->time_base);


        if (in_ch->end < ts_off)
            continue;
        if (rt != INT64_MAX && in_ch->start > rt + ts_off)
            break;

        out_ch = av_mallocz(sizeof(AVChapter));
        if (!out_ch)
            return AVERROR(ENOMEM);

        out_ch->id        = in_ch->id;
        out_ch->time_base = in_ch->time_base;
        out_ch->start     = FFMAX(0,  in_ch->start - ts_off);
        out_ch->end       = FFMIN(rt, in_ch->end   - ts_off);

        if (copy_metadata)
            av_dict_copy(&out_ch->metadata, in_ch->metadata, 0);

        os->nb_chapters++;
        os->chapters = av_realloc(os->chapters, sizeof(AVChapter)*os->nb_chapters);
        if (!os->chapters)
            return AVERROR(ENOMEM);
        os->chapters[os->nb_chapters - 1] = out_ch;
    }
    return 0;
}

static int read_ffserver_streams(OptionsContext *o, AVFormatContext *s, const char *filename)
{
    int i, err;
    AVFormatContext *ic = avformat_alloc_context();

    ic->interrupt_callback = int_cb;
    err = avformat_open_input(&ic, filename, NULL, NULL);
    if (err < 0)
        return err;
    /* copy stream format */
    for(i=0;i<ic->nb_streams;i++) {
        AVStream *st;
        OutputStream *ost;
        AVCodec *codec;

        codec = avcodec_find_encoder(ic->streams[i]->codec->codec_id);
        ost   = new_output_stream(o, s, codec->type);
        st    = ost->st;

        // FIXME: a more elegant solution is needed
        memcpy(st, ic->streams[i], sizeof(AVStream));
        st->info = av_malloc(sizeof(*st->info));
        memcpy(st->info, ic->streams[i]->info, sizeof(*st->info));
        avcodec_copy_context(st->codec, ic->streams[i]->codec);

        if (st->codec->codec_type == AVMEDIA_TYPE_AUDIO && !ost->stream_copy)
            choose_sample_fmt(st, codec);
        else if (st->codec->codec_type == AVMEDIA_TYPE_VIDEO && !ost->stream_copy)
            choose_pixel_fmt(st, codec);
    }

    av_close_input_file(ic);
    return 0;
}

static void opt_output_file(void *optctx, const char *filename)
{
    OptionsContext *o = optctx;
    AVFormatContext *oc;
    int i, err;
    AVOutputFormat *file_oformat;
    OutputStream *ost;
    InputStream  *ist;

    if (!strcmp(filename, "-"))
        filename = "pipe:";

    err = avformat_alloc_output_context2(&oc, NULL, o->format, filename);
    if (!oc) {
        print_error(filename, err);
        exit_program(1);
    }

<<<<<<< HEAD
    file_oformat= oc->oformat;
=======
    if (o->format) {
        file_oformat = av_guess_format(o->format, NULL, NULL);
        if (!file_oformat) {
            av_log(NULL, AV_LOG_FATAL, "Requested output format '%s' is not a suitable output format\n", o->format);
            exit_program(1);
        }
    } else {
        file_oformat = av_guess_format(NULL, filename, NULL);
        if (!file_oformat) {
            av_log(NULL, AV_LOG_FATAL, "Unable to find a suitable output format for '%s'\n",
                   filename);
            exit_program(1);
        }
    }

    oc->oformat = file_oformat;
    oc->interrupt_callback = int_cb;
    av_strlcpy(oc->filename, filename, sizeof(oc->filename));
>>>>>>> ff3755cb

    if (!strcmp(file_oformat->name, "ffm") &&
        av_strstart(filename, "http:", NULL)) {
        /* special case for files sent to ffserver: we get the stream
           parameters from ffserver */
        int err = read_ffserver_streams(o, oc, filename);
        if (err < 0) {
            print_error(filename, err);
            exit_program(1);
        }
    } else if (!o->nb_stream_maps) {
        /* pick the "best" stream of each type */
#define NEW_STREAM(type, index)\
        if (index >= 0) {\
            ost = new_ ## type ## _stream(o, oc);\
            ost->source_index = index;\
            ost->sync_ist     = &input_streams[index];\
            input_streams[index].discard = 0;\
        }

        /* video: highest resolution */
        if (!o->video_disable && oc->oformat->video_codec != CODEC_ID_NONE) {
            int area = 0, idx = -1;
            for (i = 0; i < nb_input_streams; i++) {
                ist = &input_streams[i];
                if (ist->st->codec->codec_type == AVMEDIA_TYPE_VIDEO &&
                    ist->st->codec->width * ist->st->codec->height > area) {
                    area = ist->st->codec->width * ist->st->codec->height;
                    idx = i;
                }
            }
            NEW_STREAM(video, idx);
        }

        /* audio: most channels */
        if (!o->audio_disable && oc->oformat->audio_codec != CODEC_ID_NONE) {
            int channels = 0, idx = -1;
            for (i = 0; i < nb_input_streams; i++) {
                ist = &input_streams[i];
                if (ist->st->codec->codec_type == AVMEDIA_TYPE_AUDIO &&
                    ist->st->codec->channels > channels) {
                    channels = ist->st->codec->channels;
                    idx = i;
                }
            }
            NEW_STREAM(audio, idx);
        }

        /* subtitles: pick first */
        if (!o->subtitle_disable && oc->oformat->subtitle_codec != CODEC_ID_NONE) {
            for (i = 0; i < nb_input_streams; i++)
                if (input_streams[i].st->codec->codec_type == AVMEDIA_TYPE_SUBTITLE) {
                    NEW_STREAM(subtitle, i);
                    break;
                }
        }
        /* do something with data? */
    } else {
        for (i = 0; i < o->nb_stream_maps; i++) {
            StreamMap *map = &o->stream_maps[i];

            if (map->disabled)
                continue;

            ist = &input_streams[input_files[map->file_index].ist_index + map->stream_index];
            switch (ist->st->codec->codec_type) {
            case AVMEDIA_TYPE_VIDEO:    ost = new_video_stream(o, oc);    break;
            case AVMEDIA_TYPE_AUDIO:    ost = new_audio_stream(o, oc);    break;
            case AVMEDIA_TYPE_SUBTITLE: ost = new_subtitle_stream(o, oc); break;
            case AVMEDIA_TYPE_DATA:     ost = new_data_stream(o, oc);     break;
            case AVMEDIA_TYPE_ATTACHMENT: ost = new_attachment_stream(o, oc); break;
            default:
                av_log(NULL, AV_LOG_FATAL, "Cannot map stream #%d:%d - unsupported type.\n",
                       map->file_index, map->stream_index);
                exit_program(1);
            }

            ost->source_index = input_files[map->file_index].ist_index + map->stream_index;
            ost->sync_ist = &input_streams[input_files[map->sync_file_index].ist_index +
                                           map->sync_stream_index];
            ist->discard = 0;
        }
    }

    /* handle attached files */
    for (i = 0; i < o->nb_attachments; i++) {
        AVIOContext *pb;
        uint8_t *attachment;
        const char *p;
        int64_t len;

        if ((err = avio_open2(&pb, o->attachments[i], AVIO_FLAG_READ, &int_cb, NULL)) < 0) {
            av_log(NULL, AV_LOG_FATAL, "Could not open attachment file %s.\n",
                   o->attachments[i]);
            exit_program(1);
        }
        if ((len = avio_size(pb)) <= 0) {
            av_log(NULL, AV_LOG_FATAL, "Could not get size of the attachment %s.\n",
                   o->attachments[i]);
            exit_program(1);
        }
        if (!(attachment = av_malloc(len))) {
            av_log(NULL, AV_LOG_FATAL, "Attachment %s too large to fit into memory.\n",
                   o->attachments[i]);
            exit_program(1);
        }
        avio_read(pb, attachment, len);

        ost = new_attachment_stream(o, oc);
        ost->stream_copy               = 0;
        ost->source_index              = -1;
        ost->attachment_filename       = o->attachments[i];
        ost->st->codec->extradata      = attachment;
        ost->st->codec->extradata_size = len;

        p = strrchr(o->attachments[i], '/');
        av_dict_set(&ost->st->metadata, "filename", (p && *p) ? p + 1 : o->attachments[i], AV_DICT_DONT_OVERWRITE);
        avio_close(pb);
    }

    output_files = grow_array(output_files, sizeof(*output_files), &nb_output_files, nb_output_files + 1);
    output_files[nb_output_files - 1].ctx       = oc;
    output_files[nb_output_files - 1].ost_index = nb_output_streams - oc->nb_streams;
    output_files[nb_output_files - 1].recording_time = o->recording_time;
    output_files[nb_output_files - 1].start_time     = o->start_time;
    output_files[nb_output_files - 1].limit_filesize = o->limit_filesize;
    av_dict_copy(&output_files[nb_output_files - 1].opts, format_opts, 0);

    /* check filename in case of an image number is expected */
    if (oc->oformat->flags & AVFMT_NEEDNUMBER) {
        if (!av_filename_number_test(oc->filename)) {
            print_error(oc->filename, AVERROR(EINVAL));
            exit_program(1);
        }
    }

    if (!(oc->oformat->flags & AVFMT_NOFILE)) {
        /* test if it already exists to avoid loosing precious files */
        assert_file_overwrite(filename);

        /* open the file */
        if ((err = avio_open2(&oc->pb, filename, AVIO_FLAG_WRITE,
                              &oc->interrupt_callback,
                              &output_files[nb_output_files - 1].opts)) < 0) {
            print_error(filename, err);
            exit_program(1);
        }
    }

    if (o->mux_preload) {
        uint8_t buf[64];
        snprintf(buf, sizeof(buf), "%d", (int)(o->mux_preload*AV_TIME_BASE));
        av_dict_set(&output_files[nb_output_files - 1].opts, "preload", buf, 0);
    }
    oc->max_delay = (int)(o->mux_max_delay * AV_TIME_BASE);

    /* copy chapters */
    if (o->chapters_input_file >= nb_input_files) {
        if (o->chapters_input_file == INT_MAX) {
            /* copy chapters from the first input file that has them*/
            o->chapters_input_file = -1;
            for (i = 0; i < nb_input_files; i++)
                if (input_files[i].ctx->nb_chapters) {
                    o->chapters_input_file = i;
                    break;
                }
        } else {
            av_log(NULL, AV_LOG_FATAL, "Invalid input file index %d in chapter mapping.\n",
                   o->chapters_input_file);
            exit_program(1);
        }
    }
    if (o->chapters_input_file >= 0)
        copy_chapters(&input_files[o->chapters_input_file], &output_files[nb_output_files - 1],
                      !o->metadata_chapters_manual);

    /* copy metadata */
    for (i = 0; i < o->nb_meta_data_maps; i++) {
        AVFormatContext *files[2];
        AVDictionary    **meta[2];
        int j;

#define METADATA_CHECK_INDEX(index, nb_elems, desc)\
        if ((index) < 0 || (index) >= (nb_elems)) {\
            av_log(NULL, AV_LOG_FATAL, "Invalid %s index %d while processing metadata maps\n",\
                     (desc), (index));\
            exit_program(1);\
        }

        int in_file_index = o->meta_data_maps[i][1].file;
        if (in_file_index < 0)
            continue;
        METADATA_CHECK_INDEX(in_file_index, nb_input_files, "input file")

        files[0] = oc;
        files[1] = input_files[in_file_index].ctx;

        for (j = 0; j < 2; j++) {
            MetadataMap *map = &o->meta_data_maps[i][j];

            switch (map->type) {
            case 'g':
                meta[j] = &files[j]->metadata;
                break;
            case 's':
                METADATA_CHECK_INDEX(map->index, files[j]->nb_streams, "stream")
                meta[j] = &files[j]->streams[map->index]->metadata;
                break;
            case 'c':
                METADATA_CHECK_INDEX(map->index, files[j]->nb_chapters, "chapter")
                meta[j] = &files[j]->chapters[map->index]->metadata;
                break;
            case 'p':
                METADATA_CHECK_INDEX(map->index, files[j]->nb_programs, "program")
                meta[j] = &files[j]->programs[map->index]->metadata;
                break;
            }
        }

        av_dict_copy(meta[0], *meta[1], AV_DICT_DONT_OVERWRITE);
    }

    /* copy global metadata by default */
    if (!o->metadata_global_manual && nb_input_files)
        av_dict_copy(&oc->metadata, input_files[0].ctx->metadata,
                     AV_DICT_DONT_OVERWRITE);
    if (!o->metadata_streams_manual)
        for (i = output_files[nb_output_files - 1].ost_index; i < nb_output_streams; i++) {
            InputStream *ist;
            if (output_streams[i].source_index < 0)         /* this is true e.g. for attached files */
                continue;
            ist = &input_streams[output_streams[i].source_index];
            av_dict_copy(&output_streams[i].st->metadata, ist->st->metadata, AV_DICT_DONT_OVERWRITE);
        }

    /* process manually set metadata */
    for (i = 0; i < o->nb_metadata; i++) {
        AVDictionary **m;
        char type, *val;
        int index = 0;

        val = strchr(o->metadata[i].u.str, '=');
        if (!val) {
            av_log(NULL, AV_LOG_FATAL, "No '=' character in metadata string %s.\n",
                   o->metadata[i].u.str);
            exit_program(1);
        }
        *val++ = 0;

        parse_meta_type(o->metadata[i].specifier, &type, &index);
        switch (type) {
        case 'g':
            m = &oc->metadata;
            break;
        case 's':
            if (index < 0 || index >= oc->nb_streams) {
                av_log(NULL, AV_LOG_FATAL, "Invalid stream index %d in metadata specifier.\n", index);
                exit_program(1);
            }
            m = &oc->streams[index]->metadata;
            break;
        case 'c':
            if (index < 0 || index >= oc->nb_chapters) {
                av_log(NULL, AV_LOG_FATAL, "Invalid chapter index %d in metadata specifier.\n", index);
                exit_program(1);
            }
            m = &oc->chapters[index]->metadata;
            break;
        default:
            av_log(NULL, AV_LOG_FATAL, "Invalid metadata specifier %s.\n", o->metadata[i].specifier);
            exit_program(1);
        }

        av_dict_set(m, o->metadata[i].u.str, *val ? val : NULL, 0);
    }

    reset_options(o);
}

/* same option as mencoder */
static int opt_pass(const char *opt, const char *arg)
{
    do_pass = parse_number_or_die(opt, arg, OPT_INT, 1, 2);
    return 0;
}

static int64_t getutime(void)
{
#if HAVE_GETRUSAGE
    struct rusage rusage;

    getrusage(RUSAGE_SELF, &rusage);
    return (rusage.ru_utime.tv_sec * 1000000LL) + rusage.ru_utime.tv_usec;
#elif HAVE_GETPROCESSTIMES
    HANDLE proc;
    FILETIME c, e, k, u;
    proc = GetCurrentProcess();
    GetProcessTimes(proc, &c, &e, &k, &u);
    return ((int64_t) u.dwHighDateTime << 32 | u.dwLowDateTime) / 10;
#else
    return av_gettime();
#endif
}

static int64_t getmaxrss(void)
{
#if HAVE_GETRUSAGE && HAVE_STRUCT_RUSAGE_RU_MAXRSS
    struct rusage rusage;
    getrusage(RUSAGE_SELF, &rusage);
    return (int64_t)rusage.ru_maxrss * 1024;
#elif HAVE_GETPROCESSMEMORYINFO
    HANDLE proc;
    PROCESS_MEMORY_COUNTERS memcounters;
    proc = GetCurrentProcess();
    memcounters.cb = sizeof(memcounters);
    GetProcessMemoryInfo(proc, &memcounters, sizeof(memcounters));
    return memcounters.PeakPagefileUsage;
#else
    return 0;
#endif
}

static int opt_audio_qscale(OptionsContext *o, const char *opt, const char *arg)
{
    return parse_option(o, "q:a", arg, options);
}

static void show_usage(void)
{
    printf("Hyper fast Audio and Video encoder\n");
    printf("usage: %s [options] [[infile options] -i infile]... {[outfile options] outfile}...\n", program_name);
    printf("\n");
}

static int opt_help(const char *opt, const char *arg)
{
    int flags = AV_OPT_FLAG_DECODING_PARAM | AV_OPT_FLAG_ENCODING_PARAM;
    av_log_set_callback(log_callback_help);
    show_usage();
    show_help_options(options, "Main options:\n",
                      OPT_EXPERT | OPT_AUDIO | OPT_VIDEO | OPT_SUBTITLE | OPT_GRAB, 0);
    show_help_options(options, "\nAdvanced options:\n",
                      OPT_EXPERT | OPT_AUDIO | OPT_VIDEO | OPT_SUBTITLE | OPT_GRAB,
                      OPT_EXPERT);
    show_help_options(options, "\nVideo options:\n",
                      OPT_EXPERT | OPT_AUDIO | OPT_VIDEO | OPT_GRAB,
                      OPT_VIDEO);
    show_help_options(options, "\nAdvanced Video options:\n",
                      OPT_EXPERT | OPT_AUDIO | OPT_VIDEO | OPT_GRAB,
                      OPT_VIDEO | OPT_EXPERT);
    show_help_options(options, "\nAudio options:\n",
                      OPT_EXPERT | OPT_AUDIO | OPT_VIDEO | OPT_GRAB,
                      OPT_AUDIO);
    show_help_options(options, "\nAdvanced Audio options:\n",
                      OPT_EXPERT | OPT_AUDIO | OPT_VIDEO | OPT_GRAB,
                      OPT_AUDIO | OPT_EXPERT);
    show_help_options(options, "\nSubtitle options:\n",
                      OPT_SUBTITLE | OPT_GRAB,
                      OPT_SUBTITLE);
    show_help_options(options, "\nAudio/Video grab options:\n",
                      OPT_GRAB,
                      OPT_GRAB);
    printf("\n");
    show_help_children(avcodec_get_class(), flags);
    show_help_children(avformat_get_class(), flags);
    show_help_children(sws_get_class(), flags);

    return 0;
}

static int opt_target(OptionsContext *o, const char *opt, const char *arg)
{
    enum { PAL, NTSC, FILM, UNKNOWN } norm = UNKNOWN;
    static const char *const frame_rates[] = {"25", "30000/1001", "24000/1001"};

    if(!strncmp(arg, "pal-", 4)) {
        norm = PAL;
        arg += 4;
    } else if(!strncmp(arg, "ntsc-", 5)) {
        norm = NTSC;
        arg += 5;
    } else if(!strncmp(arg, "film-", 5)) {
        norm = FILM;
        arg += 5;
    } else {
        /* Try to determine PAL/NTSC by peeking in the input files */
        if(nb_input_files) {
            int i, j, fr;
            for (j = 0; j < nb_input_files; j++) {
                for (i = 0; i < input_files[j].nb_streams; i++) {
                    AVCodecContext *c = input_files[j].ctx->streams[i]->codec;
                    if(c->codec_type != AVMEDIA_TYPE_VIDEO)
                        continue;
                    fr = c->time_base.den * 1000 / c->time_base.num;
                    if(fr == 25000) {
                        norm = PAL;
                        break;
                    } else if((fr == 29970) || (fr == 23976)) {
                        norm = NTSC;
                        break;
                    }
                }
                if(norm != UNKNOWN)
                    break;
            }
        }
        if (norm != UNKNOWN)
            av_log(NULL, AV_LOG_INFO, "Assuming %s for target.\n", norm == PAL ? "PAL" : "NTSC");
    }

    if(norm == UNKNOWN) {
        av_log(NULL, AV_LOG_FATAL, "Could not determine norm (PAL/NTSC/NTSC-Film) for target.\n");
        av_log(NULL, AV_LOG_FATAL, "Please prefix target with \"pal-\", \"ntsc-\" or \"film-\",\n");
        av_log(NULL, AV_LOG_FATAL, "or set a framerate with \"-r xxx\".\n");
        exit_program(1);
    }

    if(!strcmp(arg, "vcd")) {
        opt_video_codec(o, "c:v", "mpeg1video");
        opt_audio_codec(o, "c:a", "mp2");
        parse_option(o, "f", "vcd", options);

        parse_option(o, "s", norm == PAL ? "352x288" : "352x240", options);
        parse_option(o, "r", frame_rates[norm], options);
        opt_default("g", norm == PAL ? "15" : "18");

        opt_default("b", "1150000");
        opt_default("maxrate", "1150000");
        opt_default("minrate", "1150000");
        opt_default("bufsize", "327680"); // 40*1024*8;

        opt_default("b:a", "224000");
        parse_option(o, "ar", "44100", options);
        parse_option(o, "ac", "2", options);

        opt_default("packetsize", "2324");
        opt_default("muxrate", "1411200"); // 2352 * 75 * 8;

        /* We have to offset the PTS, so that it is consistent with the SCR.
           SCR starts at 36000, but the first two packs contain only padding
           and the first pack from the other stream, respectively, may also have
           been written before.
           So the real data starts at SCR 36000+3*1200. */
        o->mux_preload = (36000+3*1200) / 90000.0; //0.44
    } else if(!strcmp(arg, "svcd")) {

        opt_video_codec(o, "c:v", "mpeg2video");
        opt_audio_codec(o, "c:a", "mp2");
        parse_option(o, "f", "svcd", options);

        parse_option(o, "s", norm == PAL ? "480x576" : "480x480", options);
        parse_option(o, "r", frame_rates[norm], options);
        opt_default("g", norm == PAL ? "15" : "18");

        opt_default("b", "2040000");
        opt_default("maxrate", "2516000");
        opt_default("minrate", "0"); //1145000;
        opt_default("bufsize", "1835008"); //224*1024*8;
        opt_default("flags", "+scan_offset");


        opt_default("b:a", "224000");
        parse_option(o, "ar", "44100", options);

        opt_default("packetsize", "2324");

    } else if(!strcmp(arg, "dvd")) {

        opt_video_codec(o, "c:v", "mpeg2video");
        opt_audio_codec(o, "c:a", "ac3");
        parse_option(o, "f", "dvd", options);

        parse_option(o, "s", norm == PAL ? "720x576" : "720x480", options);
        parse_option(o, "r", frame_rates[norm], options);
        opt_default("g", norm == PAL ? "15" : "18");

        opt_default("b", "6000000");
        opt_default("maxrate", "9000000");
        opt_default("minrate", "0"); //1500000;
        opt_default("bufsize", "1835008"); //224*1024*8;

        opt_default("packetsize", "2048");  // from www.mpucoder.com: DVD sectors contain 2048 bytes of data, this is also the size of one pack.
        opt_default("muxrate", "10080000"); // from mplex project: data_rate = 1260000. mux_rate = data_rate * 8

        opt_default("b:a", "448000");
        parse_option(o, "ar", "48000", options);

    } else if(!strncmp(arg, "dv", 2)) {

        parse_option(o, "f", "dv", options);

        parse_option(o, "s", norm == PAL ? "720x576" : "720x480", options);
        parse_option(o, "pix_fmt", !strncmp(arg, "dv50", 4) ? "yuv422p" :
                          norm == PAL ? "yuv420p" : "yuv411p", options);
        parse_option(o, "r", frame_rates[norm], options);

        parse_option(o, "ar", "48000", options);
        parse_option(o, "ac", "2", options);

    } else {
        av_log(NULL, AV_LOG_ERROR, "Unknown target: %s\n", arg);
        return AVERROR(EINVAL);
    }
    return 0;
}

static int opt_vstats_file(const char *opt, const char *arg)
{
    av_free (vstats_filename);
    vstats_filename=av_strdup (arg);
    return 0;
}

static int opt_vstats(const char *opt, const char *arg)
{
    char filename[40];
    time_t today2 = time(NULL);
    struct tm *today = localtime(&today2);

    snprintf(filename, sizeof(filename), "vstats_%02d%02d%02d.log", today->tm_hour, today->tm_min,
             today->tm_sec);
    return opt_vstats_file(opt, filename);
}

static int opt_video_frames(OptionsContext *o, const char *opt, const char *arg)
{
    return parse_option(o, "frames:v", arg, options);
}

static int opt_audio_frames(OptionsContext *o, const char *opt, const char *arg)
{
    return parse_option(o, "frames:a", arg, options);
}

static int opt_data_frames(OptionsContext *o, const char *opt, const char *arg)
{
    return parse_option(o, "frames:d", arg, options);
}

static void log_callback_null(void* ptr, int level, const char* fmt, va_list vl)
{
}

static int opt_passlogfile(const char *opt, const char *arg)
{
    pass_logfilename_prefix = arg;
#if CONFIG_LIBX264_ENCODER
    return opt_default("passlogfile", arg);
#else
    return 0;
#endif
}

static int opt_video_tag(OptionsContext *o, const char *opt, const char *arg)
{
    return parse_option(o, "tag:v", arg, options);
}

static int opt_audio_tag(OptionsContext *o, const char *opt, const char *arg)
{
    return parse_option(o, "tag:a", arg, options);
}

static int opt_subtitle_tag(OptionsContext *o, const char *opt, const char *arg)
{
    return parse_option(o, "tag:s", arg, options);
}

static int opt_video_filters(OptionsContext *o, const char *opt, const char *arg)
{
    return parse_option(o, "filter:v", arg, options);
}

#define OFFSET(x) offsetof(OptionsContext, x)
static const OptionDef options[] = {
    /* main options */
#include "cmdutils_common_opts.h"
    { "f", HAS_ARG | OPT_STRING | OPT_OFFSET, {.off = OFFSET(format)}, "force format", "fmt" },
    { "i", HAS_ARG | OPT_FUNC2, {(void*)opt_input_file}, "input file name", "filename" },
    { "y", OPT_BOOL, {(void*)&file_overwrite}, "overwrite output files" },
    { "c", HAS_ARG | OPT_STRING | OPT_SPEC, {.off = OFFSET(codec_names)}, "codec name", "codec" },
    { "codec", HAS_ARG | OPT_STRING | OPT_SPEC, {.off = OFFSET(codec_names)}, "codec name", "codec" },
    { "pre", HAS_ARG | OPT_STRING | OPT_SPEC, {.off = OFFSET(presets)}, "preset name", "preset" },
    { "map", HAS_ARG | OPT_EXPERT | OPT_FUNC2, {(void*)opt_map}, "set input stream mapping", "file.stream[:syncfile.syncstream]" },
    { "map_metadata", HAS_ARG | OPT_EXPERT | OPT_FUNC2, {(void*)opt_map_metadata}, "set metadata information of outfile from infile",
      "outfile[,metadata]:infile[,metadata]" },
    { "map_chapters",  OPT_INT | HAS_ARG | OPT_EXPERT | OPT_OFFSET, {.off = OFFSET(chapters_input_file)},  "set chapters mapping", "input_file_index" },
    { "t", HAS_ARG | OPT_TIME | OPT_OFFSET, {.off = OFFSET(recording_time)}, "record or transcode \"duration\" seconds of audio/video", "duration" },
    { "fs", HAS_ARG | OPT_INT64 | OPT_OFFSET, {.off = OFFSET(limit_filesize)}, "set the limit file size in bytes", "limit_size" }, //
    { "ss", HAS_ARG | OPT_TIME | OPT_OFFSET, {.off = OFFSET(start_time)}, "set the start time offset", "time_off" },
    { "itsoffset", HAS_ARG | OPT_TIME | OPT_OFFSET, {.off = OFFSET(input_ts_offset)}, "set the input ts offset", "time_off" },
    { "itsscale", HAS_ARG | OPT_DOUBLE | OPT_SPEC, {.off = OFFSET(ts_scale)}, "set the input ts scale", "scale" },
    { "metadata", HAS_ARG | OPT_STRING | OPT_SPEC, {.off = OFFSET(metadata)}, "add metadata", "string=string" },
    { "dframes", HAS_ARG | OPT_FUNC2, {(void*)opt_data_frames}, "set the number of data frames to record", "number" },
    { "benchmark", OPT_BOOL | OPT_EXPERT, {(void*)&do_benchmark},
      "add timings for benchmarking" },
    { "timelimit", HAS_ARG, {(void*)opt_timelimit}, "set max runtime in seconds", "limit" },
    { "dump", OPT_BOOL | OPT_EXPERT, {(void*)&do_pkt_dump},
      "dump each input packet" },
    { "hex", OPT_BOOL | OPT_EXPERT, {(void*)&do_hex_dump},
      "when dumping packets, also dump the payload" },
    { "re", OPT_BOOL | OPT_EXPERT | OPT_OFFSET, {.off = OFFSET(rate_emu)}, "read input at native frame rate", "" },
    { "target", HAS_ARG | OPT_FUNC2, {(void*)opt_target}, "specify target file type (\"vcd\", \"svcd\", \"dvd\", \"dv\", \"dv50\", \"pal-vcd\", \"ntsc-svcd\", ...)", "type" },
    { "vsync", HAS_ARG | OPT_INT | OPT_EXPERT, {(void*)&video_sync_method}, "video sync method", "" },
    { "async", HAS_ARG | OPT_INT | OPT_EXPERT, {(void*)&audio_sync_method}, "audio sync method", "" },
    { "adrift_threshold", HAS_ARG | OPT_FLOAT | OPT_EXPERT, {(void*)&audio_drift_threshold}, "audio drift threshold", "threshold" },
    { "copyts", OPT_BOOL | OPT_EXPERT, {(void*)&copy_ts}, "copy timestamps" },
    { "copytb", OPT_BOOL | OPT_EXPERT, {(void*)&copy_tb}, "copy input stream time base when stream copying" },
    { "shortest", OPT_BOOL | OPT_EXPERT, {(void*)&opt_shortest}, "finish encoding within shortest input" }, //
    { "dts_delta_threshold", HAS_ARG | OPT_FLOAT | OPT_EXPERT, {(void*)&dts_delta_threshold}, "timestamp discontinuity delta threshold", "threshold" },
    { "xerror", OPT_BOOL, {(void*)&exit_on_error}, "exit on error", "error" },
    { "copyinkf", OPT_BOOL | OPT_EXPERT | OPT_SPEC, {.off = OFFSET(copy_initial_nonkeyframes)}, "copy initial non-keyframes" },
    { "frames", OPT_INT64 | HAS_ARG | OPT_SPEC, {.off = OFFSET(max_frames)}, "set the number of frames to record", "number" },
    { "tag",   OPT_STRING | HAS_ARG | OPT_SPEC, {.off = OFFSET(codec_tags)}, "force codec tag/fourcc", "fourcc/tag" },
    { "q", HAS_ARG | OPT_EXPERT | OPT_DOUBLE | OPT_SPEC, {.off = OFFSET(qscale)}, "use fixed quality scale (VBR)", "q" },
    { "qscale", HAS_ARG | OPT_EXPERT | OPT_DOUBLE | OPT_SPEC, {.off = OFFSET(qscale)}, "use fixed quality scale (VBR)", "q" },
#if CONFIG_AVFILTER
    { "filter", HAS_ARG | OPT_STRING | OPT_SPEC, {.off = OFFSET(filters)}, "set stream filterchain", "filter_list" },
#endif
    { "stats", OPT_BOOL, {&print_stats}, "print progress report during encoding", },
    { "attach", HAS_ARG | OPT_FUNC2, {(void*)opt_attach}, "add an attachment to the output file", "filename" },
    { "dump_attachment", HAS_ARG | OPT_STRING | OPT_SPEC, {.off = OFFSET(dump_attachment)}, "extract an attachment into a file", "filename" },

    /* video options */
    { "vframes", HAS_ARG | OPT_VIDEO | OPT_FUNC2, {(void*)opt_video_frames}, "set the number of video frames to record", "number" },
    { "r", HAS_ARG | OPT_VIDEO | OPT_STRING | OPT_SPEC, {.off = OFFSET(frame_rates)}, "set frame rate (Hz value, fraction or abbreviation)", "rate" },
    { "s", HAS_ARG | OPT_VIDEO | OPT_STRING | OPT_SPEC, {.off = OFFSET(frame_sizes)}, "set frame size (WxH or abbreviation)", "size" },
    { "aspect", HAS_ARG | OPT_VIDEO | OPT_STRING | OPT_SPEC, {.off = OFFSET(frame_aspect_ratios)}, "set aspect ratio (4:3, 16:9 or 1.3333, 1.7777)", "aspect" },
    { "pix_fmt", HAS_ARG | OPT_EXPERT | OPT_VIDEO | OPT_STRING | OPT_SPEC, {.off = OFFSET(frame_pix_fmts)}, "set pixel format", "format" },
    { "bits_per_raw_sample", OPT_INT | HAS_ARG | OPT_VIDEO, {(void*)&frame_bits_per_raw_sample}, "set the number of bits per raw sample", "number" },
    { "vn", OPT_BOOL | OPT_VIDEO | OPT_OFFSET, {.off = OFFSET(video_disable)}, "disable video" },
    { "vdt", OPT_INT | HAS_ARG | OPT_EXPERT | OPT_VIDEO, {(void*)&video_discard}, "discard threshold", "n" },
    { "rc_override", HAS_ARG | OPT_EXPERT | OPT_VIDEO | OPT_STRING | OPT_SPEC, {.off = OFFSET(rc_overrides)}, "rate control override for specific intervals", "override" },
    { "vcodec", HAS_ARG | OPT_VIDEO | OPT_FUNC2, {(void*)opt_video_codec}, "force video codec ('copy' to copy stream)", "codec" },
    { "same_quant", OPT_BOOL | OPT_VIDEO, {(void*)&same_quant},
      "use same quantizer as source (implies VBR)" },
    { "pass", HAS_ARG | OPT_VIDEO, {(void*)opt_pass}, "select the pass number (1 or 2)", "n" },
    { "passlogfile", HAS_ARG | OPT_VIDEO, {(void*)&opt_passlogfile}, "select two pass log file name prefix", "prefix" },
    { "deinterlace", OPT_BOOL | OPT_EXPERT | OPT_VIDEO, {(void*)&do_deinterlace},
      "deinterlace pictures" },
    { "vstats", OPT_EXPERT | OPT_VIDEO, {(void*)&opt_vstats}, "dump video coding statistics to file" },
    { "vstats_file", HAS_ARG | OPT_EXPERT | OPT_VIDEO, {(void*)opt_vstats_file}, "dump video coding statistics to file", "file" },
#if CONFIG_AVFILTER
    { "vf", HAS_ARG | OPT_VIDEO | OPT_FUNC2, {(void*)opt_video_filters}, "video filters", "filter list" },
#endif
    { "intra_matrix", HAS_ARG | OPT_EXPERT | OPT_VIDEO | OPT_STRING | OPT_SPEC, {.off = OFFSET(intra_matrices)}, "specify intra matrix coeffs", "matrix" },
    { "inter_matrix", HAS_ARG | OPT_EXPERT | OPT_VIDEO | OPT_STRING | OPT_SPEC, {.off = OFFSET(inter_matrices)}, "specify inter matrix coeffs", "matrix" },
    { "top", HAS_ARG | OPT_EXPERT | OPT_VIDEO | OPT_INT| OPT_SPEC, {.off = OFFSET(top_field_first)}, "top=1/bottom=0/auto=-1 field first", "" },
    { "dc", OPT_INT | HAS_ARG | OPT_EXPERT | OPT_VIDEO, {(void*)&intra_dc_precision}, "intra_dc_precision", "precision" },
    { "vtag", HAS_ARG | OPT_EXPERT | OPT_VIDEO | OPT_FUNC2, {(void*)opt_video_tag}, "force video tag/fourcc", "fourcc/tag" },
    { "qphist", OPT_BOOL | OPT_EXPERT | OPT_VIDEO, { (void *)&qp_hist }, "show QP histogram" },
    { "force_fps", OPT_BOOL | OPT_EXPERT | OPT_VIDEO | OPT_SPEC, {.off = OFFSET(force_fps)}, "force the selected framerate, disable the best supported framerate selection" },
    { "streamid", HAS_ARG | OPT_EXPERT | OPT_FUNC2, {(void*)opt_streamid}, "set the value of an outfile streamid", "streamIndex:value" },
    { "force_key_frames", OPT_STRING | HAS_ARG | OPT_EXPERT | OPT_VIDEO | OPT_SPEC, {.off = OFFSET(forced_key_frames)}, "force key frames at specified timestamps", "timestamps" },

    /* audio options */
    { "aframes", HAS_ARG | OPT_AUDIO | OPT_FUNC2, {(void*)opt_audio_frames}, "set the number of audio frames to record", "number" },
    { "aq", HAS_ARG | OPT_AUDIO | OPT_FUNC2, {(void*)opt_audio_qscale}, "set audio quality (codec-specific)", "quality", },
    { "ar", HAS_ARG | OPT_AUDIO | OPT_INT | OPT_SPEC, {.off = OFFSET(audio_sample_rate)}, "set audio sampling rate (in Hz)", "rate" },
    { "ac", HAS_ARG | OPT_AUDIO | OPT_INT | OPT_SPEC, {.off = OFFSET(audio_channels)}, "set number of audio channels", "channels" },
    { "an", OPT_BOOL | OPT_AUDIO | OPT_OFFSET, {.off = OFFSET(audio_disable)}, "disable audio" },
    { "acodec", HAS_ARG | OPT_AUDIO | OPT_FUNC2, {(void*)opt_audio_codec}, "force audio codec ('copy' to copy stream)", "codec" },
    { "atag", HAS_ARG | OPT_EXPERT | OPT_AUDIO | OPT_FUNC2, {(void*)opt_audio_tag}, "force audio tag/fourcc", "fourcc/tag" },
    { "vol", OPT_INT | HAS_ARG | OPT_AUDIO, {(void*)&audio_volume}, "change audio volume (256=normal)" , "volume" }, //
    { "sample_fmt", HAS_ARG | OPT_EXPERT | OPT_AUDIO | OPT_SPEC | OPT_STRING, {.off = OFFSET(sample_fmts)}, "set sample format", "format" },

    /* subtitle options */
    { "sn", OPT_BOOL | OPT_SUBTITLE | OPT_OFFSET, {.off = OFFSET(subtitle_disable)}, "disable subtitle" },
    { "scodec", HAS_ARG | OPT_SUBTITLE | OPT_FUNC2, {(void*)opt_subtitle_codec}, "force subtitle codec ('copy' to copy stream)", "codec" },
    { "stag", HAS_ARG | OPT_EXPERT | OPT_SUBTITLE | OPT_FUNC2, {(void*)opt_subtitle_tag}, "force subtitle tag/fourcc", "fourcc/tag" },

    /* grab options */
    { "isync", OPT_BOOL | OPT_EXPERT | OPT_GRAB, {(void*)&input_sync}, "sync read on input", "" },

    /* muxer options */
    { "muxdelay", OPT_FLOAT | HAS_ARG | OPT_EXPERT   | OPT_OFFSET, {.off = OFFSET(mux_max_delay)}, "set the maximum demux-decode delay", "seconds" },
    { "muxpreload", OPT_FLOAT | HAS_ARG | OPT_EXPERT | OPT_OFFSET, {.off = OFFSET(mux_preload)},   "set the initial demux-decode delay", "seconds" },

    { "bsf", HAS_ARG | OPT_STRING | OPT_SPEC, {.off = OFFSET(bitstream_filters)}, "A comma-separated list of bitstream filters", "bitstream_filters" },

    /* data codec support */
    { "dcodec", HAS_ARG | OPT_DATA | OPT_FUNC2, {(void*)opt_data_codec}, "force data codec ('copy' to copy stream)", "codec" },

    { "default", HAS_ARG | OPT_AUDIO | OPT_VIDEO | OPT_EXPERT, {(void*)opt_default}, "generic catch all option", "" },
    { NULL, },
};

int main(int argc, char **argv)
{
    OptionsContext o = { 0 };
    int64_t ti;

    reset_options(&o);

    av_log_set_flags(AV_LOG_SKIP_REPEATED);
    parse_loglevel(argc, argv, options);

    if(argc>1 && !strcmp(argv[1], "-d")){
        run_as_daemon=1;
        av_log_set_callback(log_callback_null);
        argc--;
        argv++;
    }

    avcodec_register_all();
#if CONFIG_AVDEVICE
    avdevice_register_all();
#endif
#if CONFIG_AVFILTER
    avfilter_register_all();
#endif
    av_register_all();
    avformat_network_init();

<<<<<<< HEAD
#if HAVE_ISATTY
    if(isatty(STDIN_FILENO))
        avio_set_interrupt_cb(decode_interrupt_cb);
#endif

=======
>>>>>>> ff3755cb
    show_banner();

    /* parse options */
    parse_options(&o, argc, argv, options, opt_output_file);

    if(nb_output_files <= 0 && nb_input_files == 0) {
        show_usage();
        av_log(NULL, AV_LOG_WARNING, "Use -h to get full help or, even better, run 'man %s'\n", program_name);
        exit_program(1);
    }

    /* file converter / grab */
    if (nb_output_files <= 0) {
        fprintf(stderr, "At least one output file must be specified\n");
        exit_program(1);
    }

    if (nb_input_files == 0) {
        av_log(NULL, AV_LOG_FATAL, "At least one input file must be specified\n");
        exit_program(1);
    }

    ti = getutime();
    if (transcode(output_files, nb_output_files, input_files, nb_input_files) < 0)
        exit_program(1);
    ti = getutime() - ti;
    if (do_benchmark) {
        int maxrss = getmaxrss() / 1024;
        printf("bench: utime=%0.3fs maxrss=%ikB\n", ti / 1000000.0, maxrss);
    }

    exit_program(0);
    return 0;
}<|MERGE_RESOLUTION|>--- conflicted
+++ resolved
@@ -557,7 +557,6 @@
 #endif
 }
 
-<<<<<<< HEAD
 /* read a key without blocking */
 static int read_key(void)
 {
@@ -589,10 +588,7 @@
     return -1;
 }
 
-static int decode_interrupt_cb(void)
-=======
 static int decode_interrupt_cb(void *ctx)
->>>>>>> ff3755cb
 {
     q_pressed += read_key() == 'q';
     return q_pressed > 1;
@@ -3646,28 +3642,8 @@
         exit_program(1);
     }
 
-<<<<<<< HEAD
     file_oformat= oc->oformat;
-=======
-    if (o->format) {
-        file_oformat = av_guess_format(o->format, NULL, NULL);
-        if (!file_oformat) {
-            av_log(NULL, AV_LOG_FATAL, "Requested output format '%s' is not a suitable output format\n", o->format);
-            exit_program(1);
-        }
-    } else {
-        file_oformat = av_guess_format(NULL, filename, NULL);
-        if (!file_oformat) {
-            av_log(NULL, AV_LOG_FATAL, "Unable to find a suitable output format for '%s'\n",
-                   filename);
-            exit_program(1);
-        }
-    }
-
-    oc->oformat = file_oformat;
     oc->interrupt_callback = int_cb;
-    av_strlcpy(oc->filename, filename, sizeof(oc->filename));
->>>>>>> ff3755cb
 
     if (!strcmp(file_oformat->name, "ffm") &&
         av_strstart(filename, "http:", NULL)) {
@@ -4382,15 +4358,6 @@
     av_register_all();
     avformat_network_init();
 
-<<<<<<< HEAD
-#if HAVE_ISATTY
-    if(isatty(STDIN_FILENO))
-        avio_set_interrupt_cb(decode_interrupt_cb);
-#endif
-
-=======
->>>>>>> ff3755cb
-    show_banner();
 
     /* parse options */
     parse_options(&o, argc, argv, options, opt_output_file);
