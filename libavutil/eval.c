/*
 * Copyright (c) 2002-2006 Michael Niedermayer <michaelni@gmx.at>
 * Copyright (c) 2006 Oded Shimon <ods15@ods15.dyndns.org>
 *
 * This file is part of FFmpeg.
 *
 * FFmpeg is free software; you can redistribute it and/or
 * modify it under the terms of the GNU Lesser General Public
 * License as published by the Free Software Foundation; either
 * version 2.1 of the License, or (at your option) any later version.
 *
 * FFmpeg is distributed in the hope that it will be useful,
 * but WITHOUT ANY WARRANTY; without even the implied warranty of
 * MERCHANTABILITY or FITNESS FOR A PARTICULAR PURPOSE.  See the GNU
 * Lesser General Public License for more details.
 *
 * You should have received a copy of the GNU Lesser General Public
 * License along with FFmpeg; if not, write to the Free Software
 * Foundation, Inc., 51 Franklin Street, Fifth Floor, Boston, MA 02110-1301 USA
 */

/**
 * @file
 * simple arithmetic expression evaluator.
 *
 * see http://joe.hotchkiss.com/programming/eval/eval.html
 */

#include <float.h>
#include "avutil.h"
#include "eval.h"
#include "log.h"
#include "mathematics.h"

typedef struct Parser {
    const AVClass *class;
    int stack_index;
    char *s;
    const double *const_values;
    const char * const *const_names;          // NULL terminated
    double (* const *funcs1)(void *, double a);           // NULL terminated
    const char * const *func1_names;          // NULL terminated
    double (* const *funcs2)(void *, double a, double b); // NULL terminated
    const char * const *func2_names;          // NULL terminated
    void *opaque;
    int log_offset;
    void *log_ctx;
#define VARS 10
    double *var;
} Parser;

static const AVClass class = { "Eval", av_default_item_name, NULL, LIBAVUTIL_VERSION_INT, offsetof(Parser,log_offset), offsetof(Parser,log_ctx) };

static const int8_t si_prefixes['z' - 'E' + 1] = {
    ['y'-'E']= -24,
    ['z'-'E']= -21,
    ['a'-'E']= -18,
    ['f'-'E']= -15,
    ['p'-'E']= -12,
    ['n'-'E']= - 9,
    ['u'-'E']= - 6,
    ['m'-'E']= - 3,
    ['c'-'E']= - 2,
    ['d'-'E']= - 1,
    ['h'-'E']=   2,
    ['k'-'E']=   3,
    ['K'-'E']=   3,
    ['M'-'E']=   6,
    ['G'-'E']=   9,
    ['T'-'E']=  12,
    ['P'-'E']=  15,
    ['E'-'E']=  18,
    ['Z'-'E']=  21,
    ['Y'-'E']=  24,
};

static const struct {
    const char *name;
    double value;
} constants[] = {
    { "E",   M_E   },
    { "PI",  M_PI  },
    { "PHI", M_PHI },
};

double av_strtod(const char *numstr, char **tail)
{
    double d;
    char *next;
    if(numstr[0]=='0' && (numstr[1]|0x20)=='x') {
        d = strtoul(numstr, &next, 16);
    } else
        d = strtod(numstr, &next);
    /* if parsing succeeded, check for and interpret postfixes */
    if (next!=numstr) {
        if (*next >= 'E' && *next <= 'z') {
            int e= si_prefixes[*next - 'E'];
            if (e) {
                if (next[1] == 'i') {
                    d*= pow( 2, e/0.3);
                    next+=2;
                } else {
                    d*= pow(10, e);
                    next++;
                }
            }
        }

        if (*next=='B') {
            d*=8;
            next++;
        }
    }
    /* if requested, fill in tail with the position after the last parsed
       character */
    if (tail)
        *tail = next;
    return d;
}

#define IS_IDENTIFIER_CHAR(c) ((c) - '0' <= 9U || (c) - 'a' <= 25U || (c) - 'A' <= 25U || (c) == '_')

static int strmatch(const char *s, const char *prefix)
{
    int i;
    for (i=0; prefix[i]; i++) {
        if (prefix[i] != s[i]) return 0;
    }
    /* return 1 only if the s identifier is terminated */
    return !IS_IDENTIFIER_CHAR(s[i]);
}

struct AVExpr {
    enum {
        e_value, e_const, e_func0, e_func1, e_func2,
        e_squish, e_gauss, e_ld, e_isnan, e_isinf,
        e_mod, e_max, e_min, e_eq, e_gt, e_gte,
        e_pow, e_mul, e_div, e_add,
        e_last, e_st, e_while, e_taylor, e_root, e_floor, e_ceil, e_trunc,
        e_sqrt, e_not, e_random, e_hypot, e_gcd,
        e_if, e_ifnot,
    } type;
    double value; // is sign in other types
    union {
        int const_index;
        double (*func0)(double);
        double (*func1)(void *, double);
        double (*func2)(void *, double, double);
    } a;
    struct AVExpr *param[3];
    double *var;
};

static double eval_expr(Parser *p, AVExpr *e)
{
    switch (e->type) {
        case e_value:  return e->value;
        case e_const:  return e->value * p->const_values[e->a.const_index];
        case e_func0:  return e->value * e->a.func0(eval_expr(p, e->param[0]));
        case e_func1:  return e->value * e->a.func1(p->opaque, eval_expr(p, e->param[0]));
        case e_func2:  return e->value * e->a.func2(p->opaque, eval_expr(p, e->param[0]), eval_expr(p, e->param[1]));
        case e_squish: return 1/(1+exp(4*eval_expr(p, e->param[0])));
        case e_gauss: { double d = eval_expr(p, e->param[0]); return exp(-d*d/2)/sqrt(2*M_PI); }
        case e_ld:     return e->value * p->var[av_clip(eval_expr(p, e->param[0]), 0, VARS-1)];
        case e_isnan:  return e->value * !!isnan(eval_expr(p, e->param[0]));
        case e_isinf:  return e->value * !!isinf(eval_expr(p, e->param[0]));
        case e_floor:  return e->value * floor(eval_expr(p, e->param[0]));
        case e_ceil :  return e->value * ceil (eval_expr(p, e->param[0]));
        case e_trunc:  return e->value * trunc(eval_expr(p, e->param[0]));
        case e_sqrt:   return e->value * sqrt (eval_expr(p, e->param[0]));
        case e_not:    return e->value * (eval_expr(p, e->param[0]) == 0);
        case e_if:     return e->value * ( eval_expr(p, e->param[0]) ? eval_expr(p, e->param[1]) : 0);
        case e_ifnot:  return e->value * (!eval_expr(p, e->param[0]) ? eval_expr(p, e->param[1]) : 0);
        case e_random:{
            int idx= av_clip(eval_expr(p, e->param[0]), 0, VARS-1);
            uint64_t r= isnan(p->var[idx]) ? 0 : p->var[idx];
            r= r*1664525+1013904223;
            p->var[idx]= r;
            return e->value * (r * (1.0/UINT64_MAX));
        }
        case e_while: {
            double d = NAN;
            while (eval_expr(p, e->param[0]))
                d=eval_expr(p, e->param[1]);
            return d;
        }
        case e_taylor: {
            double t = 1, d = 0, v;
            double x = eval_expr(p, e->param[1]);
            int id = e->param[2] ? av_clip(eval_expr(p, e->param[2]), 0, VARS-1) : 0;
            int i;
            double var0 = p->var[id];
            for(i=0; i<1000; i++) {
                double ld = d;
                p->var[id] = i;
                v = eval_expr(p, e->param[0]);
                d += t*v;
                if(ld==d && v)
                    break;
                t *= x / (i+1);
            }
            p->var[id] = var0;
            return d;
        }
        case e_root: {
            int i, j;
            double low = -1, high = -1, v, low_v = -DBL_MAX, high_v = DBL_MAX;
            double var0 = p->var[0];
            double x_max = eval_expr(p, e->param[1]);
            for(i=-1; i<1024; i++) {
                if(i<255) {
                    p->var[0] = av_reverse[i&255]*x_max/255;
                } else {
                    p->var[0] = x_max*pow(0.9, i-255);
                    if (i&1) p->var[0] *= -1;
                    if (i&2) p->var[0] += low;
                    else     p->var[0] += high;
                }
                v = eval_expr(p, e->param[0]);
                if (v<=0 && v>low_v) {
                    low    = p->var[0];
                    low_v  = v;
                }
                if (v>=0 && v<high_v) {
                    high   = p->var[0];
                    high_v = v;
                }
                if (low>=0 && high>=0){
                    for (j=0; j<1000; j++) {
                        p->var[0] = (low+high)*0.5;
                        if (low == p->var[0] || high == p->var[0])
                            break;
                        v = eval_expr(p, e->param[0]);
                        if (v<=0) low = p->var[0];
                        if (v>=0) high= p->var[0];
                        if (isnan(v)) {
                            low = high = v;
                            break;
                        }
                    }
                    break;
                }
            }
            p->var[0] = var0;
            return -low_v<high_v ? low : high;
        }
        default: {
            double d = eval_expr(p, e->param[0]);
            double d2 = eval_expr(p, e->param[1]);
            switch (e->type) {
                case e_mod: return e->value * (d - floor(d/d2)*d2);
                case e_gcd: return e->value * av_gcd(d,d2);
                case e_max: return e->value * (d >  d2 ?   d : d2);
                case e_min: return e->value * (d <  d2 ?   d : d2);
                case e_eq:  return e->value * (d == d2 ? 1.0 : 0.0);
                case e_gt:  return e->value * (d >  d2 ? 1.0 : 0.0);
                case e_gte: return e->value * (d >= d2 ? 1.0 : 0.0);
                case e_pow: return e->value * pow(d, d2);
                case e_mul: return e->value * (d * d2);
                case e_div: return e->value * (d / d2);
                case e_add: return e->value * (d + d2);
                case e_last:return e->value * d2;
                case e_st : return e->value * (p->var[av_clip(d, 0, VARS-1)]= d2);
                case e_hypot:return e->value * (sqrt(d*d + d2*d2));
            }
        }
    }
    return NAN;
}

static int parse_expr(AVExpr **e, Parser *p);

void av_expr_free(AVExpr *e)
{
    if (!e) return;
    av_expr_free(e->param[0]);
    av_expr_free(e->param[1]);
    av_expr_free(e->param[2]);
    av_freep(&e->var);
    av_freep(&e);
}

static int parse_primary(AVExpr **e, Parser *p)
{
    AVExpr *d = av_mallocz(sizeof(AVExpr));
    char *next = p->s, *s0 = p->s;
    int ret, i;

    if (!d)
        return AVERROR(ENOMEM);

    /* number */
    d->value = av_strtod(p->s, &next);
    if (next != p->s) {
        d->type = e_value;
        p->s= next;
        *e = d;
        return 0;
    }
    d->value = 1;

    /* named constants */
    for (i=0; p->const_names && p->const_names[i]; i++) {
        if (strmatch(p->s, p->const_names[i])) {
            p->s+= strlen(p->const_names[i]);
            d->type = e_const;
            d->a.const_index = i;
            *e = d;
            return 0;
        }
    }
    for (i = 0; i < FF_ARRAY_ELEMS(constants); i++) {
        if (strmatch(p->s, constants[i].name)) {
            p->s += strlen(constants[i].name);
            d->type = e_value;
            d->value = constants[i].value;
            *e = d;
            return 0;
        }
    }

    p->s= strchr(p->s, '(');
    if (p->s==NULL) {
        av_log(p, AV_LOG_ERROR, "Undefined constant or missing '(' in '%s'\n", s0);
        p->s= next;
        av_expr_free(d);
        return AVERROR(EINVAL);
    }
    p->s++; // "("
    if (*next == '(') { // special case do-nothing
        av_freep(&d);
        if ((ret = parse_expr(&d, p)) < 0)
            return ret;
        if (p->s[0] != ')') {
            av_log(p, AV_LOG_ERROR, "Missing ')' in '%s'\n", s0);
            av_expr_free(d);
            return AVERROR(EINVAL);
        }
        p->s++; // ")"
        *e = d;
        return 0;
    }
    if ((ret = parse_expr(&(d->param[0]), p)) < 0) {
        av_expr_free(d);
        return ret;
    }
    if (p->s[0]== ',') {
        p->s++; // ","
        parse_expr(&d->param[1], p);
    }
    if (p->s[0]== ',') {
        p->s++; // ","
        parse_expr(&d->param[2], p);
    }
    if (p->s[0] != ')') {
        av_log(p, AV_LOG_ERROR, "Missing ')' or too many args in '%s'\n", s0);
        av_expr_free(d);
        return AVERROR(EINVAL);
    }
    p->s++; // ")"

    d->type = e_func0;
         if (strmatch(next, "sinh"  )) d->a.func0 = sinh;
    else if (strmatch(next, "cosh"  )) d->a.func0 = cosh;
    else if (strmatch(next, "tanh"  )) d->a.func0 = tanh;
    else if (strmatch(next, "sin"   )) d->a.func0 = sin;
    else if (strmatch(next, "cos"   )) d->a.func0 = cos;
    else if (strmatch(next, "tan"   )) d->a.func0 = tan;
    else if (strmatch(next, "atan"  )) d->a.func0 = atan;
    else if (strmatch(next, "asin"  )) d->a.func0 = asin;
    else if (strmatch(next, "acos"  )) d->a.func0 = acos;
    else if (strmatch(next, "exp"   )) d->a.func0 = exp;
    else if (strmatch(next, "log"   )) d->a.func0 = log;
    else if (strmatch(next, "abs"   )) d->a.func0 = fabs;
    else if (strmatch(next, "squish")) d->type = e_squish;
    else if (strmatch(next, "gauss" )) d->type = e_gauss;
    else if (strmatch(next, "mod"   )) d->type = e_mod;
    else if (strmatch(next, "max"   )) d->type = e_max;
    else if (strmatch(next, "min"   )) d->type = e_min;
    else if (strmatch(next, "eq"    )) d->type = e_eq;
    else if (strmatch(next, "gte"   )) d->type = e_gte;
    else if (strmatch(next, "gt"    )) d->type = e_gt;
    else if (strmatch(next, "lte"   )) { AVExpr *tmp = d->param[1]; d->param[1] = d->param[0]; d->param[0] = tmp; d->type = e_gte; }
    else if (strmatch(next, "lt"    )) { AVExpr *tmp = d->param[1]; d->param[1] = d->param[0]; d->param[0] = tmp; d->type = e_gt; }
    else if (strmatch(next, "ld"    )) d->type = e_ld;
    else if (strmatch(next, "isnan" )) d->type = e_isnan;
    else if (strmatch(next, "isinf" )) d->type = e_isinf;
    else if (strmatch(next, "st"    )) d->type = e_st;
    else if (strmatch(next, "while" )) d->type = e_while;
    else if (strmatch(next, "taylor")) d->type = e_taylor;
    else if (strmatch(next, "root"  )) d->type = e_root;
    else if (strmatch(next, "floor" )) d->type = e_floor;
    else if (strmatch(next, "ceil"  )) d->type = e_ceil;
    else if (strmatch(next, "trunc" )) d->type = e_trunc;
    else if (strmatch(next, "sqrt"  )) d->type = e_sqrt;
    else if (strmatch(next, "not"   )) d->type = e_not;
    else if (strmatch(next, "pow"   )) d->type = e_pow;
    else if (strmatch(next, "random")) d->type = e_random;
    else if (strmatch(next, "hypot" )) d->type = e_hypot;
    else if (strmatch(next, "gcd"   )) d->type = e_gcd;
    else if (strmatch(next, "if"    )) d->type = e_if;
    else if (strmatch(next, "ifnot" )) d->type = e_ifnot;
    else {
        for (i=0; p->func1_names && p->func1_names[i]; i++) {
            if (strmatch(next, p->func1_names[i])) {
                d->a.func1 = p->funcs1[i];
                d->type = e_func1;
                *e = d;
                return 0;
            }
        }

        for (i=0; p->func2_names && p->func2_names[i]; i++) {
            if (strmatch(next, p->func2_names[i])) {
                d->a.func2 = p->funcs2[i];
                d->type = e_func2;
                *e = d;
                return 0;
            }
        }

        av_log(p, AV_LOG_ERROR, "Unknown function in '%s'\n", s0);
        av_expr_free(d);
        return AVERROR(EINVAL);
    }

    *e = d;
    return 0;
}

static AVExpr *new_eval_expr(int type, int value, AVExpr *p0, AVExpr *p1)
{
    AVExpr *e = av_mallocz(sizeof(AVExpr));
    if (!e)
        return NULL;
    e->type     =type   ;
    e->value    =value  ;
    e->param[0] =p0     ;
    e->param[1] =p1     ;
    return e;
}

static int parse_pow(AVExpr **e, Parser *p, int *sign)
{
    *sign= (*p->s == '+') - (*p->s == '-');
    p->s += *sign&1;
    return parse_primary(e, p);
}

static int parse_factor(AVExpr **e, Parser *p)
{
    int sign, sign2, ret;
    AVExpr *e0, *e1, *e2;
    if ((ret = parse_pow(&e0, p, &sign)) < 0)
        return ret;
    while(p->s[0]=='^'){
        e1 = e0;
        p->s++;
        if ((ret = parse_pow(&e2, p, &sign2)) < 0) {
            av_expr_free(e1);
            return ret;
        }
        e0 = new_eval_expr(e_pow, 1, e1, e2);
        if (!e0) {
            av_expr_free(e1);
            av_expr_free(e2);
            return AVERROR(ENOMEM);
        }
        if (e0->param[1]) e0->param[1]->value *= (sign2|1);
    }
    if (e0) e0->value *= (sign|1);

    *e = e0;
    return 0;
}

static int parse_term(AVExpr **e, Parser *p)
{
    int ret;
    AVExpr *e0, *e1, *e2;
    if ((ret = parse_factor(&e0, p)) < 0)
        return ret;
    while (p->s[0]=='*' || p->s[0]=='/') {
        int c= *p->s++;
        e1 = e0;
        if ((ret = parse_factor(&e2, p)) < 0) {
            av_expr_free(e1);
            return ret;
        }
        e0 = new_eval_expr(c == '*' ? e_mul : e_div, 1, e1, e2);
        if (!e0) {
            av_expr_free(e1);
            av_expr_free(e2);
            return AVERROR(ENOMEM);
        }
    }
    *e = e0;
    return 0;
}

static int parse_subexpr(AVExpr **e, Parser *p)
{
    int ret;
    AVExpr *e0, *e1, *e2;
    if ((ret = parse_term(&e0, p)) < 0)
        return ret;
    while (*p->s == '+' || *p->s == '-') {
        e1 = e0;
        if ((ret = parse_term(&e2, p)) < 0) {
            av_expr_free(e1);
            return ret;
        }
        e0 = new_eval_expr(e_add, 1, e1, e2);
        if (!e0) {
            av_expr_free(e1);
            av_expr_free(e2);
            return AVERROR(ENOMEM);
        }
    };

    *e = e0;
    return 0;
}

static int parse_expr(AVExpr **e, Parser *p)
{
    int ret;
    AVExpr *e0, *e1, *e2;
    if (p->stack_index <= 0) //protect against stack overflows
        return AVERROR(EINVAL);
    p->stack_index--;

    if ((ret = parse_subexpr(&e0, p)) < 0)
        return ret;
    while (*p->s == ';') {
        p->s++;
        e1 = e0;
        if ((ret = parse_subexpr(&e2, p)) < 0) {
            av_expr_free(e1);
            return ret;
        }
        e0 = new_eval_expr(e_last, 1, e1, e2);
        if (!e0) {
            av_expr_free(e1);
            av_expr_free(e2);
            return AVERROR(ENOMEM);
        }
    };

    p->stack_index++;
    *e = e0;
    return 0;
}

static int verify_expr(AVExpr *e)
{
    if (!e) return 0;
    switch (e->type) {
        case e_value:
        case e_const: return 1;
        case e_func0:
        case e_func1:
        case e_squish:
        case e_ld:
        case e_gauss:
        case e_isnan:
        case e_isinf:
        case e_floor:
        case e_ceil:
        case e_trunc:
        case e_sqrt:
        case e_not:
        case e_random:
            return verify_expr(e->param[0]) && !e->param[1];
        case e_taylor:
            return verify_expr(e->param[0]) && verify_expr(e->param[1])
                   && (!e->param[2] || verify_expr(e->param[2]));
        default: return verify_expr(e->param[0]) && verify_expr(e->param[1]) && !e->param[2];
    }
}

int av_expr_parse(AVExpr **expr, const char *s,
                  const char * const *const_names,
                  const char * const *func1_names, double (* const *funcs1)(void *, double),
                  const char * const *func2_names, double (* const *funcs2)(void *, double, double),
                  int log_offset, void *log_ctx)
{
    Parser p = { 0 };
    AVExpr *e = NULL;
    char *w = av_malloc(strlen(s) + 1);
    char *wp = w;
    const char *s0 = s;
    int ret = 0;

    if (!w)
        return AVERROR(ENOMEM);

    while (*s)
        if (!isspace(*s++)) *wp++ = s[-1];
    *wp++ = 0;

    p.class      = &class;
    p.stack_index=100;
    p.s= w;
    p.const_names = const_names;
    p.funcs1      = funcs1;
    p.func1_names = func1_names;
    p.funcs2      = funcs2;
    p.func2_names = func2_names;
    p.log_offset = log_offset;
    p.log_ctx    = log_ctx;

    if ((ret = parse_expr(&e, &p)) < 0)
        goto end;
    if (*p.s) {
        av_expr_free(e);
        av_log(&p, AV_LOG_ERROR, "Invalid chars '%s' at the end of expression '%s'\n", p.s, s0);
        ret = AVERROR(EINVAL);
        goto end;
    }
    if (!verify_expr(e)) {
        av_expr_free(e);
        ret = AVERROR(EINVAL);
        goto end;
    }
    e->var= av_mallocz(sizeof(double) *VARS);
    *expr = e;
end:
    av_free(w);
    return ret;
}

double av_expr_eval(AVExpr *e, const double *const_values, void *opaque)
{
    Parser p = { 0 };
    p.var= e->var;

    p.const_values = const_values;
    p.opaque     = opaque;
    return eval_expr(&p, e);
}

int av_expr_parse_and_eval(double *d, const char *s,
                           const char * const *const_names, const double *const_values,
                           const char * const *func1_names, double (* const *funcs1)(void *, double),
                           const char * const *func2_names, double (* const *funcs2)(void *, double, double),
                           void *opaque, int log_offset, void *log_ctx)
{
    AVExpr *e = NULL;
    int ret = av_expr_parse(&e, s, const_names, func1_names, funcs1, func2_names, funcs2, log_offset, log_ctx);

    if (ret < 0) {
        *d = NAN;
        return ret;
    }
    *d = av_expr_eval(e, const_values, opaque);
    av_expr_free(e);
    return isnan(*d) ? AVERROR(EINVAL) : 0;
}

#if FF_API_OLD_EVAL_NAMES
// LCOV_EXCL_START
int av_parse_expr(AVExpr **expr, const char *s,
                  const char * const *const_names,
                  const char * const *func1_names, double (* const *funcs1)(void *, double),
                  const char * const *func2_names, double (* const *funcs2)(void *, double, double),
                  int log_offset, void *log_ctx)
{
    return av_expr_parse(expr, s, const_names, func1_names, funcs1, func2_names, funcs2,
                      log_offset, log_ctx);
}

double av_eval_expr(AVExpr *e, const double *const_values, void *opaque)
{
    return av_expr_eval(e, const_values, opaque);
}

int av_parse_and_eval_expr(double *res, const char *s,
                           const char * const *const_names, const double *const_values,
                           const char * const *func1_names, double (* const *funcs1)(void *, double),
                           const char * const *func2_names, double (* const *funcs2)(void *, double, double),
                           void *opaque, int log_offset, void *log_ctx)
{
    return av_expr_parse_and_eval(res, s, const_names, const_values, func1_names, funcs1, func2_names, funcs2,
                                  opaque, log_offset, log_ctx);
}

void av_free_expr(AVExpr *e)
{
    av_expr_free(e);
}
// LCOV_EXCL_STOP
#endif /* FF_API_OLD_EVAL_NAMES */

#ifdef TEST
// LCOV_EXCL_START
#undef printf
#include <string.h>

static const double const_values[] = {
    M_PI,
    M_E,
    0
};

static const char *const const_names[] = {
    "PI",
    "E",
    0
};

int main(int argc, char **argv)
{
    int i;
    double d;
    const char **expr, *exprs[] = {
        "",
        "1;2",
        "-20",
        "-PI",
        "+PI",
        "1+(5-2)^(3-1)+1/2+sin(PI)-max(-2.2,-3.1)",
        "80G/80Gi",
        "1k",
        "1Gi",
        "1gi",
        "1GiFoo",
        "1k+1k",
        "1Gi*3foo",
        "foo",
        "foo(",
        "foo()",
        "foo)",
        "sin",
        "sin(",
        "sin()",
        "sin)",
        "sin 10",
        "sin(1,2,3)",
        "sin(1 )",
        "1",
        "1foo",
        "bar + PI + E + 100f*2 + foo",
        "13k + 12f - foo(1, 2)",
        "1gi",
        "1Gi",
        "st(0, 123)",
        "st(1, 123); ld(1)",
        "lte(0, 1)",
        "lte(1, 1)",
        "lte(1, 0)",
        "lt(0, 1)",
        "lt(1, 1)",
        "gt(1, 0)",
        "gt(2, 7)",
        "gte(122, 122)",
        /* compute 1+2+...+N */
        "st(0, 1); while(lte(ld(0), 100), st(1, ld(1)+ld(0));st(0, ld(0)+1)); ld(1)",
        /* compute Fib(N) */
        "st(1, 1); st(2, 2); st(0, 1); while(lte(ld(0),10), st(3, ld(1)+ld(2)); st(1, ld(2)); st(2, ld(3)); st(0, ld(0)+1)); ld(3)",
        "while(0, 10)",
        "st(0, 1); while(lte(ld(0),100), st(1, ld(1)+ld(0)); st(0, ld(0)+1))",
        "isnan(1)",
        "isnan(NAN)",
        "isnan(INF)",
        "isinf(1)",
        "isinf(NAN)",
        "isinf(INF)",
        "floor(NAN)",
        "floor(123.123)",
        "floor(-123.123)",
        "trunc(123.123)",
        "trunc(-123.123)",
        "ceil(123.123)",
        "ceil(-123.123)",
        "sqrt(1764)",
        "isnan(sqrt(-1))",
        "not(1)",
        "not(NAN)",
        "not(0)",
        "pow(0,1.23)",
        "pow(PI,1.23)",
        "PI^1.23",
        "pow(-1,1.23)",
        "if(1, 2)",
        "ifnot(0, 23)",
        "ifnot(1, NaN) + if(0, 1)",
        "taylor(1, 1)",
        "taylor(eq(mod(ld(1),4),1)-eq(mod(ld(1),4),3), PI/2, 1)",
        "root(sin(ld(0))-1, 2)",
        "root(sin(ld(0))+6+sin(ld(0)/12)-log(ld(0)), 100)",
        NULL
    };

    for (expr = exprs; *expr; expr++) {
        printf("Evaluating '%s'\n", *expr);
        av_expr_parse_and_eval(&d, *expr,
                               const_names, const_values,
                               NULL, NULL, NULL, NULL, NULL, 0, NULL);
<<<<<<< HEAD
        if(isnan(d)){
            printf("'%s' -> nan\n\n", *expr);
        }else{
            printf("'%s' -> %f\n\n", *expr, d);
        }
=======
        if (isnan(d))
            printf("'%s' -> nan\n\n", *expr);
        else
            printf("'%s' -> %f\n\n", *expr, d);
>>>>>>> 5361e10a
    }

    av_expr_parse_and_eval(&d, "1+(5-2)^(3-1)+1/2+sin(PI)-max(-2.2,-3.1)",
                           const_names, const_values,
                           NULL, NULL, NULL, NULL, NULL, 0, NULL);
    printf("%f == 12.7\n", d);
    av_expr_parse_and_eval(&d, "80G/80Gi",
                           const_names, const_values,
                           NULL, NULL, NULL, NULL, NULL, 0, NULL);
    printf("%f == 0.931322575\n", d);

    if (argc > 1 && !strcmp(argv[1], "-t")) {
        for (i = 0; i < 1050; i++) {
            START_TIMER;
            av_expr_parse_and_eval(&d, "1+(5-2)^(3-1)+1/2+sin(PI)-max(-2.2,-3.1)",
                                   const_names, const_values,
                                   NULL, NULL, NULL, NULL, NULL, 0, NULL);
            STOP_TIMER("av_expr_parse_and_eval");
        }
    }

    return 0;
}
// LCOV_EXCL_STOP
#endif<|MERGE_RESOLUTION|>--- conflicted
+++ resolved
@@ -797,18 +797,10 @@
         av_expr_parse_and_eval(&d, *expr,
                                const_names, const_values,
                                NULL, NULL, NULL, NULL, NULL, 0, NULL);
-<<<<<<< HEAD
-        if(isnan(d)){
-            printf("'%s' -> nan\n\n", *expr);
-        }else{
-            printf("'%s' -> %f\n\n", *expr, d);
-        }
-=======
         if (isnan(d))
             printf("'%s' -> nan\n\n", *expr);
         else
             printf("'%s' -> %f\n\n", *expr, d);
->>>>>>> 5361e10a
     }
 
     av_expr_parse_and_eval(&d, "1+(5-2)^(3-1)+1/2+sin(PI)-max(-2.2,-3.1)",
