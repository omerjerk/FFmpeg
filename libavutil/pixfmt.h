--- conflicted
+++ resolved
@@ -239,7 +239,10 @@
     AV_PIX_FMT_YA16BE,       ///< 16bit gray, 16bit alpha (big-endian)
     AV_PIX_FMT_YA16LE,       ///< 16bit gray, 16bit alpha (little-endian)
 
-<<<<<<< HEAD
+    AV_PIX_FMT_GBRAP_LIBAV,        ///< planar GBRA 4:4:4:4 32bpp
+    AV_PIX_FMT_GBRAP16BE_LIBAV,    ///< planar GBRA 4:4:4:4 64bpp, big-endian
+    AV_PIX_FMT_GBRAP16LE_LIBAV,    ///< planar GBRA 4:4:4:4 64bpp, little-endian
+
 
 #ifndef AV_PIX_FMT_ABI_GIT_MASTER
     AV_PIX_FMT_RGBA64BE=0x123,  ///< packed RGBA 16:16:16:16, 64bpp, 16R, 16G, 16B, 16A, the 2-byte value for each R/G/B/A component is stored as big-endian
@@ -290,11 +293,6 @@
 #if !FF_API_XVMC
     AV_PIX_FMT_XVMC,///< XVideo Motion Acceleration via common packet passing
 #endif /* !FF_API_XVMC */
-=======
-    AV_PIX_FMT_GBRAP,        ///< planar GBRA 4:4:4:4 32bpp
-    AV_PIX_FMT_GBRAP16BE,    ///< planar GBRA 4:4:4:4 64bpp, big-endian
-    AV_PIX_FMT_GBRAP16LE,    ///< planar GBRA 4:4:4:4 64bpp, little-endian
->>>>>>> 0e6c7dfa
 
     AV_PIX_FMT_NB,        ///< number of pixel formats, DO NOT USE THIS if you want to link with shared libav* because the number of formats might differ between versions
 
@@ -370,8 +368,6 @@
 #define AV_PIX_FMT_BAYER_GBRG16 AV_PIX_FMT_NE(BAYER_GBRG16BE,    BAYER_GBRG16LE)
 #define AV_PIX_FMT_BAYER_GRBG16 AV_PIX_FMT_NE(BAYER_GRBG16BE,    BAYER_GRBG16LE)
 
-
-#define AV_PIX_FMT_GBRAP16   AV_PIX_FMT_NE(GBRAP16BE,   GBRAP16LE)
 
 #define AV_PIX_FMT_YUVA420P9  AV_PIX_FMT_NE(YUVA420P9BE , YUVA420P9LE)
 #define AV_PIX_FMT_YUVA422P9  AV_PIX_FMT_NE(YUVA422P9BE , YUVA422P9LE)
