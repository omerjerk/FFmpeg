--- conflicted
+++ resolved
@@ -15,7 +15,9 @@
 
 API changes, most recent first:
 
-<<<<<<< HEAD
+2013-09-xx - xxxxxxx - lavu 52.13.0 - mem.h
+  Add av_reallocp.
+
 2013-09-04 - 3e1f507 - lavc 55.31.101 - avcodec.h
   avcodec_close() argument can be NULL.
 
@@ -34,10 +36,6 @@
 2013-08-xx - xxxxxxx - lavc 55.26.100 - vdpau.h
   Add allocation function for AVVDPAUContext, allowing
   to extend it in the future without breaking ABI/API.
-=======
-2013-09-xx - xxxxxxx - lavu 52.13.0 - mem.h
-  Add av_reallocp.
->>>>>>> 3feb3d6c
 
 2013-08-xx - xxxxxxx - lavc 55.16.0 - avcodec.h
   Extend AVPacket API with av_packet_unref, av_packet_ref,
