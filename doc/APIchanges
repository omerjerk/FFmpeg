Never assume the API of libav* to be stable unless at least 1 month has passed
since the last major version increase or the API was added.

The last version increases were:
libavcodec:    2015-08-28
libavdevice:   2015-08-28
libavfilter:   2015-08-28
libavformat:   2015-08-28
libavresample: 2015-08-28
libpostproc:   2015-08-28
libswresample: 2015-08-28
libswscale:    2015-08-28
libavutil:     2015-08-28


API changes, most recent first:

<<<<<<< HEAD
2015-12-28 - xxxxxxx - lavf 57.21.100 - avformat.h
  Add automatic bitstream filtering; add av_apply_bitstream_filters()

2015-12-22 - xxxxxxx - lavfi 6.21.101 - avfilter.h
  Deprecate avfilter_link_set_closed().
  Applications are not supposed to mess with links,
  they should close the sinks.

2015-12-17 - lavc 57.18.100 / 57.11.0 - avcodec.h dirac.h
=======
2015-xx-xx - xxxxxxx - lavc 57.12.0 - avcodec.h
  Add AVCodecDescriptor.profiles and avcodec_profile_name().

2015-xx-xx - xxxxxxx - lavc 57.11.0 - avcodec.h dirac.h
>>>>>>> 2c681139
  xxxxxxx - Add av_packet_add_side_data().
  xxxxxxx - Add AVCodecContext.coded_side_data.
  xxxxxxx - Add AVCPBProperties API.
  xxxxxxx - Add a new public header dirac.h containing
            av_dirac_parse_sequence_header()

2015-12-11 - xxxxxxx - lavf 57.20.100 - avformat.h
  Add av_program_add_stream_index()

2015-11-29 - xxxxxxx - lavc 57.16.101 - avcodec.h
  Deprecate rtp_callback without replacement, i.e. it won't be possible to
  get image slices before the full frame is encoded any more. The libavformat
  rtpenc muxer can still be used for RFC-2190 packetization.

2015-11-xx - xxxxxxx - lavc 57.16.0 - avcodec.h
  Add AV_PKT_DATA_FALLBACK_TRACK for making fallback associations between
  streams.

2015-11-xx - xxxxxxx - lavf 57.19.100 - avformat.h
  Add av_stream_new_side_data().

2015-11-xx - xxxxxxx - lavu 55.8.100 - xtea.h
    Add av_xtea_le_init and av_xtea_le_crypt

2015-11-18 - lavu 55.7.100 - mem.h
  Add av_fast_mallocz()

2015-10-29 - lavc 57.12.100 / 57.8.0 - avcodec.h
  xxxxxx - Deprecate av_free_packet(). Use av_packet_unref() as replacement,
           it resets the packet in a more consistent way.
  xxxxxx - Deprecate av_dup_packet(), it is a no-op for most cases.
           Use av_packet_ref() to make a non-refcounted AVPacket refcounted.
  xxxxxx - Add av_packet_alloc(), av_packet_clone(), av_packet_free().
           They match the AVFrame functions with the same name.

2015-10-27 - xxxxxxx - lavu 55.5.100 - cpu.h
  Add AV_CPU_FLAG_AESNI.

2015-10-22 - xxxxxxx - lavc 57.9.100 / lavc 57.5.0 - avcodec.h
  Add data and linesize array to AVSubtitleRect, to be used instead of
  the ones from the embedded AVPicture.

2015-10-22 - xxxxxxx - lavc 57.8.100 / lavc 57.0.0 - qsv.h
  Add an API for allocating opaque surfaces.

2015-10-15 - xxxxxxx - lavf 57.4.100
  Remove the latm demuxer that was a duplicate of the loas demuxer.

2015-10-14 - xxxxxxx - lavu 55.4.100 / lavu 55.2.0 - dict.h
  Change return type of av_dict_copy() from void to int, so that a proper
  error code can be reported.

2015-09-29 - b01891a / 948f3c1 - lavc 57.3.100 / lavc 57.2.0 - avcodec.h
  Change type of AVPacket.duration from int to int64_t.

2015-09-17 - 7c46f24 / e3d4784 - lavc 57.3.100 / lavc 57.2.0 - d3d11va.h
  Add av_d3d11va_alloc_context(). This function must from now on be used for
  allocating AVD3D11VAContext.

2015-09-15 - lavf 57.2.100 - avformat.h
  probesize and max_analyze_duration switched to 64bit, both
  are only accessible through AVOptions

2015-09-15 - lavf 57.1.100 - avformat.h
  bit_rate was changed to 64bit, make sure you update any
  printf() or other type sensitive code

2015-09-15 - lavc 57.2.100 - avcodec.h
  bit_rate/rc_max_rate/rc_min_rate were changed to 64bit, make sure you update
  any printf() or other type sensitive code

2015-09-07 - lavu 55.0.100 / lavu 55.0.0
  c734b34 / b8b5d82 - Change type of AVPixFmtDescriptor.flags from uint8_t to uint64_t.
  f53569a / 6b3ef7f - Change type of AVComponentDescriptor fields from uint16_t to int
            and drop bit packing.
  151aa2e / 2268db2 - Add step, offset, and depth to AVComponentDescriptor to replace
            the deprecated step_minus1, offset_plus1, and depth_minus1.

-------- 8< --------- FFmpeg 2.8 was cut here -------- 8< ---------

2015-08-27 - 1dd854e1 - lavc 56.58.100 - vaapi.h
  Deprecate old VA-API context (vaapi_context) fields that were only
  set and used by libavcodec. They are all managed internally now.

2015-08-19 - 9f8e57ef - lavu 54.31.100 - pixfmt.h
  Add a unique pixel format for VA-API (AV_PIX_FMT_VAAPI) that
  indicates the nature of the underlying storage: a VA surface. This
  yields the same value as AV_PIX_FMT_VAAPI_VLD.
  Deprecate old VA-API related pixel formats: AV_PIX_FMT_VAAPI_MOCO,
  AV_PIX_FMT_VAAPI_IDCT, AV_PIX_FMT_VAAPI_VLD.

2015-08-02 - lavu 54.30.100 / 54.17.0
  9ed59f1 / 7a7df34c -  Add av_blowfish_alloc().
  a130ec9 / ae365453 -  Add av_rc4_alloc().
  9ca1997 / 5d8bea3b -  Add av_xtea_alloc().
  3cf08e9 / d9e8b47e -  Add av_des_alloc().

2015-07-27 - lavc 56.56.100 / 56.35.0 - avcodec.h
  94d68a4 / 7c6eb0a1 - Rename CODEC_FLAG* defines to AV_CODEC_FLAG*.
  444e987 / def97856 - Rename CODEC_CAP_* defines to AV_CODEC_CAP_*.
  29d147c / 059a9348 - Rename FF_INPUT_BUFFER_PADDING_SIZE and FF_MIN_BUFFER_SIZE
              to AV_INPUT_BUFFER_PADDING_SIZE and AV_INPUT_BUFFER_MIN_SIZE.

2015-07-22 - c40ecff - lavc 56.51.100 - avcodec.h
  Add AV_PKT_DATA_QUALITY_STATS to export the quality value, PSNR, and pict_type
  of an AVPacket.

2015-07-16 - 8dad213 - lavc 56.49.100
  Add av_codec_get_codec_properties(), FF_CODEC_PROPERTY_LOSSLESS
  and FF_CODEC_PROPERTY_CLOSED_CAPTIONS

2015-07-03 - d563e13 / 83212943 - lavu 54.28.100 / 56.15.0
  Add av_version_info().

-------- 8< --------- FFmpeg 2.7 was cut here -------- 8< ---------

2015-06-04 - cc17b43 - lswr  1.2.100
  Add swr_get_out_samples()

2015-05-27 - c312bfa - lavu 54.26.100 - cpu.h
  Add AV_CPU_FLAG_AVXSLOW.

2015-05-26 - 1fb9b2a - lavu 54.25.100 - rational.h
  Add av_q2intfloat().

2015-05-13 - cc48409 / e7c5e17 - lavc 56.39.100 / 56.23.0
  Add av_vda_default_init2.

2015-05-11 - 541d75f - lavf 56.33.100 - avformat.h
  Add AVOpenCallback AVFormatContext.open_cb

2015-05-07 - a7dd933 - 56.38.100 - avcodec.h
  Add av_packet_side_data_name().

2015-05-07 - 01e59d4 - 56.37.102 - avcodec.h
  Add FF_PROFILE_VP9_2 and FF_PROFILE_VP9_3.

2015-05-04 - 079b7f6 - 56.37.100 - avcodec.h
  Add FF_PROFILE_VP9_0 and FF_PROFILE_VP9_1.

2015-04-22 - 748d481 - lavf 56.31.100 - avformat.h
  Add AVFMT_FLAG_FAST_SEEK flag. Some formats (initially mp3) use it to enable
  fast, but inaccurate seeking.

2015-04-20 - 8e8219e / c253340 - lavu 54.23.100 / 54.12.0 - log.h
  Add AV_LOG_TRACE for extremely verbose debugging.

2015-04-02 - 26e0e393 - lavf 56.29.100 - avio.h
  Add AVIODirEntryType.AVIO_ENTRY_SERVER.
  Add AVIODirEntryType.AVIO_ENTRY_SHARE.
  Add AVIODirEntryType.AVIO_ENTRY_WORKGROUP.

2015-03-31 - 3188696 - lavu 54.22.100 - avstring.h
  Add av_append_path_component()

2015-03-27 - 184084c - lavf 56.27.100 - avio.h url.h
  New directory listing API.

  Add AVIODirEntryType enum.
  Add AVIODirEntry, AVIODirContext structures.
  Add avio_open_dir(), avio_read_dir(), avio_close_dir(), avio_free_directory_entry().
  Add ff_alloc_dir_entry().
  Extend URLProtocol with url_open_dir(), url_read_dir(), url_close_dir().

2015-03-29 - 268ff17 / c484561 - lavu 54.21.100 / 54.10.0 - pixfmt.h
  Add AV_PIX_FMT_MMAL for MMAL hardware acceleration.

2015-03-19 - 11fe56c - 56.29.100 / lavc 56.22.0
  Add FF_PROFILE_DTS_EXPRESS.

-------- 8< --------- FFmpeg 2.6 was cut here -------- 8< ---------

2015-03-04 - cca4476 - lavf 56.25.100
  Add avformat_flush()

2015-03-03 - 81a9126 - lavf 56.24.100
  Add avio_put_str16be()

2015-02-19 - 560eb71 / 31d2039 - lavc 56.23.100 / 56.13.0
  Add width, height, coded_width, coded_height and format to
  AVCodecParserContext.

2015-02-19 - e375511 / 5b1d9ce - lavu 54.19.100 / 54.9.0
  Add AV_PIX_FMT_QSV for QSV hardware acceleration.

2015-02-14 - ba22295 - lavc 56.21.102
  Deprecate VIMA decoder.

2015-01-27 - 62a82c6 / 728685f - lavc 56.21.100 / 56.12.0, lavu 54.18.100 / 54.8.0 - avcodec.h, frame.h
  Add AV_PKT_DATA_AUDIO_SERVICE_TYPE and AV_FRAME_DATA_AUDIO_SERVICE_TYPE for
  storing the audio service type as side data.

2015-01-16 - a47c933 - lavf 56.19.100 - avformat.h
  Add data_codec and data_codec_id for storing codec of data stream

2015-01-11 - 007c33d - lavd 56.4.100 - avdevice.h
  Add avdevice_list_input_sources().
  Add avdevice_list_output_sinks().

2014-12-25 - d7aaeea / c220a60 - lavc 56.19.100 / 56.10.0 - vdpau.h
  Add av_vdpau_get_surface_parameters().

2014-12-25 - ddb9a24 / 6c99c92 - lavc 56.18.100 / 56.9.0 - avcodec.h
  Add AV_HWACCEL_FLAG_ALLOW_HIGH_DEPTH flag to av_vdpau_bind_context().

2014-12-25 - d16079a / 57b6704 - lavc 56.17.100 / 56.8.0 - avcodec.h
  Add AVCodecContext.sw_pix_fmt.

2014-12-04 - 6e9ac02 - lavc 56.14.100 - dv_profile.h
  Add av_dv_codec_profile2().

-------- 8< --------- FFmpeg 2.5 was cut here -------- 8< ---------

2014-11-21 - ab922f9 - lavu 54.15.100 - dict.h
   Add av_dict_get_string().

2014-11-18 - a54a51c - lavu 54.14.100 - float_dsp.h
  Add avpriv_float_dsp_alloc().

2014-11-16 - 6690d4c3 - lavf 56.13.100 - avformat.h
  Add AVStream.recommended_encoder_configuration with accessors.

2014-11-16 - bee5844d - lavu 54.13.100 - opt.h
  Add av_opt_serialize().

2014-11-16 - eec69332 - lavu 54.12.100 - opt.h
  Add av_opt_is_set_to_default().

2014-11-06 - 44fa267 / 5e80fb7 - lavc 56.11.100 / 56.6.0 - vorbis_parser.h
  Add a public API for parsing vorbis packets.

2014-10-15 - 17085a0 / 7ea1b34 - lavc 56.7.100 / 56.5.0 - avcodec.h
  Replace AVCodecContext.time_base used for decoding
  with AVCodecContext.framerate.

2014-10-15 - 51c810e / d565fef1 - lavc 56.6.100 / 56.4.0 - avcodec.h
  Add AV_HWACCEL_FLAG_IGNORE_LEVEL flag to av_vdpau_bind_context().

2014-10-13 - da21895 / 2df0c32e - lavc 56.5.100 / 56.3.0 - avcodec.h
  Add AVCodecContext.initial_padding. Deprecate the use of AVCodecContext.delay
  for audio encoding.

2014-10-08 - bb44f7d / 5a419b2 - lavu 54.10.100 / 54.4.0 - pixdesc.h
  Add API to return the name of frame and context color properties.

2014-10-06 - a61899a / e3e158e - lavc 56.3.100 / 56.2.0 - vdpau.h
  Add av_vdpau_bind_context(). This function should now be used for creating
  (or resetting) a AVVDPAUContext instead of av_vdpau_alloc_context().

2014-10-02 - cdd6f05 - lavc 56.2.100 - avcodec.h
2014-10-02 - cdd6f05 - lavu 54.9.100 - frame.h
  Add AV_FRAME_DATA_SKIP_SAMPLES. Add lavc CODEC_FLAG2_SKIP_MANUAL and
  AVOption "skip_manual", which makes lavc export skip information via
  AV_FRAME_DATA_SKIP_SAMPLES AVFrame side data, instead of skipping and
  discarding samples automatically.

2014-10-02 - 0d92b0d - lavu 54.8.100 - avstring.h
  Add av_match_list()

2014-09-24 - ac68295 - libpostproc 53.1.100
  Add visualization support

2014-09-19 - 6edd6a4 - lavc 56.1.101 - dv_profile.h
  deprecate avpriv_dv_frame_profile2(), which was made public by accident.


-------- 8< --------- FFmpeg 2.4 was cut here -------- 8< ---------

2014-08-25 - 215db29 / b263f8f - lavf 56.3.100 / 56.3.0 - avformat.h
  Add AVFormatContext.max_ts_probe.

2014-08-28 - f30a815 / 9301486 - lavc 56.1.100 / 56.1.0 - avcodec.h
  Add AV_PKT_DATA_STEREO3D to export container-level stereo3d information.

2014-08-23 - 8fc9bd0 - lavu 54.7.100 - dict.h
  AV_DICT_DONT_STRDUP_KEY and AV_DICT_DONT_STRDUP_VAL arguments are now
  freed even on error. This is consistent with the behaviour all users
  of it we could find expect.

2014-08-21 - 980a5b0 - lavu 54.6.100 - frame.h motion_vector.h
  Add AV_FRAME_DATA_MOTION_VECTORS side data and AVMotionVector structure

2014-08-16 - b7d5e01 - lswr 1.1.100 - swresample.h
  Add AVFrame based API

2014-08-16 - c2829dc - lavu 54.4.100 - dict.h
  Add av_dict_set_int helper function.

2014-08-13 - c8571c6 / 8ddc326 - lavu 54.3.100 / 54.3.0 - mem.h
  Add av_strndup().

2014-08-13 - 2ba4577 / a8c104a - lavu 54.2.100 / 54.2.0 - opt.h
  Add av_opt_get_dict_val/set_dict_val with AV_OPT_TYPE_DICT to support
  dictionary types being set as options.

2014-08-13 - afbd4b8 - lavf 56.01.0 - avformat.h
  Add AVFormatContext.event_flags and AVStream.event_flags for signaling to
  the user when events happen in the file/stream.

2014-08-10 - 78eaaa8 / fb1ddcd - lavr 2.1.0 - avresample.h
  Add avresample_convert_frame() and avresample_config().

2014-08-10 - 78eaaa8 / fb1ddcd - lavu 54.1.100 / 54.1.0 - error.h
  Add AVERROR_INPUT_CHANGED and AVERROR_OUTPUT_CHANGED.

2014-08-08 - 3841f2a / d35b94f - lavc 55.73.102 / 55.57.4 - avcodec.h
  Deprecate FF_IDCT_XVIDMMX define and xvidmmx idct option.
  Replaced by FF_IDCT_XVID and xvid respectively.

2014-08-08 - 5c3c671 - lavf 55.53.100 - avio.h
  Add avio_feof() and deprecate url_feof().

2014-08-07 - bb78903 - lsws 2.1.3 - swscale.h
  sws_getContext is not going to be removed in the future.

2014-08-07 - a561662 / ad1ee5f - lavc 55.73.101 / 55.57.3 - avcodec.h
  reordered_opaque is not going to be removed in the future.

2014-08-02 - 28a2107 - lavu 52.98.100 - pixelutils.h
  Add pixelutils API with SAD functions

2014-08-04 - 6017c98 / e9abafc - lavu 52.97.100 / 53.22.0 - pixfmt.h
  Add AV_PIX_FMT_YA16 pixel format for 16 bit packed gray with alpha.

2014-08-04 - 4c8bc6f / e96c3b8 - lavu 52.96.101 / 53.21.1 - avstring.h
  Rename AV_PIX_FMT_Y400A to AV_PIX_FMT_YA8 to better identify the format.
  An alias pixel format and color space name are provided for compatibility.

2014-08-04 - 073c074 / d2962e9 - lavu 52.96.100 / 53.21.0 - pixdesc.h
  Support name aliases for pixel formats.

2014-08-03 - 71d008e / 1ef9e83 - lavc 55.72.101 / 55.57.2 - avcodec.h
2014-08-03 - 71d008e / 1ef9e83 - lavu 52.95.100 / 53.20.0 - frame.h
  Deprecate AVCodecContext.dtg_active_format and use side-data instead.

2014-08-03 - e680c73 - lavc 55.72.100 - avcodec.h
  Add get_pixels() to AVDCT

2014-08-03 - 9400603 / 9f17685 - lavc 55.71.101 / 55.57.1 - avcodec.h
  Deprecate unused FF_IDCT_IPP define and ipp avcodec option.
  Deprecate unused FF_DEBUG_PTS define and pts avcodec option.
  Deprecate unused FF_CODER_TYPE_DEFLATE define and deflate avcodec option.
  Deprecate unused FF_DCT_INT define and int avcodec option.
  Deprecate unused avcodec option scenechange_factor.

2014-07-30 - ba3e331 - lavu 52.94.100 - frame.h
  Add av_frame_side_data_name()

2014-07-29 - 80a3a66 / 3a19405 - lavf 56.01.100 / 56.01.0 - avformat.h
  Add mime_type field to AVProbeData, which now MUST be initialized in
  order to avoid uninitialized reads of the mime_type pointer, likely
  leading to crashes.
  Typically, this means you will do 'AVProbeData pd = { 0 };' instead of
  'AVProbeData pd;'.

2014-07-29 - 31e0b5d / 69e7336 - lavu 52.92.100 / 53.19.0 - avstring.h
  Make name matching function from lavf public as av_match_name().

2014-07-28 - 2e5c8b0 / c5fca01 - lavc 55.71.100 / 55.57.0 - avcodec.h
  Add AV_CODEC_PROP_REORDER to mark codecs supporting frame reordering.

2014-07-27 - ff9a154 - lavf 55.50.100 - avformat.h
  New field int64_t probesize2 instead of deprecated
  field int probesize.

2014-07-27 - 932ff70 - lavc 55.70.100 - avdct.h
  Add AVDCT / avcodec_dct_alloc() / avcodec_dct_init().

2014-07-23 - 8a4c086 - lavf 55.49.100 - avio.h
  Add avio_read_to_bprint()


-------- 8< --------- FFmpeg 2.3 was cut here -------- 8< ---------

2014-07-14 - 62227a7 - lavf 55.47.100 - avformat.h
  Add av_stream_get_parser()

2014-07-09 - c67690f / a54f03b - lavu 52.92.100 / 53.18.0 - display.h
  Add av_display_matrix_flip() to flip the transformation matrix.

2014-07-09 - 1b58f13 / f6ee61f - lavc 55.69.100 / 55.56.0 - dv_profile.h
  Add a public API for DV profile handling.

2014-06-20 - 0dceefc / 9e500ef - lavu 52.90.100 / 53.17.0 - imgutils.h
  Add av_image_check_sar().

2014-06-20 - 4a99333 / 874390e - lavc 55.68.100 / 55.55.0 - avcodec.h
  Add av_packet_rescale_ts() to simplify timestamp conversion.

2014-06-18 - ac293b6 / 194be1f - lavf 55.44.100 / 55.20.0 - avformat.h
  The proper way for providing a hint about the desired timebase to the muxers
  is now setting AVStream.time_base, instead of AVStream.codec.time_base as was
  done previously. The old method is now deprecated.

2014-06-11 - 67d29da - lavc 55.66.101 - avcodec.h
  Increase FF_INPUT_BUFFER_PADDING_SIZE to 32 due to some corner cases needing
  it

2014-06-10 - 5482780 - lavf 55.43.100 - avformat.h
  New field int64_t max_analyze_duration2 instead of deprecated
  int max_analyze_duration.

2014-05-30 - 00759d7 - lavu 52.89.100 - opt.h
  Add av_opt_copy()

2014-06-01 - 03bb99a / 0957b27 - lavc 55.66.100 / 55.54.0 - avcodec.h
  Add AVCodecContext.side_data_only_packets to allow encoders to output packets
  with only side data. This option may become mandatory in the future, so all
  users are recommended to update their code and enable this option.

2014-06-01 - 6e8e9f1 / 8c02adc - lavu 52.88.100 / 53.16.0 - frame.h, pixfmt.h
  Move all color-related enums (AVColorPrimaries, AVColorSpace, AVColorRange,
  AVColorTransferCharacteristic, and AVChromaLocation) inside lavu.
  And add AVFrame fields for them.

2014-05-29 - bdb2e80 / b2d4565 - lavr 1.3.0 - avresample.h
  Add avresample_max_output_samples

2014-05-28 - d858ee7 / 6d21259 - lavf 55.42.100 / 55.19.0 - avformat.h
  Add strict_std_compliance and related AVOptions to support experimental
  muxing.

2014-05-26 - 55cc60c - lavu 52.87.100 - threadmessage.h
  Add thread message queue API.

2014-05-26 - c37d179 - lavf 55.41.100 - avformat.h
  Add format_probesize to AVFormatContext.

2014-05-20 - 7d25af1 / c23c96b - lavf 55.39.100 / 55.18.0 - avformat.h
  Add av_stream_get_side_data() to access stream-level side data
  in the same way as av_packet_get_side_data().

2014-05-20 - 7336e39 - lavu 52.86.100 - fifo.h
  Add av_fifo_alloc_array() function.

2014-05-19 - ef1d4ee / bddd8cb - lavu 52.85.100 / 53.15.0 - frame.h, display.h
  Add AV_FRAME_DATA_DISPLAYMATRIX for exporting frame-level
  spatial rendering on video frames for proper display.

2014-05-19 - ef1d4ee / bddd8cb - lavc 55.64.100 / 55.53.0 - avcodec.h
  Add AV_PKT_DATA_DISPLAYMATRIX for exporting packet-level
  spatial rendering on video frames for proper display.

2014-05-19 - 999a99c / a312f71 - lavf 55.38.101 / 55.17.1 - avformat.h
  Deprecate AVStream.pts and the AVFrac struct, which was its only use case.
  See use av_stream_get_end_pts()

2014-05-18 - 68c0518 / fd05602 - lavc 55.63.100 / 55.52.0 - avcodec.h
  Add avcodec_free_context(). From now on it should be used for freeing
  AVCodecContext.

2014-05-17 - 0eec06e / 1bd0bdc - lavu 52.84.100 / 54.5.0 - time.h
  Add av_gettime_relative() av_gettime_relative_is_monotonic()

2014-05-15 - eacf7d6 / 0c1959b - lavf 55.38.100 / 55.17.0 - avformat.h
  Add AVFMT_FLAG_BITEXACT flag. Muxers now use it instead of checking
  CODEC_FLAG_BITEXACT on the first stream.

2014-05-15 - 96cb4c8 - lswr 0.19.100 - swresample.h
  Add swr_close()

2014-05-11 - 14aef38 / 66e6c8a - lavu 52.83.100 / 53.14.0 - pixfmt.h
  Add AV_PIX_FMT_VDA for new-style VDA acceleration.

2014-05-07 - 351f611 - lavu 52.82.100 - fifo.h
  Add av_fifo_freep() function.

2014-05-02 - ba52fb11 - lavu 52.81.100 - opt.h
  Add av_opt_set_dict2() function.

2014-05-01 - e77b985 / a2941c8 - lavc 55.60.103 / 55.50.3 - avcodec.h
  Deprecate CODEC_FLAG_MV0. It is replaced by the flag "mv0" in the
  "mpv_flags" private option of the mpegvideo encoders.

2014-05-01 - e40ae8c / 6484149 - lavc 55.60.102 / 55.50.2 - avcodec.h
  Deprecate CODEC_FLAG_GMC. It is replaced by the "gmc" private option of the
  libxvid encoder.

2014-05-01 - 1851643 / b2c3171 - lavc 55.60.101 / 55.50.1 - avcodec.h
  Deprecate CODEC_FLAG_NORMALIZE_AQP. It is replaced by the flag "naq" in the
  "mpv_flags" private option of the mpegvideo encoders.

2014-05-01 - cac07d0 / 5fcceda - avcodec.h
  Deprecate CODEC_FLAG_INPUT_PRESERVED. Its functionality is replaced by passing
  reference-counted frames to encoders.

2014-04-30 - 617e866 - lavu 52.81.100 - pixdesc.h
  Add av_find_best_pix_fmt_of_2(), av_get_pix_fmt_loss()
  Deprecate avcodec_get_pix_fmt_loss(), avcodec_find_best_pix_fmt_of_2()

2014-04-29 - 1bf6396 - lavc 55.60.100 - avcodec.h
  Add AVCodecDescriptor.mime_types field.

2014-04-29 - b804eb4 - lavu 52.80.100 - hash.h
  Add av_hash_final_bin(), av_hash_final_hex() and av_hash_final_b64().

2014-03-07 - 8b2a130 - lavc 55.50.0 / 55.53.100 - dxva2.h
  Add FF_DXVA2_WORKAROUND_INTEL_CLEARVIDEO for old Intel GPUs.

2014-04-22 - 502512e /dac7e8a - lavu 53.13.0 / 52.78.100 - avutil.h
  Add av_get_time_base_q().

2014-04-17 - a8d01a7 / 0983d48 - lavu 53.12.0 / 52.77.100 - crc.h
  Add AV_CRC_16_ANSI_LE crc variant.

2014-04-15 - ef818d8 - lavf 55.37.101 - avformat.h
  Add av_format_inject_global_side_data()

2014-04-12 - 4f698be - lavu 52.76.100 - log.h
  Add av_log_get_flags()

2014-04-11 - 6db42a2b - lavd 55.12.100 - avdevice.h
  Add avdevice_capabilities_create() function.
  Add avdevice_capabilities_free() function.

2014-04-07 - 0a1cc04 / 8b17243 - lavu 52.75.100 / 53.11.0 - pixfmt.h
  Add AV_PIX_FMT_YVYU422 pixel format.

2014-04-04 - c1d0536 / 8542f9c - lavu 52.74.100 / 53.10.0 - replaygain.h
  Full scale for peak values is now 100000 (instead of UINT32_MAX) and values
  may overflow.

2014-04-03 - c16e006 / 7763118 - lavu 52.73.100 / 53.9.0 - log.h
  Add AV_LOG(c) macro to have 256 color debug messages.

2014-04-03 - eaed4da9 - lavu 52.72.100 - opt.h
  Add AV_OPT_MULTI_COMPONENT_RANGE define to allow return
  multi-component option ranges.

2014-03-29 - cd50a44b - lavu 52.70.100 - mem.h
  Add av_dynarray_add_nofree() function.

2014-02-24 - 3e1f241 / d161ae0 - lavu 52.69.100 / 53.8.0 - frame.h
  Add av_frame_remove_side_data() for removing a single side data
  instance from a frame.

2014-03-24 - 83e8978 / 5a7e35d - lavu 52.68.100 / 53.7.0 - frame.h, replaygain.h
  Add AV_FRAME_DATA_REPLAYGAIN for exporting replaygain tags.
  Add a new header replaygain.h with the AVReplayGain struct.

2014-03-24 - 83e8978 / 5a7e35d - lavc 55.54.100 / 55.36.0 - avcodec.h
  Add AV_PKT_DATA_REPLAYGAIN for exporting replaygain tags.

2014-03-24 - 595ba3b / 25b3258 - lavf 55.35.100 / 55.13.0 - avformat.h
  Add AVStream.side_data and AVStream.nb_side_data for exporting stream-global
  side data (e.g. replaygain tags, video rotation)

2014-03-24 - bd34e26 / 0e2c3ee - lavc 55.53.100 / 55.35.0 - avcodec.h
  Give the name AVPacketSideData to the previously anonymous struct used for
  AVPacket.side_data.


-------- 8< --------- FFmpeg 2.2 was cut here -------- 8< ---------

2014-03-18 - 37c07d4 - lsws 2.5.102
  Make gray16 full-scale.

2014-03-16 - 6b1ca17 / 1481d24 - lavu 52.67.100 / 53.6.0 - pixfmt.h
  Add RGBA64_LIBAV pixel format and variants for compatibility

2014-03-11 - 3f3229c - lavf 55.34.101 - avformat.h
  Set AVFormatContext.start_time_realtime when demuxing.

2014-03-03 - 06fed440 - lavd 55.11.100 - avdevice.h
  Add av_input_audio_device_next().
  Add av_input_video_device_next().
  Add av_output_audio_device_next().
  Add av_output_video_device_next().

2014-02-24 - fff5262 / 1155fd0 - lavu 52.66.100 / 53.5.0 - frame.h
  Add av_frame_copy() for copying the frame data.

2014-02-24 - a66be60 - lswr 0.18.100 - swresample.h
  Add swr_is_initialized() for checking whether a resample context is initialized.

2014-02-22 - 5367c0b / 7e86c27 - lavr 1.2.0 - avresample.h
  Add avresample_is_open() for checking whether a resample context is open.

2014-02-19 - 6a24d77 / c3ecd96 - lavu 52.65.100 / 53.4.0  - opt.h
  Add AV_OPT_FLAG_EXPORT and AV_OPT_FLAG_READONLY to mark options meant (only)
  for reading.

2014-02-19 - f4c8d00 / 6bb8720 - lavu 52.64.101 / 53.3.1 - opt.h
  Deprecate unused AV_OPT_FLAG_METADATA.

2014-02-16 - 81c3f81 - lavd 55.10.100 - avdevice.h
  Add avdevice_list_devices() and avdevice_free_list_devices()

2014-02-16 - db3c970 - lavf 55.33.100 - avio.h
  Add avio_find_protocol_name() to find out the name of the protocol that would
  be selected for a given URL.

2014-02-15 - a2bc6c1 / c98f316 - lavu 52.64.100 / 53.3.0 - frame.h
  Add AV_FRAME_DATA_DOWNMIX_INFO value to the AVFrameSideDataType enum and
  downmix_info.h API, which identify downmix-related metadata.

2014-02-11 - 1b05ac2 - lavf 55.32.100 - avformat.h
  Add av_write_uncoded_frame() and av_interleaved_write_uncoded_frame().

2014-02-04 - 3adb5f8 / d9ae103 - lavf 55.30.100 / 55.11.0 - avformat.h
  Add AVFormatContext.max_interleave_delta for controlling amount of buffering
  when interleaving.

2014-02-02 - 5871ee5 - lavf 55.29.100 - avformat.h
  Add output_ts_offset muxing option to AVFormatContext.

2014-01-27 - 102bd64 - lavd 55.7.100 - avdevice.h
                       lavf 55.28.100 - avformat.h
  Add avdevice_dev_to_app_control_message() function.

2014-01-27 - 7151411 - lavd 55.6.100 - avdevice.h
                       lavf 55.27.100 - avformat.h
  Add avdevice_app_to_dev_control_message() function.

2014-01-24 - 86bee79 - lavf 55.26.100 - avformat.h
  Add AVFormatContext option metadata_header_padding to allow control over the
  amount of padding added.

2014-01-20 - eef74b2 / 93c553c - lavc 55.48.102 / 55.32.1 - avcodec.h
  Edges are not required anymore on video buffers allocated by get_buffer2()
  (i.e. as if the CODEC_FLAG_EMU_EDGE flag was always on). Deprecate
  CODEC_FLAG_EMU_EDGE and avcodec_get_edge_width().

2014-01-19 - 1a193c4 - lavf 55.25.100 - avformat.h
  Add avformat_get_mov_video_tags() and avformat_get_mov_audio_tags().

2014-01-19 - 3532dd5 - lavu 52.63.100 - rational.h
  Add av_make_q() function.

2014-01-05 - 4cf4da9 / 5b4797a - lavu 52.62.100 / 53.2.0 - frame.h
  Add AV_FRAME_DATA_MATRIXENCODING value to the AVFrameSideDataType enum, which
  identifies AVMatrixEncoding data.

2014-01-05 - 751385f / 5c437fb - lavu 52.61.100 / 53.1.0 - channel_layout.h
  Add values for various Dolby flags to the AVMatrixEncoding enum.

2014-01-04 - b317f94 - lavu 52.60.100 - mathematics.h
  Add av_add_stable() function.

2013-12-22 - 911676c - lavu 52.59.100 - avstring.h
  Add av_strnlen() function.

2013-12-09 - 64f73ac - lavu 52.57.100 - opencl.h
  Add av_opencl_benchmark() function.

2013-11-30 - 82b2e9c - lavu 52.56.100 - ffversion.h
  Moves version.h to libavutil/ffversion.h.
  Install ffversion.h and make it public.

2013-12-11 - 29c83d2 / b9fb59d,409a143 / 9431356,44967ab / d7b3ee9 - lavc 55.45.101 / 55.28.1 - avcodec.h
  av_frame_alloc(), av_frame_unref() and av_frame_free() now can and should be
  used instead of avcodec_alloc_frame(), avcodec_get_frame_defaults() and
  avcodec_free_frame() respectively. The latter three functions are deprecated.

2013-12-09 - 7a60348 / 7e244c6- - lavu 52.58.100 / 52.20.0 - frame.h
  Add AV_FRAME_DATA_STEREO3D value to the AVFrameSideDataType enum and
  stereo3d.h API, that identify codec-independent stereo3d information.

2013-11-26 - 625b290 / 1eaac1d- - lavu 52.55.100 / 52.19.0 - frame.h
  Add AV_FRAME_DATA_A53_CC value to the AVFrameSideDataType enum, which
  identifies ATSC A53 Part 4 Closed Captions data.

2013-11-22 - 6859065 - lavu 52.54.100 - avstring.h
  Add av_utf8_decode() function.

2013-11-22 - fb7d70c - lavc 55.44.100 - avcodec.h
  Add HEVC profiles

2013-11-20 - c28b61c - lavc 55.44.100 - avcodec.h
  Add av_packet_{un,}pack_dictionary()
  Add AV_PKT_METADATA_UPDATE side data type, used to transmit key/value
  strings between a stream and the application.

2013-11-14 - 7c888ae / cce3e0a - lavu 52.53.100 / 52.18.0 - mem.h
  Move av_fast_malloc() and av_fast_realloc() for libavcodec to libavutil.

2013-11-14 - b71e4d8 / 8941971 - lavc 55.43.100 / 55.27.0 - avcodec.h
  Deprecate AVCodecContext.error_rate, it is replaced by the 'error_rate'
  private option of the mpegvideo encoder family.

2013-11-14 - 31c09b7 / 728c465 - lavc 55.42.100 / 55.26.0 - vdpau.h
  Add av_vdpau_get_profile().
  Add av_vdpau_alloc_context(). This function must from now on be
  used for allocating AVVDPAUContext.

2013-11-04 - be41f21 / cd8f772 - lavc 55.41.100 / 55.25.0 - avcodec.h
                       lavu 52.51.100 - frame.h
  Add ITU-R BT.2020 and other not yet included values to color primaries,
  transfer characteristics and colorspaces.

2013-11-04 - 85cabf1 - lavu 52.50.100 - avutil.h
  Add av_fopen_utf8()

2013-10-31 - 78265fc / 28096e0 - lavu 52.49.100 / 52.17.0 - frame.h
  Add AVFrame.flags and AV_FRAME_FLAG_CORRUPT.


-------- 8< --------- FFmpeg 2.1 was cut here -------- 8< ---------

2013-10-27 - dbe6f9f - lavc 55.39.100 - avcodec.h
  Add CODEC_CAP_DELAY support to avcodec_decode_subtitle2.

2013-10-27 - d61617a - lavu 52.48.100 - parseutils.h
  Add av_get_known_color_name().

2013-10-17 - 8696e51 - lavu 52.47.100 - opt.h
  Add AV_OPT_TYPE_CHANNEL_LAYOUT and channel layout option handlers
  av_opt_get_channel_layout() and av_opt_set_channel_layout().

2013-10-06 - ccf96f8 -libswscale 2.5.101 - options.c
  Change default scaler to bicubic

2013-10-03 - e57dba0 - lavc 55.34.100 - avcodec.h
  Add av_codec_get_max_lowres()

2013-10-02 - 5082fcc - lavf 55.19.100 - avformat.h
  Add audio/video/subtitle AVCodec fields to AVFormatContext to force specific
  decoders

2013-09-28 - 7381d31 / 0767bfd - lavfi 3.88.100 / 3.11.0 - avfilter.h
  Add AVFilterGraph.execute and AVFilterGraph.opaque for custom slice threading
  implementations.

2013-09-21 - 85f8a3c / e208e6d - lavu 52.46.100 / 52.16.0 - pixfmt.h
  Add interleaved 4:2:2 8/10-bit formats AV_PIX_FMT_NV16 and
  AV_PIX_FMT_NV20.

2013-09-16 - c74c3fb / 3feb3d6 - lavu 52.44.100 / 52.15.0 - mem.h
  Add av_reallocp.

2013-09-04 - 3e1f507 - lavc 55.31.101 - avcodec.h
  avcodec_close() argument can be NULL.

2013-09-04 - 36cd017a - lavf 55.16.101 - avformat.h
  avformat_close_input() argument can be NULL and point on NULL.

2013-08-29 - e31db62 - lavf 55.15.100 - avformat.h
  Add av_format_get_probe_score().

2013-08-15 - 1e0e193 - lsws 2.5.100 -
  Add a sws_dither AVOption, allowing to set the dither algorithm used

2013-08-11 - d404fe35 - lavc 55.27.100 - vdpau.h
  Add a render2 alternative to the render callback function.

2013-08-11 - af05edc - lavc 55.26.100 - vdpau.h
  Add allocation function for AVVDPAUContext, allowing
  to extend it in the future without breaking ABI/API.

2013-08-10 - 67a580f / 5a9a9d4 - lavc 55.25.100 / 55.16.0 - avcodec.h
  Extend AVPacket API with av_packet_unref, av_packet_ref,
  av_packet_move_ref, av_packet_copy_props, av_packet_free_side_data.

2013-08-05 - 9547e3e / f824535 - lavc 55.22.100 / 55.13.0 - avcodec.h
  Deprecate the bitstream-related members from struct AVVDPAUContext.
  The bitstream buffers no longer need to be explicitly freed.

2013-08-05 - 3b805dc / 549294f - lavc 55.21.100 / 55.12.0 - avcodec.h
  Deprecate the CODEC_CAP_HWACCEL_VDPAU codec capability. Use CODEC_CAP_HWACCEL
  and select the AV_PIX_FMT_VDPAU format with get_format() instead.

2013-08-05 - 4ee0984 / a0ad5d0 - lavu 52.41.100 / 52.14.0 - pixfmt.h
  Deprecate AV_PIX_FMT_VDPAU_*. Use AV_PIX_FMT_VDPAU instead.

2013-08-02 - 82fdfe8 / a8b1927 - lavc 55.20.100 / 55.11.0 - avcodec.h
  Add output_picture_number to AVCodecParserContext.

2013-07-23 - abc8110 - lavc 55.19.100 - avcodec.h
  Add avcodec_chroma_pos_to_enum()
  Add avcodec_enum_to_chroma_pos()


-------- 8< --------- FFmpeg 2.0 was cut here -------- 8< ---------

2013-07-03 - 838bd73 - lavfi 3.78.100 - avfilter.h
  Deprecate avfilter_graph_parse() in favor of the equivalent
  avfilter_graph_parse_ptr().

2013-06-24 - af5f9c0 / 95d5246 - lavc 55.17.100 / 55.10.0 - avcodec.h
  Add MPEG-2 AAC profiles

2013-06-25 - af5f9c0 / 95d5246 - lavf 55.10.100 - avformat.h
  Add AV_DISPOSITION_* flags to indicate text track kind.

2013-06-15 - 99b8cd0 - lavu 52.36.100
  Add AVRIPEMD:
   av_ripemd_alloc()
   av_ripemd_init()
   av_ripemd_update()
   av_ripemd_final()

2013-06-10 - 82ef670 - lavu 52.35.101 - hmac.h
  Add AV_HMAC_SHA224, AV_HMAC_SHA256, AV_HMAC_SHA384, AV_HMAC_SHA512

2013-06-04 - 30b491f / fc962d4 - lavu 52.35.100 / 52.13.0 - mem.h
  Add av_realloc_array and av_reallocp_array

2013-05-30 - 682b227 - lavu 52.35.100
  Add AVSHA512:
   av_sha512_alloc()
   av_sha512_init()
   av_sha512_update()
   av_sha512_final()

2013-05-24 - 8d4e969 / 129bb23 - lavfi 3.10.0 / 3.70.100 - avfilter.h
  Add support for slice multithreading to lavfi. Filters supporting threading
  are marked with AVFILTER_FLAG_SLICE_THREADS.
  New fields AVFilterContext.thread_type, AVFilterGraph.thread_type and
  AVFilterGraph.nb_threads (accessible directly or through AVOptions) may be
  used to configure multithreading.

2013-05-24 - fe40a9f / 2a6eaea - lavu 52.12.0 / 52.34.100 - cpu.h
  Add av_cpu_count() function for getting the number of logical CPUs.

2013-05-24 - 0c25c39 / b493847 - lavc 55.7.0 / 55.12.100 - avcodec.h
  Add picture_structure to AVCodecParserContext.

2013-05-17 - 3a751ea - lavu 52.33.100 - opt.h
  Add AV_OPT_TYPE_COLOR value to AVOptionType enum.

2013-05-13 - e398416 - lavu 52.31.100 - mem.h
  Add av_dynarray2_add().

2013-05-12 - 1776177 - lavfi 3.65.100
  Add AVFILTER_FLAG_SUPPORT_TIMELINE* filter flags.

2013-04-19 - 380cfce - lavc 55.4.100
  Add AV_CODEC_PROP_TEXT_SUB property for text based subtitles codec.

2013-04-18 - 7c1a002 - lavf 55.3.100
  The matroska demuxer can now output proper verbatim ASS packets. It will
  become the default starting lavf 56.0.100.

2013-04-10 - af0d270 - lavu 25.26.100 - avutil.h,opt.h
  Add av_int_list_length()
  and av_opt_set_int_list().

2013-03-30 - 5c73645 - lavu 52.24.100 - samplefmt.h
  Add av_samples_alloc_array_and_samples().

2013-03-29 - ef7b6b4 - lavf 55.1.100 - avformat.h
  Add av_guess_frame_rate()

2013-03-20 - 8d928a9 - lavu 52.22.100 - opt.h
  Add AV_OPT_TYPE_DURATION value to AVOptionType enum.

2013-03-17 - 7aa9af5 - lavu 52.20.100 - opt.h
  Add AV_OPT_TYPE_VIDEO_RATE value to AVOptionType enum.


-------- 8< --------- FFmpeg 1.2 was cut here -------- 8< ---------

2013-03-07 - 9767ec6 - lavu 52.18.100 - avstring.h,bprint.h
  Add av_escape() and av_bprint_escape() API.

2013-02-24 - b59cd08 - lavfi 3.41.100 - buffersink.h
  Add sample_rates field to AVABufferSinkParams.

2013-01-17 - a1a707f - lavf 54.61.100
  Add av_codec_get_tag2().

2013-01-01 - 2eb2e17 - lavfi 3.34.100
  Add avfilter_get_audio_buffer_ref_from_arrays_channels.


-------- 8< --------- FFmpeg 1.1 was cut here -------- 8< ---------

2012-12-20 - 34de47aa - lavfi 3.29.100 - avfilter.h
  Add AVFilterLink.channels, avfilter_link_get_channels()
  and avfilter_ref_get_channels().

2012-12-15 - 96d815fc - lavc 54.80.100 - avcodec.h
  Add pkt_size field to AVFrame.

2012-11-25 - c70ec631 - lavu 52.9.100 - opt.h
  Add the following convenience functions to opt.h:
   av_opt_get_image_size
   av_opt_get_pixel_fmt
   av_opt_get_sample_fmt
   av_opt_set_image_size
   av_opt_set_pixel_fmt
   av_opt_set_sample_fmt

2012-11-17 - 4cd74c81 - lavu 52.8.100 - bprint.h
  Add av_bprint_strftime().

2012-11-15 - 92648107 - lavu 52.7.100 - opt.h
  Add av_opt_get_key_value().

2012-11-13 - 79456652 - lavfi 3.23.100 - avfilter.h
  Add channels field to AVFilterBufferRefAudioProps.

2012-11-03 - 481fdeee - lavu 52.3.100 - opt.h
  Add AV_OPT_TYPE_SAMPLE_FMT value to AVOptionType enum.

2012-10-21 - 6fb2fd8 - lavc  54.68.100 - avcodec.h
                       lavfi  3.20.100 - avfilter.h
  Add AV_PKT_DATA_STRINGS_METADATA side data type, used to transmit key/value
  strings between AVPacket and AVFrame, and add metadata field to
  AVCodecContext (which shall not be accessed by users; see AVFrame metadata
  instead).

2012-09-27 - a70b493 - lavd 54.3.100 - version.h
  Add LIBAVDEVICE_IDENT symbol.

2012-09-27 - a70b493 - lavfi 3.18.100 - version.h
  Add LIBAVFILTER_IDENT symbol.

2012-09-27 - a70b493 - libswr 0.16.100 - version.h
  Add LIBSWRESAMPLE_VERSION, LIBSWRESAMPLE_BUILD
  and LIBSWRESAMPLE_IDENT symbols.


-------- 8< --------- FFmpeg 1.0 was cut here -------- 8< ---------

2012-09-06 - 29e972f - lavu 51.72.100 - parseutils.h
  Add av_small_strptime() time parsing function.

  Can be used as a stripped-down replacement for strptime(), on
  systems which do not support it.

2012-08-25 - 2626cc4 - lavf 54.28.100
  Matroska demuxer now identifies SRT subtitles as AV_CODEC_ID_SUBRIP instead
  of AV_CODEC_ID_TEXT.

2012-08-13 - 5c0d8bc - lavfi 3.8.100 - avfilter.h
  Add avfilter_get_class() function, and priv_class field to AVFilter
  struct.

2012-08-12 - a25346e - lavu 51.69.100 - opt.h
  Add AV_OPT_FLAG_FILTERING_PARAM symbol in opt.h.

2012-07-31 - 23fc4dd - lavc 54.46.100
  Add channels field to AVFrame.

2012-07-30 - f893904 - lavu 51.66.100
  Add av_get_channel_description()
  and av_get_standard_channel_layout() functions.

2012-07-21 - 016a472 - lavc 54.43.100
  Add decode_error_flags field to AVFrame.

2012-07-20 - b062936 - lavf 54.18.100
  Add avformat_match_stream_specifier() function.

2012-07-14 - f49ec1b - lavc 54.38.100 - avcodec.h
  Add metadata to AVFrame, and the accessor functions
  av_frame_get_metadata() and av_frame_set_metadata().

2012-07-10 - 0e003d8 - lavc 54.33.100
  Add av_fast_padded_mallocz().

2012-07-10 - 21d5609 - lavfi 3.2.0 - avfilter.h
  Add init_opaque() callback to AVFilter struct.

2012-06-26 - e6674e4 - lavu 51.63.100 - imgutils.h
  Add functions to libavutil/imgutils.h:
  av_image_get_buffer_size()
  av_image_fill_arrays()
  av_image_copy_to_buffer()

2012-06-24 - c41899a - lavu 51.62.100 - version.h
  version moved from avutil.h to version.h

2012-04-11 - 359abb1 - lavu 51.58.100 - error.h
  Add av_make_error_string() and av_err2str() utilities to
  libavutil/error.h.

2012-06-05 - 62b39d4 - lavc 54.24.100
  Add pkt_duration field to AVFrame.

2012-05-24 - f2ee065 - lavu 51.54.100
  Move AVPALETTE_SIZE and AVPALETTE_COUNT macros from
  libavcodec/avcodec.h to libavutil/pixfmt.h.

2012-05-14 - 94a9ac1 - lavf 54.5.100
  Add av_guess_sample_aspect_ratio() function.

2012-04-20 - 65fa7bc - lavfi 2.70.100
  Add avfilter_unref_bufferp() to avfilter.h.

2012-04-13 - 162e400 - lavfi 2.68.100
  Install libavfilter/asrc_abuffer.h public header.

2012-03-26 - a67d9cf - lavfi 2.66.100
  Add avfilter_fill_frame_from_{audio_,}buffer_ref() functions.

2013-05-15 - ff46809 / e6c4ac7 - lavu 52.32.100 / 52.11.0 - pixdesc.h
  Replace PIX_FMT_* flags with AV_PIX_FMT_FLAG_*.

2013-04-03 - 6fc58a8 / 507b1e4 - lavc 55.7.100 / 55.4.0 - avcodec.h
  Add field_order to AVCodecParserContext.

2013-04-19 - f4b05cd / 5e83d9a - lavc 55.5.100 / 55.2.0 - avcodec.h
  Add CODEC_FLAG_UNALIGNED to allow decoders to produce unaligned output.

2013-04-11 - lavfi 3.53.100 / 3.8.0
  231fd44 / 38f0c07 - Move all content from avfiltergraph.h to avfilter.h. Deprecate
            avfilterhraph.h, user applications should include just avfilter.h
  86070b8 / bc1a985 - Add avfilter_graph_alloc_filter(), deprecate avfilter_open() and
            avfilter_graph_add_filter().
  4fde705 / 1113672 - Add AVFilterContext.graph pointing to the AVFilterGraph that contains the
            filter.
  710b0aa / 48a5ada - Add avfilter_init_str(), deprecate avfilter_init_filter().
  46de9ba / 1ba95a9 - Add avfilter_init_dict().
  16fc24b / 7cdd737 - Add AVFilter.flags field and AVFILTER_FLAG_DYNAMIC_{INPUTS,OUTPUTS} flags.
  f4db6bf / 7e8fe4b - Add avfilter_pad_count() for counting filter inputs/outputs.
  835cc0f / fa2a34c - Add avfilter_next(), deprecate av_filter_next().
            Deprecate avfilter_uninit().

2013-04-09 - lavfi 3.51.100 / 3.7.0 - avfilter.h
  0594ef0 / b439c99 - Add AVFilter.priv_class for exporting filter options through the
            AVOptions API in the similar way private options work in lavc and lavf.
  44d4488 / 8114c10 - Add avfilter_get_class().
  Switch all filters to use AVOptions.

2013-03-19 - 17ebef2 / 2c328a9 - lavu 52.20.100 / 52.9.0 - pixdesc.h
  Add av_pix_fmt_count_planes() function for counting planes in a pixel format.

2013-03-16 - ecade98 / 42c7c61 - lavfi 3.47.100 / 3.6.0
  Add AVFilterGraph.nb_filters, deprecate AVFilterGraph.filter_count.

2013-03-08 - Reference counted buffers - lavu 52.8.0, lavc 55.0.100 / 55.0.0, lavf 55.0.100 / 55.0.0,
lavd 54.4.100 / 54.0.0, lavfi 3.5.0
  36099df / 8e401db, 532f31a / 1cec062 - add a new API for reference counted buffers and buffer
                     pools (new header libavutil/buffer.h).
  2653e12 / 1afddbe - add AVPacket.buf to allow reference counting for the AVPacket data.
            Add av_packet_from_data() function for constructing packets from
            av_malloc()ed data.
  c4e8821 / 7ecc2d4 - move AVFrame from lavc to lavu (new header libavutil/frame.h), add
            AVFrame.buf/extended_buf to allow reference counting for the AVFrame
            data. Add new API for working with reference-counted AVFrames.
  80e9e63 / 759001c - add the refcounted_frames field to AVCodecContext to make audio and
            video decoders return reference-counted frames. Add get_buffer2()
            callback to AVCodecContext which allocates reference-counted frames.
            Add avcodec_default_get_buffer2() as the default get_buffer2()
            implementation.
            Deprecate AVCodecContext.get_buffer() / release_buffer() /
            reget_buffer(), avcodec_default_get_buffer(),
            avcodec_default_reget_buffer(), avcodec_default_release_buffer().
            Remove avcodec_default_free_buffers(), which should not have ever
            been called from outside of lavc.
            Deprecate the following AVFrame fields:
                * base -- is now stored in AVBufferRef
                * reference, type, buffer_hints -- are unnecessary in the new API
                * hwaccel_picture_private, owner, thread_opaque -- should not
                  have been acessed from outside of lavc
                * qscale_table, qstride, qscale_type, mbskip_table, motion_val,
                  mb_type, dct_coeff, ref_index -- mpegvideo-specific tables,
                  which are not exported anymore.
  a05a44e / 7e35037 - switch libavfilter to use AVFrame instead of AVFilterBufferRef. Add
            av_buffersrc_add_frame(), deprecate av_buffersrc_buffer().
            Add av_buffersink_get_frame() and av_buffersink_get_samples(),
            deprecate av_buffersink_read() and av_buffersink_read_samples().
            Deprecate AVFilterBufferRef and all functions for working with it.

2013-03-17 - 6c17ff8 / 12c5c1d - lavu 52.19.100 / 52.8.0 - avstring.h
  Add av_isdigit, av_isgraph, av_isspace, av_isxdigit.

2013-02-23 - 71cf094 / 9f12235 - lavfi 3.40.100 / 3.4.0 - avfiltergraph.h
  Add resample_lavr_opts to AVFilterGraph for setting libavresample options
  for auto-inserted resample filters.

2013-01-25 - e7e14bc / 38c1466 - lavu 52.17.100 / 52.7.0 - dict.h
  Add av_dict_parse_string() to set multiple key/value pairs at once from a
  string.

2013-01-25 - 25be630 / b85a5e8 - lavu 52.16.100 / 52.6.0 - avstring.h
  Add av_strnstr()

2013-01-15 - e7e0186 / 8ee288d - lavu 52.15.100 / 52.5.0 - hmac.h
  Add AVHMAC.

2013-01-13 - 8ee7b38 / 44e065d - lavc 54.87.100 / 54.36.0 - vdpau.h
  Add AVVDPAUContext struct for VDPAU hardware-accelerated decoding.

2013-01-12 - dae382b / 169fb94 - lavu 52.14.100 / 52.4.0 - pixdesc.h
  Add AV_PIX_FMT_VDPAU flag.

2013-01-07 - 249fca3 / 074a00d - lavr 1.1.0
  Add avresample_set_channel_mapping() for input channel reordering,
  duplication, and silencing.

2012-12-29 - 2ce43b3 / d8fd06c - lavu 52.13.100 / 52.3.0 - avstring.h
  Add av_basename() and av_dirname().

2012-11-11 - 03b0787 / 5980f5d - lavu 52.6.100 / 52.2.0 - audioconvert.h
  Rename audioconvert.h to channel_layout.h. audioconvert.h is now deprecated.

2012-10-21 - e3a91c5 / a893655 - lavu 51.77.100 / 51.45.0 - error.h
  Add AVERROR_EXPERIMENTAL

2012-10-12 - a33ed6b / d2fcb35 - lavu 51.76.100 / 51.44.0 - pixdesc.h
  Add functions for accessing pixel format descriptors.
  Accessing the av_pix_fmt_descriptors array directly is now
  deprecated.

2012-10-11 - f391e40 / 9a92aea - lavu 51.75.100 / 51.43.0 - aes.h, md5.h, sha.h, tree.h
  Add functions for allocating the opaque contexts for the algorithms,

2012-10-10 - de31814 / b522000 - lavf 54.32.100 / 54.18.0 - avio.h
  Add avio_closep to complement avio_close.

2012-10-08 - ae77266 / 78071a1 - lavu 51.74.100 / 51.42.0 - pixfmt.h
  Rename PixelFormat to AVPixelFormat and all PIX_FMT_* to AV_PIX_FMT_*.
  To provide backwards compatibility, PixelFormat is now #defined as
  AVPixelFormat.
  Note that this can break user code that includes pixfmt.h and uses the
  'PixelFormat' identifier. Such code should either #undef PixelFormat
  or stop using the PixelFormat name.

2012-10-05 - 55c49af / e7ba5b1 - lavr 1.0.0 - avresample.h
  Data planes parameters to avresample_convert() and
  avresample_read() are now uint8_t** instead of void**.
  Libavresample is now stable.

2012-09-26 - 3ba0dab7 / 1384df64 - lavf 54.29.101 / 56.06.3 - avformat.h
  Add AVFormatContext.avoid_negative_ts.

2012-09-24 - 46a3595 / a42aada - lavc 54.59.100 / 54.28.0 - avcodec.h
  Add avcodec_free_frame(). This function must now
  be used for freeing an AVFrame.

2012-09-12 - e3e09f2 / 8919fee - lavu 51.73.100 / 51.41.0 - audioconvert.h
  Added AV_CH_LOW_FREQUENCY_2 channel mask value.

2012-09-04 - b21b5b0 / 686a329 - lavu 51.71.100 / 51.40.0 - opt.h
  Reordered the fields in default_val in AVOption, changed which
  default_val field is used for which AVOptionType.

2012-08-30 - 98298eb / a231832 - lavc 54.54.101 / 54.26.1 - avcodec.h
  Add codec descriptor properties AV_CODEC_PROP_LOSSY and
  AV_CODEC_PROP_LOSSLESS.

2012-08-18 - lavc 54.26 - avcodec.h
  Add codec descriptors for accessing codec properties without having
  to refer to a specific decoder or encoder.

  f5f3684 / c223d79 - Add an AVCodecDescriptor struct and functions
            avcodec_descriptor_get() and avcodec_descriptor_next().
  f5f3684 / 51efed1 - Add AVCodecDescriptor.props and AV_CODEC_PROP_INTRA_ONLY.
  6c180b3 / 91e59fe - Add avcodec_descriptor_get_by_name().

2012-08-08 - f5f3684 / 987170c - lavu 51.68.100 / 51.38.0 - dict.h
  Add av_dict_count().

2012-08-07 - 7a72695 / 104e10f - lavc 54.51.100 / 54.25.0 - avcodec.h
  Rename CodecID to AVCodecID and all CODEC_ID_* to AV_CODEC_ID_*.
  To provide backwards compatibility, CodecID is now #defined as AVCodecID.
  Note that this can break user code that includes avcodec.h and uses the
  'CodecID' identifier. Such code should either #undef CodecID or stop using the
  CodecID name.

2012-08-03 - e776ee8 / 239fdf1 - lavu 51.66.101 / 51.37.1 - cpu.h
                       lsws 2.1.1   - swscale.h
  Rename AV_CPU_FLAG_MMX2  ---> AV_CPU_FLAG_MMXEXT.
  Rename SWS_CPU_CAPS_MMX2 ---> SWS_CPU_CAPS_MMXEXT.

2012-07-29 - 7c26761 / 681ed00 - lavf 54.22.100 / 54.13.0 - avformat.h
  Add AVFMT_FLAG_NOBUFFER for low latency use cases.

2012-07-10 - fbe0245 / f3e5e6f - lavu 51.65.100 / 51.37.0
  Add av_malloc_array() and av_mallocz_array()

2012-06-22 - e847f41 / d3d3a32 - lavu 51.61.100 / 51.34.0
  Add av_usleep()

2012-06-20 - 4da42eb / ae0a301 - lavu 51.60.100 / 51.33.0
  Move av_gettime() to libavutil, add libavutil/time.h

2012-06-09 - 82edf67 / 3971be0 - lavr 0.0.3
  Add a parameter to avresample_build_matrix() for Dolby/DPLII downmixing.

2012-06-12 - c7b9eab / 9baeff9 - lavfi 2.79.100 / 2.23.0 - avfilter.h
  Add AVFilterContext.nb_inputs/outputs. Deprecate
  AVFilterContext.input/output_count.

2012-06-12 - c7b9eab / 84b9fbe - lavfi 2.79.100 / 2.22.0 - avfilter.h
  Add avfilter_pad_get_type() and avfilter_pad_get_name(). Those
  should now be used instead of accessing AVFilterPad members
  directly.

2012-06-12 - 3630a07 / b0f0dfc - lavu 51.57.100 / 51.32.0 - audioconvert.h
  Add av_get_channel_layout_channel_index(), av_get_channel_name()
  and av_channel_layout_extract_channel().

2012-05-25 - 53ce990 / 154486f - lavu 51.55.100 / 51.31.0 - opt.h
  Add av_opt_set_bin()

2012-05-15 - lavfi 2.74.100 / 2.17.0
  Add support for audio filters
  61930bd / ac71230, 1cbf7fb / a2cd9be - add video/audio buffer sink in a new installed
                    header buffersink.h
  1cbf7fb / 720c6b7 - add av_buffersrc_write_frame(), deprecate
            av_vsrc_buffer_add_frame()
  61930bd / ab16504 - add avfilter_copy_buf_props()
  61930bd / 9453c9e - add extended_data to AVFilterBuffer
  61930bd / 1b8c927 - add avfilter_get_audio_buffer_ref_from_arrays()

2012-05-09 - lavu 51.53.100 / 51.30.0 - samplefmt.h
  61930bd / 142e740 - add av_samples_copy()
  61930bd / 6d7f617 - add av_samples_set_silence()

2012-05-09 - 61930bd / a5117a2 - lavc 54.21.101 / 54.13.1
  For audio formats with fixed frame size, the last frame
  no longer needs to be padded with silence, libavcodec
  will handle this internally (effectively all encoders
  behave as if they had CODEC_CAP_SMALL_LAST_FRAME set).

2012-05-07 - 653d117 / 828bd08 - lavc 54.20.100 / 54.13.0 - avcodec.h
  Add sample_rate and channel_layout fields to AVFrame.

2012-05-01 - 2330eb1 / 4010d72 - lavr 0.0.1
  Change AV_MIX_COEFF_TYPE_Q6 to AV_MIX_COEFF_TYPE_Q8.

2012-04-25 - e890b68 / 3527a73 - lavu 51.48.100 / 51.29.0 - cpu.h
  Add av_parse_cpu_flags()

2012-04-24 - 3ead79e / c8af852 - lavr 0.0.0
  Add libavresample audio conversion library

2012-04-20 - 3194ab7 / 0c0d1bc - lavu 51.47.100 / 51.28.0 - audio_fifo.h
  Add audio FIFO functions:
    av_audio_fifo_free()
    av_audio_fifo_alloc()
    av_audio_fifo_realloc()
    av_audio_fifo_write()
    av_audio_fifo_read()
    av_audio_fifo_drain()
    av_audio_fifo_reset()
    av_audio_fifo_size()
    av_audio_fifo_space()

2012-04-14 - lavfi 2.70.100 / 2.16.0 - avfiltergraph.h
  7432bcf / d7bcc71 Add avfilter_graph_parse2().

2012-04-08 - 6bfb304 / 4d693b0 - lavu 51.46.100 / 51.27.0 - samplefmt.h
  Add av_get_packed_sample_fmt() and av_get_planar_sample_fmt()

2012-03-21 - b75c67d - lavu 51.43.100
  Add bprint.h for bprint API.

2012-02-21 - 9cbf17e - lavc 54.4.100
  Add av_get_pcm_codec() function.

2012-02-16 - 560b224 - libswr 0.7.100
  Add swr_set_matrix() function.

2012-02-09 - c28e7af - lavu 51.39.100
  Add a new installed header libavutil/timestamp.h with timestamp
  utilities.

2012-02-06 - 70ffda3 - lavu 51.38.100
  Add av_parse_ratio() function to parseutils.h.

2012-02-06 - 70ffda3 - lavu 51.38.100
  Add AV_LOG_MAX_OFFSET macro to log.h.

2012-02-02 - 0eaa123 - lavu 51.37.100
  Add public timecode helpers.

2012-01-24 - 0c3577b - lavfi 2.60.100
  Add avfilter_graph_dump.

2012-03-20 - 0ebd836 / 3c90cc2 - lavfo 54.2.0
  Deprecate av_read_packet(), use av_read_frame() with
  AVFMT_FLAG_NOPARSE | AVFMT_FLAG_NOFILLIN in AVFormatContext.flags

2012-03-05 - lavc 54.10.100 / 54.8.0
  f095391 / 6699d07 Add av_get_exact_bits_per_sample()
  f095391 / 9524cf7 Add av_get_audio_frame_duration()

2012-03-04 - 2af8f2c / 44fe77b - lavc 54.8.100 / 54.7.0 - avcodec.h
  Add av_codec_is_encoder/decoder().

2012-03-01 - 1eb7f39 / 442c132 - lavc 54.5.100 / 54.3.0 - avcodec.h
  Add av_packet_shrink_side_data.

2012-02-29 - 79ae084 / dd2a4bc - lavf 54.2.100 / 54.2.0 - avformat.h
  Add AVStream.attached_pic and AV_DISPOSITION_ATTACHED_PIC,
  used for dealing with attached pictures/cover art.

2012-02-25 - 305e4b3 / c9bca80 - lavu 51.41.100 / 51.24.0 - error.h
  Add AVERROR_UNKNOWN
  NOTE: this was backported to 0.8

2012-02-20 - eadd426 / e9cda85 - lavc 54.2.100 / 54.2.0
  Add duration field to AVCodecParserContext

2012-02-20 - eadd426 / 0b42a93 - lavu 51.40.100 / 51.23.1 - mathematics.h
  Add av_rescale_q_rnd()

2012-02-08 - f2b20b7 / 38d5533 - lavu 51.38.101 / 51.22.1 - pixdesc.h
  Add PIX_FMT_PSEUDOPAL flag.

2012-02-08 - f2b20b7 / 52f82a1 - lavc 54.2.100 / 54.1.0
  Add avcodec_encode_video2() and deprecate avcodec_encode_video().

2012-02-01 - 4c677df / 316fc74 - lavc 54.1.0
  Add av_fast_padded_malloc() as alternative for av_realloc() when aligned
  memory is required. The buffer will always have FF_INPUT_BUFFER_PADDING_SIZE
  zero-padded bytes at the end.

2012-01-31 - a369a6b / dd6d3b0 - lavf 54.1.0
  Add avformat_get_riff_video_tags() and avformat_get_riff_audio_tags().
  NOTE: this was backported to 0.8

2012-01-31 - a369a6b / af08d9a - lavc 54.1.0
  Add avcodec_is_open() function.
  NOTE: this was backported to 0.8

2012-01-30 - 151ecc2 / 8b93312 - lavu 51.36.100 / 51.22.0 - intfloat.h
  Add a new installed header libavutil/intfloat.h with int/float punning
  functions.
  NOTE: this was backported to 0.8

2012-01-25 - lavf 53.31.100 / 53.22.0
  3c5fe5b / f1caf01 Allow doing av_write_frame(ctx, NULL) for flushing possible
          buffered data within a muxer. Added AVFMT_ALLOW_FLUSH for
          muxers supporting it (av_write_frame makes sure it is called
          only for muxers with this flag).

2012-01-15 - lavc 53.56.105 / 53.34.0
  New audio encoding API:
  67f5650 / b2c75b6 Add CODEC_CAP_VARIABLE_FRAME_SIZE capability for use by audio
          encoders.
  67f5650 / 5ee5fa0 Add avcodec_fill_audio_frame() as a convenience function.
  67f5650 / b2c75b6 Add avcodec_encode_audio2() and deprecate avcodec_encode_audio().
          Add AVCodec.encode2().

2012-01-12 - b18e17e / 3167dc9 - lavfi 2.59.100 / 2.15.0
  Add a new installed header -- libavfilter/version.h -- with version macros.


-------- 8< --------- FFmpeg 0.9 was cut here -------- 8< ---------

2011-12-08 - a502939 - lavfi 2.52.0
  Add av_buffersink_poll_frame() to buffersink.h.

2011-12-08 - 26c6fec - lavu 51.31.0
  Add av_log_format_line.

2011-12-03 - 976b095 - lavu 51.30.0
  Add AVERROR_BUG.

2011-11-24 - 573ffbb - lavu 51.28.1
  Add av_get_alt_sample_fmt() to samplefmt.h.

2011-11-03 - 96949da - lavu 51.23.0
  Add av_strcasecmp() and av_strncasecmp() to avstring.h.

2011-10-20 - b35e9e1 - lavu 51.22.0
  Add av_strtok() to avstring.h.

2012-01-03 - ad1c8dd / b73ec05 - lavu 51.34.100 / 51.21.0
  Add av_popcount64

2011-12-18 - 7c29313 / 8400b12 - lavc 53.46.1 / 53.28.1
  Deprecate AVFrame.age. The field is unused.

2011-12-12 - 8bc7fe4 / 5266045 - lavf 53.25.0 / 53.17.0
  Add avformat_close_input().
  Deprecate av_close_input_file() and av_close_input_stream().

2011-12-09 - c59b80c / b2890f5 - lavu 51.32.0 / 51.20.0 - audioconvert.h
  Expand the channel layout list.

2011-12-02 - e4de716 / 0eea212 - lavc 53.40.0 / 53.25.0
  Add nb_samples and extended_data fields to AVFrame.
  Deprecate AVCODEC_MAX_AUDIO_FRAME_SIZE.
  Deprecate avcodec_decode_audio3() in favor of avcodec_decode_audio4().
  avcodec_decode_audio4() writes output samples to an AVFrame, which allows
  audio decoders to use get_buffer().

2011-12-04 - e4de716 / 560f773 - lavc 53.40.0 / 53.24.0
  Change AVFrame.data[4]/base[4]/linesize[4]/error[4] to [8] at next major bump.
  Change AVPicture.data[4]/linesize[4] to [8] at next major bump.
  Change AVCodecContext.error[4] to [8] at next major bump.
  Add AV_NUM_DATA_POINTERS to simplify the bump transition.

2011-11-24 - lavu 51.29.0 / 51.19.0
  92afb43 / bd97b2e - add planar RGB pixel formats
  92afb43 / 6b0768e - add PIX_FMT_PLANAR and PIX_FMT_RGB pixel descriptions

2011-11-23 - 8e576d5 / bbb46f3 - lavu 51.27.0 / 51.18.0
  Add av_samples_get_buffer_size(), av_samples_fill_arrays(), and
  av_samples_alloc(), to samplefmt.h.

2011-11-23 - 8e576d5 / 8889cc4 - lavu 51.27.0 / 51.17.0
  Add planar sample formats and av_sample_fmt_is_planar() to samplefmt.h.

2011-11-19 - dbb38bc / f3a29b7 - lavc 53.36.0 / 53.21.0
  Move some AVCodecContext fields to a new private struct, AVCodecInternal,
  which is accessed from a new field, AVCodecContext.internal.
  - fields moved:
      AVCodecContext.internal_buffer       --> AVCodecInternal.buffer
      AVCodecContext.internal_buffer_count --> AVCodecInternal.buffer_count
      AVCodecContext.is_copy               --> AVCodecInternal.is_copy

2011-11-16 - 8709ba9 / 6270671 - lavu 51.26.0 / 51.16.0
  Add av_timegm()

2011-11-13 - lavf 53.21.0 / 53.15.0
  New interrupt callback API, allowing per-AVFormatContext/AVIOContext
  interrupt callbacks.
  5f268ca / 6aa0b98 Add AVIOInterruptCB struct and the interrupt_callback field to
          AVFormatContext.
  5f268ca / 1dee0ac Add avio_open2() with additional parameters. Those are
          an interrupt callback and an options AVDictionary.
          This will allow passing AVOptions to protocols after lavf
          54.0.

2011-11-06 - 13b7781 / ba04ecf - lavu 51.24.0 / 51.14.0
  Add av_strcasecmp() and av_strncasecmp() to avstring.h.

2011-11-06 - 13b7781 / 07b172f - lavu 51.24.0 / 51.13.0
  Add av_toupper()/av_tolower()

2011-11-05 - d8cab5c / b6d08f4 - lavf 53.19.0 / 53.13.0
  Add avformat_network_init()/avformat_network_deinit()

2011-10-27 - 6faf0a2 / 512557b - lavc 53.24.0 / 53.15.0
  Remove avcodec_parse_frame.
  Deprecate AVCodecContext.parse_only and CODEC_CAP_PARSE_ONLY.

2011-10-19 - d049257 / 569129a - lavf 53.17.0 / 53.10.0
  Add avformat_new_stream(). Deprecate av_new_stream().

2011-10-13 - 91eb1b1 / b631fba - lavf 53.16.0 / 53.9.0
  Add AVFMT_NO_BYTE_SEEK AVInputFormat flag.

2011-10-12 - lavu 51.21.0 / 51.12.0
  AVOptions API rewrite.

  - f884ef0 / 145f741 FF_OPT_TYPE* renamed to AV_OPT_TYPE_*
  - new setting/getting functions with slightly different semantics:
        f884ef0 / dac66da av_set_string3 -> av_opt_set
                av_set_double  -> av_opt_set_double
                av_set_q       -> av_opt_set_q
                av_set_int     -> av_opt_set_int

        f884ef0 / 41d9d51 av_get_string  -> av_opt_get
                av_get_double  -> av_opt_get_double
                av_get_q       -> av_opt_get_q
                av_get_int     -> av_opt_get_int

  - f884ef0 / 8c5dcaa trivial rename av_next_option -> av_opt_next
  - f884ef0 / 641c7af new functions - av_opt_child_next, av_opt_child_class_next
    and av_opt_find2()

2011-09-22 - a70e787 - lavu 51.17.0
  Add av_x_if_null().

2011-09-18 - 645cebb - lavc 53.16.0
  Add showall flag2

2011-09-16 - ea8de10 - lavfi 2.42.0
  Add avfilter_all_channel_layouts.

2011-09-16 - 9899037 - lavfi 2.41.0
  Rename avfilter_all_* function names to avfilter_make_all_*.

  In particular, apply the renames:
  avfilter_all_formats         -> avfilter_make_all_formats
  avfilter_all_channel_layouts -> avfilter_make_all_channel_layouts
  avfilter_all_packing_formats -> avfilter_make_all_packing_formats

2011-09-12 - 4381bdd - lavfi 2.40.0
  Change AVFilterBufferRefAudioProps.sample_rate type from uint32_t to int.

2011-09-12 - 2c03174 - lavfi 2.40.0
  Simplify signature for avfilter_get_audio_buffer(), make it
  consistent with avfilter_get_video_buffer().

2011-09-06 - 4f7dfe1 - lavfi 2.39.0
  Rename libavfilter/vsink_buffer.h to libavfilter/buffersink.h.

2011-09-06 - c4415f6 - lavfi 2.38.0
  Unify video and audio sink API.

  In particular, add av_buffersink_get_buffer_ref(), deprecate
  av_vsink_buffer_get_video_buffer_ref() and change the value for the
  opaque field passed to the abuffersink init function.

2011-09-04 - 61e2e29 - lavu 51.16.0
  Add av_asprintf().

2011-08-22 - dacd827 - lavf 53.10.0
  Add av_find_program_from_stream().

2011-08-20 - 69e2c1a - lavu 51.13.0
  Add av_get_media_type_string().

2011-09-03 - 1889c67 / fb4ca26 - lavc 53.13.0
                       lavf 53.11.0
                       lsws  2.1.0
  Add {avcodec,avformat,sws}_get_class().

2011-08-03 - 1889c67 / c11fb82 - lavu 51.15.0
  Add AV_OPT_SEARCH_FAKE_OBJ flag for av_opt_find() function.

2011-08-14 - 323b930 - lavu 51.12.0
  Add av_fifo_peek2(), deprecate av_fifo_peek().

2011-08-26 - lavu 51.14.0 / 51.9.0
  - 976a8b2 / add41de..976a8b2 / abc78a5 Do not include intfloat_readwrite.h,
    mathematics.h, rational.h, pixfmt.h, or log.h from avutil.h.

2011-08-16 - 27fbe31 / 48f9e45 - lavf 53.11.0 / 53.8.0
  Add avformat_query_codec().

2011-08-16 - 27fbe31 / bca06e7 - lavc 53.11.0
  Add avcodec_get_type().

2011-08-06 - 0cb233c / 2f63440 - lavf 53.7.0
  Add error_recognition to AVFormatContext.

2011-08-02 - 1d186e9 / 9d39cbf - lavc 53.9.1
  Add AV_PKT_FLAG_CORRUPT AVPacket flag.

2011-07-16 - b57df29 - lavfi 2.27.0
  Add audio packing negotiation fields and helper functions.

  In particular, add AVFilterPacking enum, planar, in_packings and
  out_packings fields to AVFilterLink, and the functions:
  avfilter_set_common_packing_formats()
  avfilter_all_packing_formats()

2011-07-10 - 3602ad7 / a67c061 - lavf 53.6.0
  Add avformat_find_stream_info(), deprecate av_find_stream_info().
  NOTE: this was backported to 0.7

2011-07-10 - 3602ad7 / 0b950fe - lavc 53.8.0
  Add avcodec_open2(), deprecate avcodec_open().
  NOTE: this was backported to 0.7

  Add avcodec_alloc_context3. Deprecate avcodec_alloc_context() and
  avcodec_alloc_context2().

2011-07-01 - b442ca6 - lavf 53.5.0 - avformat.h
  Add function av_get_output_timestamp().

2011-06-28 - 5129336 - lavu 51.11.0 - avutil.h
  Define the AV_PICTURE_TYPE_NONE value in AVPictureType enum.


-------- 8< --------- FFmpeg 0.7 was cut here -------- 8< ---------



-------- 8< --------- FFmpeg 0.8 was cut here -------- 8< ---------

2011-06-19 - fd2c0a5 - lavfi 2.23.0 - avfilter.h
  Add layout negotiation fields and helper functions.

  In particular, add in_chlayouts and out_chlayouts to AVFilterLink,
  and the functions:
  avfilter_set_common_sample_formats()
  avfilter_set_common_channel_layouts()
  avfilter_all_channel_layouts()

2011-06-19 - 527ca39 - lavfi 2.22.0 - AVFilterFormats
  Change type of AVFilterFormats.formats from int * to int64_t *,
  and update formats handling API accordingly.

  avfilter_make_format_list() still takes a int32_t array and converts
  it to int64_t. A new function, avfilter_make_format64_list(), that
  takes int64_t arrays has been added.

2011-06-19 - 44f669e - lavfi 2.21.0 - vsink_buffer.h
  Add video sink buffer and vsink_buffer.h public header.

2011-06-12 - 9fdf772 - lavfi 2.18.0 - avcodec.h
  Add avfilter_get_video_buffer_ref_from_frame() function in
  libavfilter/avcodec.h.

2011-06-12 - c535494 - lavfi 2.17.0 - avfiltergraph.h
  Add avfilter_inout_alloc() and avfilter_inout_free() functions.

2011-06-12 - 6119b23 - lavfi 2.16.0 - avfilter_graph_parse()
  Change avfilter_graph_parse() signature.

2011-06-23 - 686959e / 67e9ae1 - lavu 51.10.0 / 51.8.0 - attributes.h
  Add av_printf_format().

2011-06-16 - 2905e3f / 05e84c9, 2905e3f / 25de595 - lavf 53.4.0 / 53.2.0 - avformat.h
  Add avformat_open_input and avformat_write_header().
  Deprecate av_open_input_stream, av_open_input_file,
  AVFormatParameters and av_write_header.

2011-06-16 - 2905e3f / 7e83e1c, 2905e3f / dc59ec5 - lavu 51.9.0 / 51.7.0 - opt.h
  Add av_opt_set_dict() and av_opt_find().
  Deprecate av_find_opt().
  Add AV_DICT_APPEND flag.

2011-06-10 - 45fb647 / cb7c11c - lavu 51.6.0 - opt.h
  Add av_opt_flag_is_set().

2011-06-10 - c381960 - lavfi 2.15.0 - avfilter_get_audio_buffer_ref_from_arrays
  Add avfilter_get_audio_buffer_ref_from_arrays() to avfilter.h.

2011-06-09 - f9ecb84 / d9f80ea - lavu 51.8.0 - AVMetadata
  Move AVMetadata from lavf to lavu and rename it to
  AVDictionary -- new installed header dict.h.
  All av_metadata_* functions renamed to av_dict_*.

2011-06-07 - d552f61 / a6703fa - lavu 51.8.0 - av_get_bytes_per_sample()
  Add av_get_bytes_per_sample() in libavutil/samplefmt.h.
  Deprecate av_get_bits_per_sample_fmt().

2011-06-05 - f956924 / b39b062 - lavu 51.8.0 - opt.h
  Add av_opt_free convenience function.

2011-06-06 - 95a0242 - lavfi 2.14.0 - AVFilterBufferRefAudioProps
  Remove AVFilterBufferRefAudioProps.size, and use nb_samples in
  avfilter_get_audio_buffer() and avfilter_default_get_audio_buffer() in
  place of size.

2011-06-06 - 0bc2cca - lavu 51.6.0 - av_samples_alloc()
  Switch nb_channels and nb_samples parameters order in
  av_samples_alloc().

2011-06-06 - e1c7414 - lavu 51.5.0 - av_samples_*
  Change the data layout created by av_samples_fill_arrays() and
  av_samples_alloc().

2011-06-06 - 27bcf55 - lavfi 2.13.0 - vsrc_buffer.h
  Make av_vsrc_buffer_add_video_buffer_ref() accepts an additional
  flags parameter in input.

2011-06-03 - e977ca2 - lavfi 2.12.0 - avfilter_link_free()
  Add avfilter_link_free() function.

2011-06-02 - 5ad38d9 - lavu 51.4.0 - av_force_cpu_flags()
  Add av_cpu_flags() in libavutil/cpu.h.

2011-05-28 - e71f260 - lavu 51.3.0 - pixdesc.h
  Add av_get_pix_fmt_name() in libavutil/pixdesc.h, and deprecate
  avcodec_get_pix_fmt_name() in libavcodec/avcodec.h in its favor.

2011-05-25 - 39e4206 / 30315a8 - lavf 53.3.0 - avformat.h
  Add fps_probe_size to AVFormatContext.

2011-05-22 - 5ecdfd0 - lavf 53.2.0 - avformat.h
  Introduce avformat_alloc_output_context2() and deprecate
  avformat_alloc_output_context().

2011-05-22 - 83db719 - lavfi 2.10.0 - vsrc_buffer.h
  Make libavfilter/vsrc_buffer.h public.

2011-05-19 - c000a9f - lavfi 2.8.0 - avcodec.h
  Add av_vsrc_buffer_add_frame() to libavfilter/avcodec.h.

2011-05-14 - 9fdf772 - lavfi 2.6.0 - avcodec.h
  Add avfilter_get_video_buffer_ref_from_frame() to libavfilter/avcodec.h.

2011-05-18 - 75a37b5 / 64150ff - lavc 53.7.0 - AVCodecContext.request_sample_fmt
  Add request_sample_fmt field to AVCodecContext.

2011-05-10 - 59eb12f / 188dea1 - lavc 53.6.0 - avcodec.h
  Deprecate AVLPCType and the following fields in
  AVCodecContext: lpc_coeff_precision, prediction_order_method,
  min_partition_order, max_partition_order, lpc_type, lpc_passes.
  Corresponding FLAC encoder options should be used instead.

2011-05-07 - 9fdf772 - lavfi 2.5.0 - avcodec.h
  Add libavfilter/avcodec.h header and avfilter_copy_frame_props()
  function.

2011-05-07 - 18ded93 - lavc 53.5.0 - AVFrame
  Add format field to AVFrame.

2011-05-07 - 22333a6 - lavc 53.4.0 - AVFrame
  Add width and height fields to AVFrame.

2011-05-01 - 35fe66a - lavfi 2.4.0 - avfilter.h
  Rename AVFilterBufferRefVideoProps.pixel_aspect to
  sample_aspect_ratio.

2011-05-01 - 77e9dee - lavc 53.3.0 - AVFrame
  Add a sample_aspect_ratio field to AVFrame.

2011-05-01 - 1ba5727 - lavc 53.2.0 - AVFrame
  Add a pkt_pos field to AVFrame.

2011-04-29 - 35ceaa7 - lavu 51.2.0 - mem.h
  Add av_dynarray_add function for adding
  an element to a dynamic array.

2011-04-26 - d7e5aeb / bebe72f - lavu 51.1.0 - avutil.h
  Add AVPictureType enum and av_get_picture_type_char(), deprecate
  FF_*_TYPE defines and av_get_pict_type_char() defined in
  libavcodec/avcodec.h.

2011-04-26 - d7e5aeb / 10d3940 - lavfi 2.3.0 - avfilter.h
  Add pict_type and key_frame fields to AVFilterBufferRefVideo.

2011-04-26 - d7e5aeb / 7a11c82 - lavfi 2.2.0 - vsrc_buffer
  Add sample_aspect_ratio fields to vsrc_buffer arguments

2011-04-21 - 8772156 / 94f7451 - lavc 53.1.0 - avcodec.h
  Add CODEC_CAP_SLICE_THREADS for codecs supporting sliced threading.

2011-04-15 - lavc 52.120.0 - avcodec.h
  AVPacket structure got additional members for passing side information:
    c407984 / 4de339e introduce side information for AVPacket
    c407984 / 2d8591c make containers pass palette change in AVPacket

2011-04-12 - lavf 52.107.0 - avio.h
  Avio cleanup, part II - deprecate the entire URLContext API:
    c55780d / 175389c add avio_check as a replacement for url_exist
    9891004 / ff1ec0c add avio_pause and avio_seek_time as replacements
            for _av_url_read_fseek/fpause
    d4d0932 / cdc6a87 deprecate av_protocol_next(), avio_enum_protocols
            should be used instead.
    c88caa5 / 80c6e23 rename url_set_interrupt_cb->avio_set_interrupt_cb.
    c88caa5 / f87b1b3 rename open flags: URL_* -> AVIO_*
    d4d0932 / f8270bb add avio_enum_protocols.
    d4d0932 / 5593f03 deprecate URLProtocol.
    d4d0932 / c486dad deprecate URLContext.
    d4d0932 / 026e175 deprecate the typedef for URLInterruptCB
    c88caa5 / 8e76a19 deprecate av_register_protocol2.
    11d7841 / b840484 deprecate URL_PROTOCOL_FLAG_NESTED_SCHEME
    11d7841 / 1305d93 deprecate av_url_read_seek
    11d7841 / fa104e1 deprecate av_url_read_pause
    434f248 / 727c7aa deprecate url_get_filename().
    434f248 / 5958df3 deprecate url_max_packet_size().
    434f248 / 1869ea0 deprecate url_get_file_handle().
    434f248 / 32a97d4 deprecate url_filesize().
    434f248 / e52a914 deprecate url_close().
    434f248 / 58a48c6 deprecate url_seek().
    434f248 / 925e908 deprecate url_write().
    434f248 / dce3756 deprecate url_read_complete().
    434f248 / bc371ac deprecate url_read().
    434f248 / 0589da0 deprecate url_open().
    434f248 / 62eaaea deprecate url_connect.
    434f248 / 5652bb9 deprecate url_alloc.
    434f248 / 333e894 deprecate url_open_protocol
    434f248 / e230705 deprecate url_poll and URLPollEntry

2011-04-08 - lavf 52.106.0 - avformat.h
  Minor avformat.h cleanup:
    d4d0932 / a9bf9d8 deprecate av_guess_image2_codec
    d4d0932 / c3675df rename avf_sdp_create->av_sdp_create

2011-04-03 - lavf 52.105.0 - avio.h
  Large-scale renaming/deprecating of AVIOContext-related functions:
    2cae980 / 724f6a0 deprecate url_fdopen
    2cae980 / 403ee83 deprecate url_open_dyn_packet_buf
    2cae980 / 6dc7d80 rename url_close_dyn_buf       -> avio_close_dyn_buf
    2cae980 / b92c545 rename url_open_dyn_buf        -> avio_open_dyn_buf
    2cae980 / 8978fed introduce an AVIOContext.seekable field as a replacement for
            AVIOContext.is_streamed and url_is_streamed()
    1caa412 / b64030f deprecate get_checksum()
    1caa412 / 4c4427a deprecate init_checksum()
    2fd41c9 / 4ec153b deprecate udp_set_remote_url/get_local_port
    4fa0e24 / 933e90a deprecate av_url_read_fseek/fpause
    4fa0e24 / 8d9769a deprecate url_fileno
    0fecf26 / b7f2fdd rename put_flush_packet -> avio_flush
    0fecf26 / 35f1023 deprecate url_close_buf
    0fecf26 / 83fddae deprecate url_open_buf
    0fecf26 / d9d86e0 rename url_fprintf -> avio_printf
    0fecf26 / 59f65d9 deprecate url_setbufsize
    6947b0c / 3e68b3b deprecate url_ferror
    e8bb2e2 deprecate url_fget_max_packet_size
    76aa876 rename url_fsize -> avio_size
    e519753 deprecate url_fgetc
    655e45e deprecate url_fgets
    a2704c9 rename url_ftell -> avio_tell
    e16ead0 deprecate get_strz() in favor of avio_get_str
    0300db8,2af07d3 rename url_fskip -> avio_skip
    6b4aa5d rename url_fseek -> avio_seek
    61840b4 deprecate put_tag
    22a3212 rename url_fopen/fclose -> avio_open/close.
    0ac8e2b deprecate put_nbyte
    77eb550 rename put_byte          -> avio_w8
                   put_[b/l]e<type>  -> avio_w[b/l]<type>
                   put_buffer        -> avio_write
    b7effd4 rename get_byte          -> avio_r8,
                   get_[b/l]e<type>  -> avio_r[b/l]<type>
                   get_buffer        -> avio_read
    b3db9ce deprecate get_partial_buffer
    8d9ac96 rename av_alloc_put_byte -> avio_alloc_context

2011-03-25 - 27ef7b1 / 34b47d7 - lavc 52.115.0 - AVCodecContext.audio_service_type
  Add audio_service_type field to AVCodecContext.

2011-03-17 - e309fdc - lavu 50.40.0 - pixfmt.h
  Add PIX_FMT_BGR48LE and PIX_FMT_BGR48BE pixel formats

2011-03-02 - 863c471 - lavf  52.103.0 - av_pkt_dump2, av_pkt_dump_log2
  Add new functions av_pkt_dump2, av_pkt_dump_log2 that uses the
  source stream timebase for outputting timestamps. Deprecate
  av_pkt_dump and av_pkt_dump_log.

2011-02-20 - e731b8d - lavf  52.102.0 - avio.h
  * e731b8d - rename init_put_byte() to ffio_init_context(), deprecating the
              original, and move it to a private header so it is no longer
              part of our public API. Instead, use av_alloc_put_byte().
  * ae628ec - rename ByteIOContext to AVIOContext.

2011-02-16 - 09d171b - lavf  52.101.0 - avformat.h
                       lavu  52.39.0  - parseutils.h
  * 610219a - Add av_ prefix to dump_format().
  * f6c7375 - Replace parse_date() in lavf with av_parse_time() in lavu.
  * ab0287f - Move find_info_tag from lavf to lavu and add av_prefix to it.

2011-02-15 - lavu 52.38.0 - merge libavcore
  libavcore is merged back completely into libavutil

2011-02-10 - 55bad0c - lavc 52.113.0 - vbv_delay
  Add vbv_delay field to AVCodecContext

2011-02-14 - 24a83bd - lavf 52.100.0 - AV_DISPOSITION_CLEAN_EFFECTS
  Add AV_DISPOSITION_CLEAN_EFFECTS disposition flag.

2011-02-14 - 910b5b8 - lavfi 1.76.0 - AVFilterLink sample_aspect_ratio
  Add sample_aspect_ratio field to AVFilterLink.

2011-02-10 - 12c14cd - lavf 52.99.0 - AVStream.disposition
  Add AV_DISPOSITION_HEARING_IMPAIRED and AV_DISPOSITION_VISUAL_IMPAIRED.

2011-02-09 - c0b102c - lavc 52.112.0 - avcodec_thread_init()
  Deprecate avcodec_thread_init()/avcodec_thread_free() use; instead
  set thread_count before calling avcodec_open.

2011-02-09 - 37b00b4 - lavc 52.111.0 - threading API
  Add CODEC_CAP_FRAME_THREADS with new restrictions on get_buffer()/
  release_buffer()/draw_horiz_band() callbacks for appropriate codecs.
  Add thread_type and active_thread_type fields to AVCodecContext.

2011-02-08 - 3940caa - lavf 52.98.0 - av_probe_input_buffer
  Add av_probe_input_buffer() to avformat.h for probing format from a
  ByteIOContext.

2011-02-06 - fe174fc - lavf 52.97.0 - avio.h
  Add flag for non-blocking protocols: URL_FLAG_NONBLOCK

2011-02-04 - f124b08 - lavf 52.96.0 - avformat_free_context()
  Add avformat_free_context() in avformat.h.

2011-02-03 - f5b82f4 - lavc 52.109.0 - add CODEC_ID_PRORES
  Add CODEC_ID_PRORES to avcodec.h.

2011-02-03 - fe9a3fb - lavc 52.109.0 - H.264 profile defines
  Add defines for H.264 * Constrained Baseline and Intra profiles

2011-02-02 - lavf 52.95.0
  * 50196a9 - add a new installed header version.h.
  * 4efd5cf, dccbd97, 93b78d1 - add several variants of public
    avio_{put,get}_str* functions.  Deprecate corresponding semi-public
    {put,get}_str*.

2011-02-02 - dfd2a00 - lavu 50.37.0 - log.h
  Make av_dlog public.

2011-01-31 - 7b3ea55 - lavfi 1.76.0 - vsrc_buffer
  Add sample_aspect_ratio fields to vsrc_buffer arguments

2011-01-31 - 910b5b8 - lavfi 1.75.0 - AVFilterLink sample_aspect_ratio
  Add sample_aspect_ratio field to AVFilterLink.

2011-01-15 - a242ac3 - lavfi 1.74.0 - AVFilterBufferRefAudioProps
  Rename AVFilterBufferRefAudioProps.samples_nb to nb_samples.

2011-01-14 - 7f88a5b - lavf 52.93.0 - av_metadata_copy()
  Add av_metadata_copy() in avformat.h.

2011-01-07 - 81c623f - lavc 52.107.0 - deprecate reordered_opaque
  Deprecate reordered_opaque in favor of pkt_pts/dts.

2011-01-07 - 1919fea - lavc 52.106.0 - pkt_dts
  Add pkt_dts to AVFrame, this will in the future allow multithreading decoders
  to not mess up dts.

2011-01-07 - 393cbb9 - lavc 52.105.0 - pkt_pts
  Add pkt_pts to AVFrame.

2011-01-07 - 060ec0a - lavc 52.104.0 - av_get_profile_name()
  Add av_get_profile_name to libavcodec/avcodec.h.

2010-12-27 - 0ccabee - lavfi 1.71.0 - AV_PERM_NEG_LINESIZES
  Add AV_PERM_NEG_LINESIZES in avfilter.h.

2010-12-27 - 9128ae0 - lavf 52.91.0 - av_find_best_stream()
  Add av_find_best_stream to libavformat/avformat.h.

2010-12-27 - 107a7e3 - lavf 52.90.0
  Add AVFMT_NOSTREAMS flag for formats with no streams,
  like e.g. text metadata.

2010-12-22 - 0328b9e - lavu 50.36.0 - file.h
  Add functions av_file_map() and av_file_unmap() in file.h.

2010-12-19 - 0bc55f5 - lavu 50.35.0 - error.h
  Add "not found" error codes:
  AVERROR_DEMUXER_NOT_FOUND
  AVERROR_MUXER_NOT_FOUND
  AVERROR_DECODER_NOT_FOUND
  AVERROR_ENCODER_NOT_FOUND
  AVERROR_PROTOCOL_NOT_FOUND
  AVERROR_FILTER_NOT_FOUND
  AVERROR_BSF_NOT_FOUND
  AVERROR_STREAM_NOT_FOUND

2010-12-09 - c61cdd0 - lavcore 0.16.0 - avcore.h
  Move AV_NOPTS_VALUE, AV_TIME_BASE, AV_TIME_BASE_Q symbols from
  avcodec.h to avcore.h.

2010-12-04 - 16cfc96 - lavc 52.98.0 - CODEC_CAP_NEG_LINESIZES
  Add CODEC_CAP_NEG_LINESIZES codec capability flag in avcodec.h.

2010-12-04 - bb4afa1 - lavu 50.34.0 - av_get_pix_fmt_string()
  Deprecate avcodec_pix_fmt_string() in favor of
  pixdesc.h/av_get_pix_fmt_string().

2010-12-04 - 4da12e3 - lavcore 0.15.0 - av_image_alloc()
  Add av_image_alloc() to libavcore/imgutils.h.

2010-12-02 - 037be76 - lavfi 1.67.0 - avfilter_graph_create_filter()
  Add function avfilter_graph_create_filter() in avfiltergraph.h.

2010-11-25 - 4723bc2 - lavfi 1.65.0 - avfilter_get_video_buffer_ref_from_arrays()
  Add function avfilter_get_video_buffer_ref_from_arrays() in
  avfilter.h.

2010-11-21 - 176a615 - lavcore 0.14.0 - audioconvert.h
  Add a public audio channel API in audioconvert.h, and deprecate the
  corresponding functions in libavcodec:
  avcodec_get_channel_name()
  avcodec_get_channel_layout()
  avcodec_get_channel_layout_string()
  avcodec_channel_layout_num_channels()
  and the CH_* macros defined in libavcodec/avcodec.h.

2010-11-21 - 6bfc268 - lavf 52.85.0 - avformat.h
  Add av_append_packet().

2010-11-21 - a08d918 - lavc 52.97.0 - avcodec.h
  Add av_grow_packet().

2010-11-17 - 0985e1a - lavcore 0.13.0 - parseutils.h
  Add av_parse_color() declared in libavcore/parseutils.h.

2010-11-13 - cb2c971 - lavc 52.95.0 - AVCodecContext
  Add AVCodecContext.subtitle_header and AVCodecContext.subtitle_header_size
  fields.

2010-11-13 - 5aaea02 - lavfi 1.62.0 - avfiltergraph.h
  Make avfiltergraph.h public.

2010-11-13 - 4fcbb2a - lavfi 1.61.0 - avfiltergraph.h
  Remove declarations from avfiltergraph.h for the functions:
  avfilter_graph_check_validity()
  avfilter_graph_config_links()
  avfilter_graph_config_formats()
  which are now internal.
  Use avfilter_graph_config() instead.

2010-11-08 - d2af720 - lavu 50.33.0 - eval.h
  Deprecate functions:
  av_parse_and_eval_expr(),
  av_parse_expr(),
  av_eval_expr(),
  av_free_expr(),
  in favor of the functions:
  av_expr_parse_and_eval(),
  av_expr_parse(),
  av_expr_eval(),
  av_expr_free().

2010-11-08 - 24de0ed - lavfi 1.59.0 - avfilter_free()
  Rename avfilter_destroy() to avfilter_free().
  This change breaks libavfilter API/ABI.

2010-11-07 - 1e80a0e - lavfi 1.58.0 - avfiltergraph.h
  Remove graphparser.h header, move AVFilterInOut and
  avfilter_graph_parse() declarations to libavfilter/avfiltergraph.h.

2010-11-07 - 7313132 - lavfi 1.57.0 - AVFilterInOut
  Rename field AVFilterInOut.filter to AVFilterInOut.filter_ctx.
  This change breaks libavfilter API.

2010-11-04 - 97dd1e4 - lavfi 1.56.0 - avfilter_graph_free()
  Rename avfilter_graph_destroy() to avfilter_graph_free().
  This change breaks libavfilter API/ABI.

2010-11-04 - e15aeea - lavfi 1.55.0 - avfilter_graph_alloc()
  Add avfilter_graph_alloc() to libavfilter/avfiltergraph.h.

2010-11-02 - 6f84cd1 - lavcore 0.12.0 - av_get_bits_per_sample_fmt()
  Add av_get_bits_per_sample_fmt() to libavcore/samplefmt.h and
  deprecate av_get_bits_per_sample_format().

2010-11-02 - d63e456 - lavcore 0.11.0 - samplefmt.h
  Add sample format functions in libavcore/samplefmt.h:
  av_get_sample_fmt_name(),
  av_get_sample_fmt(),
  av_get_sample_fmt_string(),
  and deprecate the corresponding libavcodec/audioconvert.h functions:
  avcodec_get_sample_fmt_name(),
  avcodec_get_sample_fmt(),
  avcodec_sample_fmt_string().

2010-11-02 - 262d1c5 - lavcore 0.10.0 - samplefmt.h
  Define enum AVSampleFormat in libavcore/samplefmt.h, deprecate enum
  SampleFormat.

2010-10-16 - 2a24df9 - lavfi 1.52.0 - avfilter_graph_config()
  Add the function avfilter_graph_config() in avfiltergraph.h.

2010-10-15 - 03700d3 - lavf 52.83.0 - metadata API
  Change demuxers to export metadata in generic format and
  muxers to accept generic format. Deprecate the public
  conversion API.

2010-10-10 - 867ae7a - lavfi 1.49.0 - AVFilterLink.time_base
  Add time_base field to AVFilterLink.

2010-09-27 - c85eef4 - lavu 50.31.0 - av_set_options_string()
  Move av_set_options_string() from libavfilter/parseutils.h to
  libavutil/opt.h.

2010-09-27 - acc0490 - lavfi 1.47.0 - AVFilterLink
  Make the AVFilterLink fields srcpad and dstpad store the pointers to
  the source and destination pads, rather than their indexes.

2010-09-27 - 372e288 - lavu 50.30.0 - av_get_token()
  Move av_get_token() from libavfilter/parseutils.h to
  libavutil/avstring.h.

2010-09-26 - 635d4ae - lsws 0.12.0 - swscale.h
  Add the functions sws_alloc_context() and sws_init_context().

2010-09-26 - 6ed0404 - lavu 50.29.0 - opt.h
  Move libavcodec/opt.h to libavutil/opt.h.

2010-09-24 - 1c1c80f - lavu 50.28.0 - av_log_set_flags()
  Default of av_log() changed due to many problems to the old no repeat
  detection. Read the docs of AV_LOG_SKIP_REPEATED in log.h before
  enabling it for your app!.

2010-09-24 - f66eb58 - lavc 52.90.0 - av_opt_show2()
  Deprecate av_opt_show() in favor or av_opt_show2().

2010-09-14 - bc6f0af - lavu 50.27.0 - av_popcount()
  Add av_popcount() to libavutil/common.h.

2010-09-08 - c6c98d0 - lavu 50.26.0 - av_get_cpu_flags()
  Add av_get_cpu_flags().

2010-09-07 - 34017fd - lavcore 0.9.0 - av_image_copy()
  Add av_image_copy().

2010-09-07 - 9686abb - lavcore 0.8.0 - av_image_copy_plane()
  Add av_image_copy_plane().

2010-09-07 - 9b7269e - lavcore 0.7.0 - imgutils.h
  Adopt hierarchical scheme for the imgutils.h function names,
  deprecate the old names.

2010-09-04 - 7160bb7 - lavu 50.25.0 - AV_CPU_FLAG_*
  Deprecate the FF_MM_* flags defined in libavcodec/avcodec.h in favor
  of the AV_CPU_FLAG_* flags defined in libavutil/cpu.h.

2010-08-26 - 5da19b5 - lavc 52.87.0 - avcodec_get_channel_layout()
  Add avcodec_get_channel_layout() in audioconvert.h.

2010-08-20 - e344336 - lavcore 0.6.0 - av_fill_image_max_pixsteps()
  Rename av_fill_image_max_pixstep() to av_fill_image_max_pixsteps().

2010-08-18 - a6ddf8b - lavcore 0.5.0 - av_fill_image_max_pixstep()
  Add av_fill_image_max_pixstep() in imgutils.h.

2010-08-17 - 4f2d2e4 - lavu 50.24.0 - AV_NE()
  Add the AV_NE macro.

2010-08-17 - ad2c950 - lavfi 1.36.0 - audio framework
  Implement AVFilterBufferRefAudioProps struct for audio properties,
  get_audio_buffer(), filter_samples() functions and related changes.

2010-08-12 - 81c1eca - lavcore 0.4.0 - av_get_image_linesize()
  Add av_get_image_linesize() in imgutils.h.

2010-08-11 - c1db7bf - lavfi 1.34.0 - AVFilterBufferRef
  Resize data and linesize arrays in AVFilterBufferRef to 8.

  This change breaks libavfilter API/ABI.

2010-08-11 - 9f08d80 - lavc 52.85.0 - av_picture_data_copy()
  Add av_picture_data_copy in avcodec.h.

2010-08-11 - 84c0386 - lavfi 1.33.0 - avfilter_open()
  Change avfilter_open() signature:
  AVFilterContext *avfilter_open(AVFilter *filter, const char *inst_name) ->
  int avfilter_open(AVFilterContext **filter_ctx, AVFilter *filter, const char *inst_name);

  This change breaks libavfilter API/ABI.

2010-08-11 - cc80caf - lavfi 1.32.0 - AVFilterBufferRef
  Add a type field to AVFilterBufferRef, and move video specific
  properties to AVFilterBufferRefVideoProps.

  This change breaks libavfilter API/ABI.

2010-08-07 - 5d4890d - lavfi 1.31.0 - AVFilterLink
  Rename AVFilterLink fields:
  AVFilterLink.srcpic    ->  AVFilterLink.src_buf
  AVFilterLink.cur_pic   ->  AVFilterLink.cur_buf
  AVFilterLink.outpic    ->  AVFilterLink.out_buf

2010-08-07 - 7fce481 - lavfi 1.30.0
  Rename functions and fields:
  avfilter_(un)ref_pic       -> avfilter_(un)ref_buffer
  avfilter_copy_picref_props -> avfilter_copy_buffer_ref_props
  AVFilterBufferRef.pic      -> AVFilterBufferRef.buffer

2010-08-07 - ecc8dad - lavfi 1.29.0 - AVFilterBufferRef
  Rename AVFilterPicRef to AVFilterBufferRef.

2010-08-07 - d54e094 - lavfi 1.28.0 - AVFilterBuffer
  Move format field from AVFilterBuffer to AVFilterPicRef.

2010-08-06 - bf176f5 - lavcore 0.3.0 - av_check_image_size()
  Deprecate avcodec_check_dimensions() in favor of the function
  av_check_image_size() defined in libavcore/imgutils.h.

2010-07-30 - 56b5e9d - lavfi 1.27.0 - AVFilterBuffer
  Increase size of the arrays AVFilterBuffer.data and
  AVFilterBuffer.linesize from 4 to 8.

  This change breaks libavfilter ABI.

2010-07-29 - e7bd48a - lavcore 0.2.0 - imgutils.h
  Add functions av_fill_image_linesizes() and
  av_fill_image_pointers(), declared in libavcore/imgutils.h.

2010-07-27 - 126b638 - lavcore 0.1.0 - parseutils.h
  Deprecate av_parse_video_frame_size() and av_parse_video_frame_rate()
  defined in libavcodec in favor of the newly added functions
  av_parse_video_size() and av_parse_video_rate() declared in
  libavcore/parseutils.h.

2010-07-23 - 4485247 - lavu 50.23.0 - mathematics.h
  Add the M_PHI constant definition.

2010-07-22 - bdab614 - lavfi 1.26.0 - media format generalization
  Add a type field to AVFilterLink.

  Change the field types:
  enum PixelFormat format   -> int format   in AVFilterBuffer
  enum PixelFormat *formats -> int *formats in AVFilterFormats
  enum PixelFormat *format  -> int format   in AVFilterLink

  Change the function signatures:
  AVFilterFormats *avfilter_make_format_list(const enum PixelFormat *pix_fmts); ->
  AVFilterFormats *avfilter_make_format_list(const int *fmts);

  int avfilter_add_colorspace(AVFilterFormats **avff, enum PixelFormat pix_fmt); ->
  int avfilter_add_format    (AVFilterFormats **avff, int fmt);

  AVFilterFormats *avfilter_all_colorspaces(void); ->
  AVFilterFormats *avfilter_all_formats    (enum AVMediaType type);

  This change breaks libavfilter API/ABI.

2010-07-21 - aac6ca6 - lavcore 0.0.0
  Add libavcore.

2010-07-17 - b5c582f - lavfi 1.25.0 - AVFilterBuffer
  Remove w and h fields from AVFilterBuffer.

2010-07-17 - f0d77b2 - lavfi 1.24.0 - AVFilterBuffer
  Rename AVFilterPic to AVFilterBuffer.

2010-07-17 - 57fe80f - lavf 52.74.0 - url_fskip()
  Make url_fskip() return an int error code instead of void.

2010-07-11 - 23940f1 - lavc 52.83.0
  Add AVCodecContext.lpc_type and AVCodecContext.lpc_passes fields.
  Add AVLPCType enum.
  Deprecate AVCodecContext.use_lpc.

2010-07-11 - e1d7c88 - lavc 52.82.0 - avsubtitle_free()
  Add a function for free the contents of a AVSubtitle generated by
  avcodec_decode_subtitle.

2010-07-11 - b91d08f - lavu 50.22.0 - bswap.h and intreadwrite.h
  Make the bswap.h and intreadwrite.h API public.

2010-07-08 - ce1cd1c - lavu 50.21.0 - pixdesc.h
  Rename read/write_line() to av_read/write_image_line().

2010-07-07 - 4d508e4 - lavfi 1.21.0 - avfilter_copy_picref_props()
  Add avfilter_copy_picref_props().

2010-07-03 - 2d525ef - lavc 52.79.0
  Add FF_COMPLIANCE_UNOFFICIAL and change all instances of
  FF_COMPLIANCE_INOFFICIAL to use FF_COMPLIANCE_UNOFFICIAL.

2010-07-02 - 89eec74 - lavu 50.20.0 - lfg.h
  Export av_lfg_init(), av_lfg_get(), av_mlfg_get(), and av_bmg_get() through
  lfg.h.

2010-06-28 - a52e2c3 - lavfi 1.20.1 - av_parse_color()
  Extend av_parse_color() syntax, make it accept an alpha value specifier and
  set the alpha value to 255 by default.

2010-06-22 - 735cf6b - lavf 52.71.0 - URLProtocol.priv_data_size, priv_data_class
  Add priv_data_size and priv_data_class to URLProtocol.

2010-06-22 - ffbb289 - lavf 52.70.0 - url_alloc(), url_connect()
  Add url_alloc() and url_connect().

2010-06-22 - 9b07a2d - lavf 52.69.0 - av_register_protocol2()
  Add av_register_protocol2(), deprecating av_register_protocol().

2010-06-09 - 65db058 - lavu 50.19.0 - av_compare_mod()
  Add av_compare_mod() to libavutil/mathematics.h.

2010-06-05 - 0b99215 - lavu 50.18.0 - eval API
  Make the eval API public.

2010-06-04 - 31878fc - lavu 50.17.0 - AV_BASE64_SIZE
  Add AV_BASE64_SIZE() macro.

2010-06-02 - 7e566bb - lavc 52.73.0 - av_get_codec_tag_string()
  Add av_get_codec_tag_string().


-------- 8< --------- FFmpeg 0.6 was cut here -------- 8< ---------

2010-06-01 - 2b99142 - lsws 0.11.0 - convertPalette API
  Add sws_convertPalette8ToPacked32() and sws_convertPalette8ToPacked24().

2010-05-26 - 93ebfee - lavc 52.72.0 - CODEC_CAP_EXPERIMENTAL
  Add CODEC_CAP_EXPERIMENTAL flag.
  NOTE: this was backported to 0.6

2010-05-23 - 9977863 - lavu 50.16.0 - av_get_random_seed()
  Add av_get_random_seed().

2010-05-18 - 796ac23 - lavf 52.63.0 - AVFMT_FLAG_RTP_HINT
  Add AVFMT_FLAG_RTP_HINT as possible value for AVFormatContext.flags.
  NOTE: this was backported to 0.6

2010-05-09 - b6bc205 - lavfi 1.20.0 - AVFilterPicRef
  Add interlaced and top_field_first fields to AVFilterPicRef.

2010-05-01 - 8e2ee18 - lavf 52.62.0 - probe function
  Add av_probe_input_format2 to API, it allows ignoring probe
  results below given score and returns the actual probe score.

2010-04-01 - 3dd6180 - lavf 52.61.0 - metadata API
  Add a flag for av_metadata_set2() to disable overwriting of
  existing tags.

2010-04-01 - 0fb49b5 - lavc 52.66.0
  Add avcodec_get_edge_width().

2010-03-31 - d103218 - lavc 52.65.0
  Add avcodec_copy_context().

2010-03-31 - 1a70d12 - lavf 52.60.0 - av_match_ext()
  Make av_match_ext() public.

2010-03-31 - 1149150 - lavu 50.14.0 - AVMediaType
  Move AVMediaType enum from libavcodec to libavutil.

2010-03-31 - 72415b2 - lavc 52.64.0 - AVMediaType
  Define AVMediaType enum, and use it instead of enum CodecType, which
  is deprecated and will be dropped at the next major bump.

2010-03-25 - 8795823 - lavu 50.13.0 - av_strerror()
  Implement av_strerror().

2010-03-23 - e1484eb - lavc 52.60.0 - av_dct_init()
  Support DCT-I and DST-I.

2010-03-15 - b8819c8 - lavf 52.56.0 - AVFormatContext.start_time_realtime
  Add AVFormatContext.start_time_realtime field.

2010-03-13 - 5bb5c1d - lavfi 1.18.0 - AVFilterPicRef.pos
  Add AVFilterPicRef.pos field.

2010-03-13 - 60c144f - lavu 50.12.0 - error.h
  Move error code definitions from libavcodec/avcodec.h to
  the new public header libavutil/error.h.

2010-03-07 - c709483 - lavc 52.56.0 - avfft.h
  Add public FFT interface.

2010-03-06 - ac6ef86 - lavu 50.11.0 - av_stristr()
  Add av_stristr().

2010-03-03 - 4b83fc0 - lavu 50.10.0 - av_tree_enumerate()
  Add av_tree_enumerate().

2010-02-07 - b687c1a - lavu 50.9.0 - av_compare_ts()
  Add av_compare_ts().

2010-02-05 - 3f3dc76 - lsws 0.10.0 - sws_getCoefficients()
  Add sws_getCoefficients().

2010-02-01 - ca76a11 - lavf 52.50.0 - metadata API
  Add a list of generic tag names, change 'author' -> 'artist',
  'year' -> 'date'.

2010-01-30 - 80a07f6 - lavu 50.8.0 - av_get_pix_fmt()
  Add av_get_pix_fmt().

2010-01-21 - 01cc47d - lsws 0.9.0 - sws_scale()
  Change constness attributes of sws_scale() parameters.

2010-01-10 - 3fb8e77 - lavfi 1.15.0 - avfilter_graph_config_links()
  Add a log_ctx parameter to avfilter_graph_config_links().

2010-01-07 - 8e9767f - lsws 0.8.0 - sws_isSupported{In,Out}put()
  Add sws_isSupportedInput() and sws_isSupportedOutput() functions.

2010-01-06 - c1d662f - lavfi 1.14.0 - avfilter_add_colorspace()
  Change the avfilter_add_colorspace() signature, make it accept an
  (AVFilterFormats **) rather than an (AVFilterFormats *) as before.

2010-01-03 - 4fd1f18 - lavfi 1.13.0 - avfilter_add_colorspace()
  Add avfilter_add_colorspace().

2010-01-02 - 8eb631f - lavf 52.46.0 - av_match_ext()
  Add av_match_ext(), it should be used in place of match_ext().

2010-01-01 - a1f547b - lavf 52.45.0 - av_guess_format()
  Add av_guess_format(), it should be used in place of guess_format().

2009-12-13 - a181981 - lavf 52.43.0 - metadata API
  Add av_metadata_set2(), AV_METADATA_DONT_STRDUP_KEY and
  AV_METADATA_DONT_STRDUP_VAL.

2009-12-13 - 277c733 - lavu 50.7.0 - avstring.h API
  Add av_d2str().

2009-12-13 - 02b398e - lavc 52.42.0 - AVStream
  Add avg_frame_rate.

2009-12-12 - 3ba69a1 - lavu 50.6.0 - av_bmg_next()
  Introduce the av_bmg_next() function.

2009-12-05 - a13a543 - lavfi 1.12.0 - avfilter_draw_slice()
  Add a slice_dir parameter to avfilter_draw_slice().

2009-11-26 - 4cc3f6a - lavfi 1.11.0 - AVFilter
  Remove the next field from AVFilter, this is not anymore required.

2009-11-25 - 1433c4a - lavfi 1.10.0 - avfilter_next()
  Introduce the avfilter_next() function.

2009-11-25 - 86a60fa - lavfi 1.9.0 - avfilter_register()
  Change the signature of avfilter_register() to make it return an
  int. This is required since now the registration operation may fail.

2009-11-25 - 74a0059 - lavu 50.5.0 - pixdesc.h API
  Make the pixdesc.h API public.

2009-10-27 - 243110f - lavfi 1.5.0 - AVFilter.next
  Add a next field to AVFilter, this is used for simplifying the
  registration and management of the registered filters.

2009-10-23 - cccd292 - lavfi 1.4.1 - AVFilter.description
  Add a description field to AVFilter.

2009-10-19 - 6b5dc05 - lavfi 1.3.0 - avfilter_make_format_list()
  Change the interface of avfilter_make_format_list() from
  avfilter_make_format_list(int n, ...) to
  avfilter_make_format_list(enum PixelFormat *pix_fmts).

2009-10-18 - 0eb4ff9 - lavfi 1.0.0 - avfilter_get_video_buffer()
  Make avfilter_get_video_buffer() recursive and add the w and h
  parameters to it.

2009-10-07 - 46c40e4 - lavfi 0.5.1 - AVFilterPic
  Add w and h fields to AVFilterPic.

2009-06-22 - 92400be - lavf 52.34.1 - AVFormatContext.packet_size
  This is now an unsigned int instead of a signed int.

2009-06-19 - a4276ba - lavc 52.32.0 - AVSubtitle.pts
  Add a pts field to AVSubtitle which gives the subtitle packet pts
  in AV_TIME_BASE. Some subtitle de-/encoders (e.g. XSUB) will
  not work right without this.

2009-06-03 - 8f3f2e0 - lavc 52.30.2 - AV_PKT_FLAG_KEY
  PKT_FLAG_KEY has been deprecated and will be dropped at the next
  major version. Use AV_PKT_FLAG_KEY instead.

2009-06-01 - f988ce6 - lavc 52.30.0 - av_lockmgr_register()
  av_lockmgr_register() can be used to register a callback function
  that lavc (and in the future, libraries that depend on lavc) can use
  to implement mutexes. The application should provide a callback function
  that implements the AV_LOCK_* operations described in avcodec.h.
  When the lock manager is registered, FFmpeg is guaranteed to behave
  correctly in a multi-threaded application.

2009-04-30 - ce1d9c8 - lavc 52.28.0 - av_free_packet()
  av_free_packet() is no longer an inline function. It is now exported.

2009-04-11 - 80d403f - lavc 52.25.0 - deprecate av_destruct_packet_nofree()
  Please use NULL instead. This has been supported since r16506
  (lavf > 52.23.1, lavc > 52.10.0).

2009-04-07 - 7a00bba - lavc 52.23.0 - avcodec_decode_video/audio/subtitle
  The old decoding functions are deprecated, all new code should use the
  new functions avcodec_decode_video2(), avcodec_decode_audio3() and
  avcodec_decode_subtitle2(). These new functions take an AVPacket *pkt
  argument instead of a const uint8_t *buf / int buf_size pair.

2009-04-03 - 7b09db3 - lavu 50.3.0 - av_fifo_space()
  Introduce the av_fifo_space() function.

2009-04-02 - fabd246 - lavc 52.23.0 - AVPacket
  Move AVPacket declaration from libavformat/avformat.h to
  libavcodec/avcodec.h.

2009-03-22 - 6e08ca9 - lavu 50.2.0 - RGB32 pixel formats
  Convert the pixel formats PIX_FMT_ARGB, PIX_FMT_RGBA, PIX_FMT_ABGR,
  PIX_FMT_BGRA, which were defined as macros, into enum PixelFormat values.
  Conversely PIX_FMT_RGB32, PIX_FMT_RGB32_1, PIX_FMT_BGR32 and
  PIX_FMT_BGR32_1 are now macros.
  avcodec_get_pix_fmt() now recognizes the "rgb32" and "bgr32" aliases.
  Re-sort the enum PixelFormat list accordingly.
  This change breaks API/ABI backward compatibility.

2009-03-22 - f82674e - lavu 50.1.0 - PIX_FMT_RGB5X5 endian variants
  Add the enum PixelFormat values:
  PIX_FMT_RGB565BE, PIX_FMT_RGB565LE, PIX_FMT_RGB555BE, PIX_FMT_RGB555LE,
  PIX_FMT_BGR565BE, PIX_FMT_BGR565LE, PIX_FMT_BGR555BE, PIX_FMT_BGR555LE.

2009-03-21 - ee6624e - lavu 50.0.0  - av_random*
  The Mersenne Twister PRNG implemented through the av_random* functions
  was removed. Use the lagged Fibonacci PRNG through the av_lfg* functions
  instead.

2009-03-08 - 41dd680 - lavu 50.0.0  - AVFifoBuffer
  av_fifo_init, av_fifo_read, av_fifo_write and av_fifo_realloc were dropped
  and replaced by av_fifo_alloc, av_fifo_generic_read, av_fifo_generic_write
  and av_fifo_realloc2.
  In addition, the order of the function arguments of av_fifo_generic_read
  was changed to match av_fifo_generic_write.
  The AVFifoBuffer/struct AVFifoBuffer may only be used in an opaque way by
  applications, they may not use sizeof() or directly access members.

2009-03-01 - ec26457 - lavf 52.31.0 - Generic metadata API
  Introduce a new metadata API (see av_metadata_get() and friends).
  The old API is now deprecated and should not be used anymore. This especially
  includes the following structure fields:
    - AVFormatContext.title
    - AVFormatContext.author
    - AVFormatContext.copyright
    - AVFormatContext.comment
    - AVFormatContext.album
    - AVFormatContext.year
    - AVFormatContext.track
    - AVFormatContext.genre
    - AVStream.language
    - AVStream.filename
    - AVProgram.provider_name
    - AVProgram.name
    - AVChapter.title<|MERGE_RESOLUTION|>--- conflicted
+++ resolved
@@ -15,7 +15,9 @@
 
 API changes, most recent first:
 
-<<<<<<< HEAD
+2016-01-01 - xxxxxxx - lavc 57.21.100 / 57.12.0 - avcodec.h
+  Add AVCodecDescriptor.profiles and avcodec_profile_name().
+
 2015-12-28 - xxxxxxx - lavf 57.21.100 - avformat.h
   Add automatic bitstream filtering; add av_apply_bitstream_filters()
 
@@ -25,12 +27,6 @@
   they should close the sinks.
 
 2015-12-17 - lavc 57.18.100 / 57.11.0 - avcodec.h dirac.h
-=======
-2015-xx-xx - xxxxxxx - lavc 57.12.0 - avcodec.h
-  Add AVCodecDescriptor.profiles and avcodec_profile_name().
-
-2015-xx-xx - xxxxxxx - lavc 57.11.0 - avcodec.h dirac.h
->>>>>>> 2c681139
   xxxxxxx - Add av_packet_add_side_data().
   xxxxxxx - Add AVCodecContext.coded_side_data.
   xxxxxxx - Add AVCPBProperties API.
