/*
 * Copyright (C) 2001-2011 Michael Niedermayer <michaelni@gmx.at>
 *
 * This file is part of FFmpeg.
 *
 * FFmpeg is free software; you can redistribute it and/or
 * modify it under the terms of the GNU Lesser General Public
 * License as published by the Free Software Foundation; either
 * version 2.1 of the License, or (at your option) any later version.
 *
 * FFmpeg is distributed in the hope that it will be useful,
 * but WITHOUT ANY WARRANTY; without even the implied warranty of
 * MERCHANTABILITY or FITNESS FOR A PARTICULAR PURPOSE.  See the GNU
 * Lesser General Public License for more details.
 *
 * You should have received a copy of the GNU Lesser General Public
 * License along with FFmpeg; if not, write to the Free Software
 * Foundation, Inc., 51 Franklin Street, Fifth Floor, Boston, MA 02110-1301 USA
 */

#include <inttypes.h>
#include <string.h>
#include <math.h>
#include <stdio.h>
#include "config.h"
#include "swscale.h"
#include "swscale_internal.h"
#include "rgb2rgb.h"
#include "libavutil/intreadwrite.h"
#include "libavutil/cpu.h"
#include "libavutil/avutil.h"
#include "libavutil/mathematics.h"
#include "libavutil/bswap.h"
#include "libavutil/pixdesc.h"
#include "libavutil/avassert.h"

DECLARE_ALIGNED(8, static const uint8_t, dithers)[8][8][8]={
{
  {   0,  1,  0,  1,  0,  1,  0,  1,},
  {   1,  0,  1,  0,  1,  0,  1,  0,},
  {   0,  1,  0,  1,  0,  1,  0,  1,},
  {   1,  0,  1,  0,  1,  0,  1,  0,},
  {   0,  1,  0,  1,  0,  1,  0,  1,},
  {   1,  0,  1,  0,  1,  0,  1,  0,},
  {   0,  1,  0,  1,  0,  1,  0,  1,},
  {   1,  0,  1,  0,  1,  0,  1,  0,},
},{
  {   1,  2,  1,  2,  1,  2,  1,  2,},
  {   3,  0,  3,  0,  3,  0,  3,  0,},
  {   1,  2,  1,  2,  1,  2,  1,  2,},
  {   3,  0,  3,  0,  3,  0,  3,  0,},
  {   1,  2,  1,  2,  1,  2,  1,  2,},
  {   3,  0,  3,  0,  3,  0,  3,  0,},
  {   1,  2,  1,  2,  1,  2,  1,  2,},
  {   3,  0,  3,  0,  3,  0,  3,  0,},
},{
  {   2,  4,  3,  5,  2,  4,  3,  5,},
  {   6,  0,  7,  1,  6,  0,  7,  1,},
  {   3,  5,  2,  4,  3,  5,  2,  4,},
  {   7,  1,  6,  0,  7,  1,  6,  0,},
  {   2,  4,  3,  5,  2,  4,  3,  5,},
  {   6,  0,  7,  1,  6,  0,  7,  1,},
  {   3,  5,  2,  4,  3,  5,  2,  4,},
  {   7,  1,  6,  0,  7,  1,  6,  0,},
},{
  {   4,  8,  7, 11,  4,  8,  7, 11,},
  {  12,  0, 15,  3, 12,  0, 15,  3,},
  {   6, 10,  5,  9,  6, 10,  5,  9,},
  {  14,  2, 13,  1, 14,  2, 13,  1,},
  {   4,  8,  7, 11,  4,  8,  7, 11,},
  {  12,  0, 15,  3, 12,  0, 15,  3,},
  {   6, 10,  5,  9,  6, 10,  5,  9,},
  {  14,  2, 13,  1, 14,  2, 13,  1,},
},{
  {   9, 17, 15, 23,  8, 16, 14, 22,},
  {  25,  1, 31,  7, 24,  0, 30,  6,},
  {  13, 21, 11, 19, 12, 20, 10, 18,},
  {  29,  5, 27,  3, 28,  4, 26,  2,},
  {   8, 16, 14, 22,  9, 17, 15, 23,},
  {  24,  0, 30,  6, 25,  1, 31,  7,},
  {  12, 20, 10, 18, 13, 21, 11, 19,},
  {  28,  4, 26,  2, 29,  5, 27,  3,},
},{
  {  18, 34, 30, 46, 17, 33, 29, 45,},
  {  50,  2, 62, 14, 49,  1, 61, 13,},
  {  26, 42, 22, 38, 25, 41, 21, 37,},
  {  58, 10, 54,  6, 57,  9, 53,  5,},
  {  16, 32, 28, 44, 19, 35, 31, 47,},
  {  48,  0, 60, 12, 51,  3, 63, 15,},
  {  24, 40, 20, 36, 27, 43, 23, 39,},
  {  56,  8, 52,  4, 59, 11, 55,  7,},
},{
  {  18, 34, 30, 46, 17, 33, 29, 45,},
  {  50,  2, 62, 14, 49,  1, 61, 13,},
  {  26, 42, 22, 38, 25, 41, 21, 37,},
  {  58, 10, 54,  6, 57,  9, 53,  5,},
  {  16, 32, 28, 44, 19, 35, 31, 47,},
  {  48,  0, 60, 12, 51,  3, 63, 15,},
  {  24, 40, 20, 36, 27, 43, 23, 39,},
  {  56,  8, 52,  4, 59, 11, 55,  7,},
},{
  {  36, 68, 60, 92, 34, 66, 58, 90,},
  { 100,  4,124, 28, 98,  2,122, 26,},
  {  52, 84, 44, 76, 50, 82, 42, 74,},
  { 116, 20,108, 12,114, 18,106, 10,},
  {  32, 64, 56, 88, 38, 70, 62, 94,},
  {  96,  0,120, 24,102,  6,126, 30,},
  {  48, 80, 40, 72, 54, 86, 46, 78,},
  { 112, 16,104,  8,118, 22,110, 14,},
}};

static const uint16_t dither_scale[15][16]={
{    2,    3,    3,    5,    5,    5,    5,    5,    5,    5,    5,    5,    5,    5,    5,    5,},
{    2,    3,    7,    7,   13,   13,   25,   25,   25,   25,   25,   25,   25,   25,   25,   25,},
{    3,    3,    4,   15,   15,   29,   57,   57,   57,  113,  113,  113,  113,  113,  113,  113,},
{    3,    4,    4,    5,   31,   31,   61,  121,  241,  241,  241,  241,  481,  481,  481,  481,},
{    3,    4,    5,    5,    6,   63,   63,  125,  249,  497,  993,  993,  993,  993,  993, 1985,},
{    3,    5,    6,    6,    6,    7,  127,  127,  253,  505, 1009, 2017, 4033, 4033, 4033, 4033,},
{    3,    5,    6,    7,    7,    7,    8,  255,  255,  509, 1017, 2033, 4065, 8129,16257,16257,},
{    3,    5,    6,    8,    8,    8,    8,    9,  511,  511, 1021, 2041, 4081, 8161,16321,32641,},
{    3,    5,    7,    8,    9,    9,    9,    9,   10, 1023, 1023, 2045, 4089, 8177,16353,32705,},
{    3,    5,    7,    8,   10,   10,   10,   10,   10,   11, 2047, 2047, 4093, 8185,16369,32737,},
{    3,    5,    7,    8,   10,   11,   11,   11,   11,   11,   12, 4095, 4095, 8189,16377,32753,},
{    3,    5,    7,    9,   10,   12,   12,   12,   12,   12,   12,   13, 8191, 8191,16381,32761,},
{    3,    5,    7,    9,   10,   12,   13,   13,   13,   13,   13,   13,   14,16383,16383,32765,},
{    3,    5,    7,    9,   10,   12,   14,   14,   14,   14,   14,   14,   14,   15,32767,32767,},
{    3,    5,    7,    9,   11,   12,   14,   15,   15,   15,   15,   15,   15,   15,   16,65535,},
};


static void fillPlane(uint8_t *plane, int stride, int width, int height, int y,
                      uint8_t val)
{
    int i;
    uint8_t *ptr = plane + stride * y;
    for (i = 0; i < height; i++) {
        memset(ptr, val, width);
        ptr += stride;
    }
}

static void copyPlane(const uint8_t *src, int srcStride,
                      int srcSliceY, int srcSliceH, int width,
                      uint8_t *dst, int dstStride)
{
    dst += dstStride * srcSliceY;
    if (dstStride == srcStride && srcStride > 0) {
        memcpy(dst, src, srcSliceH * dstStride);
    } else {
        int i;
        for (i = 0; i < srcSliceH; i++) {
            memcpy(dst, src, width);
            src += srcStride;
            dst += dstStride;
        }
    }
}

static int planarToNv12Wrapper(SwsContext *c, const uint8_t *src[],
                               int srcStride[], int srcSliceY,
                               int srcSliceH, uint8_t *dstParam[],
                               int dstStride[])
{
    uint8_t *dst = dstParam[1] + dstStride[1] * srcSliceY / 2;

    copyPlane(src[0], srcStride[0], srcSliceY, srcSliceH, c->srcW,
              dstParam[0], dstStride[0]);

    if (c->dstFormat == AV_PIX_FMT_NV12)
        interleaveBytes(src[1], src[2], dst, c->srcW / 2, srcSliceH / 2,
                        srcStride[1], srcStride[2], dstStride[1]);
    else
        interleaveBytes(src[2], src[1], dst, c->srcW / 2, srcSliceH / 2,
                        srcStride[2], srcStride[1], dstStride[1]);

    return srcSliceH;
}

static int nv12ToPlanarWrapper(SwsContext *c, const uint8_t *src[],
                               int srcStride[], int srcSliceY,
                               int srcSliceH, uint8_t *dstParam[],
                               int dstStride[])
{
    uint8_t *dst1 = dstParam[1] + dstStride[1] * srcSliceY / 2;
    uint8_t *dst2 = dstParam[2] + dstStride[2] * srcSliceY / 2;

    copyPlane(src[0], srcStride[0], srcSliceY, srcSliceH, c->srcW,
              dstParam[0], dstStride[0]);

    if (c->srcFormat == AV_PIX_FMT_NV12)
        deinterleaveBytes(src[1], dst1, dst2,c->srcW / 2, srcSliceH / 2,
                          srcStride[1], dstStride[1], dstStride[2]);
    else
        deinterleaveBytes(src[1], dst2, dst1, c->srcW / 2, srcSliceH / 2,
                          srcStride[1], dstStride[2], dstStride[1]);

    return srcSliceH;
}

static int planarToYuy2Wrapper(SwsContext *c, const uint8_t *src[],
                               int srcStride[], int srcSliceY, int srcSliceH,
                               uint8_t *dstParam[], int dstStride[])
{
    uint8_t *dst = dstParam[0] + dstStride[0] * srcSliceY;

    yv12toyuy2(src[0], src[1], src[2], dst, c->srcW, srcSliceH, srcStride[0],
               srcStride[1], dstStride[0]);

    return srcSliceH;
}

static int planarToUyvyWrapper(SwsContext *c, const uint8_t *src[],
                               int srcStride[], int srcSliceY, int srcSliceH,
                               uint8_t *dstParam[], int dstStride[])
{
    uint8_t *dst = dstParam[0] + dstStride[0] * srcSliceY;

    yv12touyvy(src[0], src[1], src[2], dst, c->srcW, srcSliceH, srcStride[0],
               srcStride[1], dstStride[0]);

    return srcSliceH;
}

static int yuv422pToYuy2Wrapper(SwsContext *c, const uint8_t *src[],
                                int srcStride[], int srcSliceY, int srcSliceH,
                                uint8_t *dstParam[], int dstStride[])
{
    uint8_t *dst = dstParam[0] + dstStride[0] * srcSliceY;

    yuv422ptoyuy2(src[0], src[1], src[2], dst, c->srcW, srcSliceH, srcStride[0],
                  srcStride[1], dstStride[0]);

    return srcSliceH;
}

static int yuv422pToUyvyWrapper(SwsContext *c, const uint8_t *src[],
                                int srcStride[], int srcSliceY, int srcSliceH,
                                uint8_t *dstParam[], int dstStride[])
{
    uint8_t *dst = dstParam[0] + dstStride[0] * srcSliceY;

    yuv422ptouyvy(src[0], src[1], src[2], dst, c->srcW, srcSliceH, srcStride[0],
                  srcStride[1], dstStride[0]);

    return srcSliceH;
}

static int yuyvToYuv420Wrapper(SwsContext *c, const uint8_t *src[],
                               int srcStride[], int srcSliceY, int srcSliceH,
                               uint8_t *dstParam[], int dstStride[])
{
    uint8_t *ydst = dstParam[0] + dstStride[0] * srcSliceY;
    uint8_t *udst = dstParam[1] + dstStride[1] * srcSliceY / 2;
    uint8_t *vdst = dstParam[2] + dstStride[2] * srcSliceY / 2;

    yuyvtoyuv420(ydst, udst, vdst, src[0], c->srcW, srcSliceH, dstStride[0],
                 dstStride[1], srcStride[0]);

    if (dstParam[3])
        fillPlane(dstParam[3], dstStride[3], c->srcW, srcSliceH, srcSliceY, 255);

    return srcSliceH;
}

static int yuyvToYuv422Wrapper(SwsContext *c, const uint8_t *src[],
                               int srcStride[], int srcSliceY, int srcSliceH,
                               uint8_t *dstParam[], int dstStride[])
{
    uint8_t *ydst = dstParam[0] + dstStride[0] * srcSliceY;
    uint8_t *udst = dstParam[1] + dstStride[1] * srcSliceY;
    uint8_t *vdst = dstParam[2] + dstStride[2] * srcSliceY;

    yuyvtoyuv422(ydst, udst, vdst, src[0], c->srcW, srcSliceH, dstStride[0],
                 dstStride[1], srcStride[0]);

    return srcSliceH;
}

static int uyvyToYuv420Wrapper(SwsContext *c, const uint8_t *src[],
                               int srcStride[], int srcSliceY, int srcSliceH,
                               uint8_t *dstParam[], int dstStride[])
{
    uint8_t *ydst = dstParam[0] + dstStride[0] * srcSliceY;
    uint8_t *udst = dstParam[1] + dstStride[1] * srcSliceY / 2;
    uint8_t *vdst = dstParam[2] + dstStride[2] * srcSliceY / 2;

    uyvytoyuv420(ydst, udst, vdst, src[0], c->srcW, srcSliceH, dstStride[0],
                 dstStride[1], srcStride[0]);

    if (dstParam[3])
        fillPlane(dstParam[3], dstStride[3], c->srcW, srcSliceH, srcSliceY, 255);

    return srcSliceH;
}

static int uyvyToYuv422Wrapper(SwsContext *c, const uint8_t *src[],
                               int srcStride[], int srcSliceY, int srcSliceH,
                               uint8_t *dstParam[], int dstStride[])
{
    uint8_t *ydst = dstParam[0] + dstStride[0] * srcSliceY;
    uint8_t *udst = dstParam[1] + dstStride[1] * srcSliceY;
    uint8_t *vdst = dstParam[2] + dstStride[2] * srcSliceY;

    uyvytoyuv422(ydst, udst, vdst, src[0], c->srcW, srcSliceH, dstStride[0],
                 dstStride[1], srcStride[0]);

    return srcSliceH;
}

static void gray8aToPacked32(const uint8_t *src, uint8_t *dst, int num_pixels,
                             const uint8_t *palette)
{
    int i;
    for (i = 0; i < num_pixels; i++)
        ((uint32_t *) dst)[i] = ((const uint32_t *) palette)[src[i << 1]] | (src[(i << 1) + 1] << 24);
}

static void gray8aToPacked32_1(const uint8_t *src, uint8_t *dst, int num_pixels,
                               const uint8_t *palette)
{
    int i;

    for (i = 0; i < num_pixels; i++)
        ((uint32_t *) dst)[i] = ((const uint32_t *) palette)[src[i << 1]] | src[(i << 1) + 1];
}

static void gray8aToPacked24(const uint8_t *src, uint8_t *dst, int num_pixels,
                             const uint8_t *palette)
{
    int i;

    for (i = 0; i < num_pixels; i++) {
        //FIXME slow?
        dst[0] = palette[src[i << 1] * 4 + 0];
        dst[1] = palette[src[i << 1] * 4 + 1];
        dst[2] = palette[src[i << 1] * 4 + 2];
        dst += 3;
    }
}

static int packed_16bpc_bswap(SwsContext *c, const uint8_t *src[],
                              int srcStride[], int srcSliceY, int srcSliceH,
                              uint8_t *dst[], int dstStride[])
{
    int i, j, p;

    for (p = 0; p < 4; p++) {
        int srcstr = srcStride[p] / 2;
        int dststr = dstStride[p] / 2;
        uint16_t       *dstPtr =       (uint16_t *) dst[p];
        const uint16_t *srcPtr = (const uint16_t *) src[p];
        int min_stride         = FFMIN(FFABS(srcstr), FFABS(dststr));
        if(!dstPtr || !srcPtr)
            continue;
        for (i = 0; i < (srcSliceH >> c->chrDstVSubSample); i++) {
            for (j = 0; j < min_stride; j++) {
                dstPtr[j] = av_bswap16(srcPtr[j]);
            }
            srcPtr += srcstr;
            dstPtr += dststr;
        }
    }

    return srcSliceH;
}

static int palToRgbWrapper(SwsContext *c, const uint8_t *src[], int srcStride[],
                           int srcSliceY, int srcSliceH, uint8_t *dst[],
                           int dstStride[])
{
    const enum AVPixelFormat srcFormat = c->srcFormat;
    const enum AVPixelFormat dstFormat = c->dstFormat;
    void (*conv)(const uint8_t *src, uint8_t *dst, int num_pixels,
                 const uint8_t *palette) = NULL;
    int i;
    uint8_t *dstPtr = dst[0] + dstStride[0] * srcSliceY;
    const uint8_t *srcPtr = src[0];

    if (srcFormat == AV_PIX_FMT_YA8) {
        switch (dstFormat) {
        case AV_PIX_FMT_RGB32  : conv = gray8aToPacked32; break;
        case AV_PIX_FMT_BGR32  : conv = gray8aToPacked32; break;
        case AV_PIX_FMT_BGR32_1: conv = gray8aToPacked32_1; break;
        case AV_PIX_FMT_RGB32_1: conv = gray8aToPacked32_1; break;
        case AV_PIX_FMT_RGB24  : conv = gray8aToPacked24; break;
        case AV_PIX_FMT_BGR24  : conv = gray8aToPacked24; break;
        }
    } else if (usePal(srcFormat)) {
        switch (dstFormat) {
        case AV_PIX_FMT_RGB32  : conv = sws_convertPalette8ToPacked32; break;
        case AV_PIX_FMT_BGR32  : conv = sws_convertPalette8ToPacked32; break;
        case AV_PIX_FMT_BGR32_1: conv = sws_convertPalette8ToPacked32; break;
        case AV_PIX_FMT_RGB32_1: conv = sws_convertPalette8ToPacked32; break;
        case AV_PIX_FMT_RGB24  : conv = sws_convertPalette8ToPacked24; break;
        case AV_PIX_FMT_BGR24  : conv = sws_convertPalette8ToPacked24; break;
        }
    }

    if (!conv)
        av_log(c, AV_LOG_ERROR, "internal error %s -> %s converter\n",
               av_get_pix_fmt_name(srcFormat), av_get_pix_fmt_name(dstFormat));
    else {
        for (i = 0; i < srcSliceH; i++) {
            conv(srcPtr, dstPtr, c->srcW, (uint8_t *) c->pal_rgb);
            srcPtr += srcStride[0];
            dstPtr += dstStride[0];
        }
    }

    return srcSliceH;
}

static void packed16togbra16(const uint8_t *src, int srcStride,
                             uint16_t *dst[], int dstStride[], int srcSliceH,
                             int src_alpha, int swap, int shift, int width)
{
    int x, h, i;
    int dst_alpha = dst[3] != NULL;
    for (h = 0; h < srcSliceH; h++) {
        uint16_t *src_line = (uint16_t *)(src + srcStride * h);
        switch (swap) {
        case 3:
            if (src_alpha && dst_alpha) {
                for (x = 0; x < width; x++) {
                    dst[0][x] = av_bswap16(av_bswap16(*src_line++) >> shift);
                    dst[1][x] = av_bswap16(av_bswap16(*src_line++) >> shift);
                    dst[2][x] = av_bswap16(av_bswap16(*src_line++) >> shift);
                    dst[3][x] = av_bswap16(av_bswap16(*src_line++) >> shift);
                }
            } else if (dst_alpha) {
                for (x = 0; x < width; x++) {
                    dst[0][x] = av_bswap16(av_bswap16(*src_line++) >> shift);
                    dst[1][x] = av_bswap16(av_bswap16(*src_line++) >> shift);
                    dst[2][x] = av_bswap16(av_bswap16(*src_line++) >> shift);
                    dst[3][x] = 0xFFFF;
                }
            } else if (src_alpha) {
                for (x = 0; x < width; x++) {
                    dst[0][x] = av_bswap16(av_bswap16(*src_line++) >> shift);
                    dst[1][x] = av_bswap16(av_bswap16(*src_line++) >> shift);
                    dst[2][x] = av_bswap16(av_bswap16(*src_line++) >> shift);
                    src_line++;
                }
            } else {
                for (x = 0; x < width; x++) {
                    dst[0][x] = av_bswap16(av_bswap16(*src_line++) >> shift);
                    dst[1][x] = av_bswap16(av_bswap16(*src_line++) >> shift);
                    dst[2][x] = av_bswap16(av_bswap16(*src_line++) >> shift);
                }
            }
            break;
        case 2:
            if (src_alpha && dst_alpha) {
                for (x = 0; x < width; x++) {
                    dst[0][x] = av_bswap16(*src_line++ >> shift);
                    dst[1][x] = av_bswap16(*src_line++ >> shift);
                    dst[2][x] = av_bswap16(*src_line++ >> shift);
                    dst[3][x] = av_bswap16(*src_line++ >> shift);
                }
            } else if (dst_alpha) {
                for (x = 0; x < width; x++) {
                    dst[0][x] = av_bswap16(*src_line++ >> shift);
                    dst[1][x] = av_bswap16(*src_line++ >> shift);
                    dst[2][x] = av_bswap16(*src_line++ >> shift);
                    dst[3][x] = 0xFFFF;
                }
            } else if (src_alpha) {
                for (x = 0; x < width; x++) {
                    dst[0][x] = av_bswap16(*src_line++ >> shift);
                    dst[1][x] = av_bswap16(*src_line++ >> shift);
                    dst[2][x] = av_bswap16(*src_line++ >> shift);
                    src_line++;
                }
            } else {
                for (x = 0; x < width; x++) {
                    dst[0][x] = av_bswap16(*src_line++ >> shift);
                    dst[1][x] = av_bswap16(*src_line++ >> shift);
                    dst[2][x] = av_bswap16(*src_line++ >> shift);
                }
            }
            break;
        case 1:
            if (src_alpha && dst_alpha) {
                for (x = 0; x < width; x++) {
                    dst[0][x] = av_bswap16(*src_line++) >> shift;
                    dst[1][x] = av_bswap16(*src_line++) >> shift;
                    dst[2][x] = av_bswap16(*src_line++) >> shift;
                    dst[3][x] = av_bswap16(*src_line++) >> shift;
                }
            } else if (dst_alpha) {
                for (x = 0; x < width; x++) {
                    dst[0][x] = av_bswap16(*src_line++) >> shift;
                    dst[1][x] = av_bswap16(*src_line++) >> shift;
                    dst[2][x] = av_bswap16(*src_line++) >> shift;
                    dst[3][x] = 0xFFFF;
                }
            } else if (src_alpha) {
                for (x = 0; x < width; x++) {
                    dst[0][x] = av_bswap16(*src_line++) >> shift;
                    dst[1][x] = av_bswap16(*src_line++) >> shift;
                    dst[2][x] = av_bswap16(*src_line++) >> shift;
                    src_line++;
                }
            } else {
                for (x = 0; x < width; x++) {
                    dst[0][x] = av_bswap16(*src_line++) >> shift;
                    dst[1][x] = av_bswap16(*src_line++) >> shift;
                    dst[2][x] = av_bswap16(*src_line++) >> shift;
                }
            }
            break;
        default:
            if (src_alpha && dst_alpha) {
                for (x = 0; x < width; x++) {
                    dst[0][x] = *src_line++ >> shift;
                    dst[1][x] = *src_line++ >> shift;
                    dst[2][x] = *src_line++ >> shift;
                    dst[3][x] = *src_line++ >> shift;
                }
            } else if (dst_alpha) {
                for (x = 0; x < width; x++) {
                    dst[0][x] = *src_line++ >> shift;
                    dst[1][x] = *src_line++ >> shift;
                    dst[2][x] = *src_line++ >> shift;
                    dst[3][x] = 0xFFFF;
                }
            } else if (src_alpha) {
                for (x = 0; x < width; x++) {
                    dst[0][x] = *src_line++ >> shift;
                    dst[1][x] = *src_line++ >> shift;
                    dst[2][x] = *src_line++ >> shift;
                    src_line++;
                }
            } else {
                for (x = 0; x < width; x++) {
                    dst[0][x] = *src_line++ >> shift;
                    dst[1][x] = *src_line++ >> shift;
                    dst[2][x] = *src_line++ >> shift;
                }
            }
        }
        for (i = 0; i < 4; i++)
            dst[i] += dstStride[i] >> 1;
    }
}

static int Rgb16ToPlanarRgb16Wrapper(SwsContext *c, const uint8_t *src[],
                                     int srcStride[], int srcSliceY, int srcSliceH,
                                     uint8_t *dst[], int dstStride[])
{
    uint16_t *dst2013[] = { (uint16_t *)dst[2], (uint16_t *)dst[0], (uint16_t *)dst[1], (uint16_t *)dst[3] };
    uint16_t *dst1023[] = { (uint16_t *)dst[1], (uint16_t *)dst[0], (uint16_t *)dst[2], (uint16_t *)dst[3] };
    int stride2013[] = { dstStride[2], dstStride[0], dstStride[1], dstStride[3] };
    int stride1023[] = { dstStride[1], dstStride[0], dstStride[2], dstStride[3] };
    const AVPixFmtDescriptor *src_format = av_pix_fmt_desc_get(c->srcFormat);
    const AVPixFmtDescriptor *dst_format = av_pix_fmt_desc_get(c->dstFormat);
    int bpc = dst_format->comp[0].depth_minus1 + 1;
    int alpha = src_format->flags & AV_PIX_FMT_FLAG_ALPHA;
    int swap = 0;
    if ( HAVE_BIGENDIAN && !(src_format->flags & AV_PIX_FMT_FLAG_BE) ||
        !HAVE_BIGENDIAN &&   src_format->flags & AV_PIX_FMT_FLAG_BE)
        swap++;
    if ( HAVE_BIGENDIAN && !(dst_format->flags & AV_PIX_FMT_FLAG_BE) ||
        !HAVE_BIGENDIAN &&   dst_format->flags & AV_PIX_FMT_FLAG_BE)
        swap += 2;

    if ((dst_format->flags & (AV_PIX_FMT_FLAG_PLANAR | AV_PIX_FMT_FLAG_RGB)) !=
        (AV_PIX_FMT_FLAG_PLANAR | AV_PIX_FMT_FLAG_RGB) || bpc < 9) {
        av_log(c, AV_LOG_ERROR, "unsupported conversion to planar RGB %s -> %s\n",
               src_format->name, dst_format->name);
        return srcSliceH;
    }
    switch (c->srcFormat) {
    case AV_PIX_FMT_RGB48LE:
    case AV_PIX_FMT_RGB48BE:
    case AV_PIX_FMT_RGBA64LE:
    case AV_PIX_FMT_RGBA64BE:
        packed16togbra16(src[0] + srcSliceY * srcStride[0], srcStride[0],
                         dst2013, stride2013, srcSliceH, alpha, swap,
                         16 - bpc, c->srcW);
        break;
    case AV_PIX_FMT_BGR48LE:
    case AV_PIX_FMT_BGR48BE:
    case AV_PIX_FMT_BGRA64LE:
    case AV_PIX_FMT_BGRA64BE:
        packed16togbra16(src[0] + srcSliceY * srcStride[0], srcStride[0],
                         dst1023, stride1023, srcSliceH, alpha, swap,
                         16 - bpc, c->srcW);
        break;
    default:
        av_log(c, AV_LOG_ERROR,
               "unsupported conversion to planar RGB %s -> %s\n",
               src_format->name, dst_format->name);
    }

    return srcSliceH;
}

static void gbr16ptopacked16(const uint16_t *src[], int srcStride[],
                             uint8_t *dst, int dstStride, int srcSliceH,
                             int alpha, int swap, int bpp, int width)
{
    int x, h, i;
    int src_alpha = src[3] != NULL;
    int scale_high = 16 - bpp, scale_low = (bpp - 8) * 2;
    for (h = 0; h < srcSliceH; h++) {
        uint16_t *dest = (uint16_t *)(dst + dstStride * h);
        uint16_t component;

        switch(swap) {
        case 3:
            if (alpha && !src_alpha) {
                for (x = 0; x < width; x++) {
                    component = av_bswap16(src[0][x]);
                    *dest++ = av_bswap16(component << scale_high | component >> scale_low);
                    component = av_bswap16(src[1][x]);
                    *dest++ = av_bswap16(component << scale_high | component >> scale_low);
                    component = av_bswap16(src[2][x]);
                    *dest++ = av_bswap16(component << scale_high | component >> scale_low);
                    *dest++ = 0xffff;
                }
            } else if (alpha && src_alpha) {
                for (x = 0; x < width; x++) {
                    component = av_bswap16(src[0][x]);
                    *dest++ = av_bswap16(component << scale_high | component >> scale_low);
                    component = av_bswap16(src[1][x]);
                    *dest++ = av_bswap16(component << scale_high | component >> scale_low);
                    component = av_bswap16(src[2][x]);
                    *dest++ = av_bswap16(component << scale_high | component >> scale_low);
                    component = av_bswap16(src[3][x]);
                    *dest++ = av_bswap16(component << scale_high | component >> scale_low);
                }
            } else {
                for (x = 0; x < width; x++) {
                    component = av_bswap16(src[0][x]);
                    *dest++ = av_bswap16(component << scale_high | component >> scale_low);
                    component = av_bswap16(src[1][x]);
                    *dest++ = av_bswap16(component << scale_high | component >> scale_low);
                    component = av_bswap16(src[2][x]);
                    *dest++ = av_bswap16(component << scale_high | component >> scale_low);
                }
            }
            break;
        case 2:
            if (alpha && !src_alpha) {
                for (x = 0; x < width; x++) {
                    *dest++ = av_bswap16(src[0][x] << scale_high | src[0][x] >> scale_low);
                    *dest++ = av_bswap16(src[1][x] << scale_high | src[1][x] >> scale_low);
                    *dest++ = av_bswap16(src[2][x] << scale_high | src[2][x] >> scale_low);
                    *dest++ = 0xffff;
                }
            } else if (alpha && src_alpha) {
                for (x = 0; x < width; x++) {
                    *dest++ = av_bswap16(src[0][x] << scale_high | src[0][x] >> scale_low);
                    *dest++ = av_bswap16(src[1][x] << scale_high | src[1][x] >> scale_low);
                    *dest++ = av_bswap16(src[2][x] << scale_high | src[2][x] >> scale_low);
                    *dest++ = av_bswap16(src[3][x] << scale_high | src[3][x] >> scale_low);
                }
            } else {
                for (x = 0; x < width; x++) {
                    *dest++ = av_bswap16(src[0][x] << scale_high | src[0][x] >> scale_low);
                    *dest++ = av_bswap16(src[1][x] << scale_high | src[1][x] >> scale_low);
                    *dest++ = av_bswap16(src[2][x] << scale_high | src[2][x] >> scale_low);
                }
            }
            break;
        case 1:
            if (alpha && !src_alpha) {
                for (x = 0; x < width; x++) {
                    *dest++ = av_bswap16(src[0][x]) << scale_high | av_bswap16(src[0][x]) >> scale_low;
                    *dest++ = av_bswap16(src[1][x]) << scale_high | av_bswap16(src[1][x]) >> scale_low;
                    *dest++ = av_bswap16(src[2][x]) << scale_high | av_bswap16(src[2][x]) >> scale_low;
                    *dest++ = 0xffff;
                }
            } else if (alpha && src_alpha) {
                for (x = 0; x < width; x++) {
                    *dest++ = av_bswap16(src[0][x]) << scale_high | av_bswap16(src[0][x]) >> scale_low;
                    *dest++ = av_bswap16(src[1][x]) << scale_high | av_bswap16(src[1][x]) >> scale_low;
                    *dest++ = av_bswap16(src[2][x]) << scale_high | av_bswap16(src[2][x]) >> scale_low;
                    *dest++ = av_bswap16(src[3][x]) << scale_high | av_bswap16(src[3][x]) >> scale_low;
                }
            } else {
                for (x = 0; x < width; x++) {
                    *dest++ = av_bswap16(src[0][x]) << scale_high | av_bswap16(src[0][x]) >> scale_low;
                    *dest++ = av_bswap16(src[1][x]) << scale_high | av_bswap16(src[1][x]) >> scale_low;
                    *dest++ = av_bswap16(src[2][x]) << scale_high | av_bswap16(src[2][x]) >> scale_low;
                }
            }
            break;
        default:
            if (alpha && !src_alpha) {
                for (x = 0; x < width; x++) {
                    *dest++ = src[0][x] << scale_high | src[0][x] >> scale_low;
                    *dest++ = src[1][x] << scale_high | src[1][x] >> scale_low;
                    *dest++ = src[2][x] << scale_high | src[2][x] >> scale_low;
                    *dest++ = 0xffff;
                }
            } else if (alpha && src_alpha) {
                for (x = 0; x < width; x++) {
                    *dest++ = src[0][x] << scale_high | src[0][x] >> scale_low;
                    *dest++ = src[1][x] << scale_high | src[1][x] >> scale_low;
                    *dest++ = src[2][x] << scale_high | src[2][x] >> scale_low;
                    *dest++ = src[3][x] << scale_high | src[3][x] >> scale_low;
                }
            } else {
                for (x = 0; x < width; x++) {
                    *dest++ = src[0][x] << scale_high | src[0][x] >> scale_low;
                    *dest++ = src[1][x] << scale_high | src[1][x] >> scale_low;
                    *dest++ = src[2][x] << scale_high | src[2][x] >> scale_low;
                }
            }
        }
        for (i = 0; i < 3 + src_alpha; i++)
            src[i] += srcStride[i] >> 1;
    }
}

static int planarRgb16ToRgb16Wrapper(SwsContext *c, const uint8_t *src[],
                                     int srcStride[], int srcSliceY, int srcSliceH,
                                     uint8_t *dst[], int dstStride[])
{
    const uint16_t *src102[] = { (uint16_t *)src[1], (uint16_t *)src[0], (uint16_t *)src[2], (uint16_t *)src[3] };
    const uint16_t *src201[] = { (uint16_t *)src[2], (uint16_t *)src[0], (uint16_t *)src[1], (uint16_t *)src[3] };
    int stride102[] = { srcStride[1], srcStride[0], srcStride[2], srcStride[3] };
    int stride201[] = { srcStride[2], srcStride[0], srcStride[1], srcStride[3] };
    const AVPixFmtDescriptor *src_format = av_pix_fmt_desc_get(c->srcFormat);
    const AVPixFmtDescriptor *dst_format = av_pix_fmt_desc_get(c->dstFormat);
    int bits_per_sample = src_format->comp[0].depth_minus1 + 1;
    int swap = 0;
    if ( HAVE_BIGENDIAN && !(src_format->flags & AV_PIX_FMT_FLAG_BE) ||
        !HAVE_BIGENDIAN &&   src_format->flags & AV_PIX_FMT_FLAG_BE)
        swap++;
    if ( HAVE_BIGENDIAN && !(dst_format->flags & AV_PIX_FMT_FLAG_BE) ||
        !HAVE_BIGENDIAN &&   dst_format->flags & AV_PIX_FMT_FLAG_BE)
        swap += 2;

    if ((src_format->flags & (AV_PIX_FMT_FLAG_PLANAR | AV_PIX_FMT_FLAG_RGB)) !=
        (AV_PIX_FMT_FLAG_PLANAR | AV_PIX_FMT_FLAG_RGB) ||
        bits_per_sample <= 8) {
        av_log(c, AV_LOG_ERROR, "unsupported planar RGB conversion %s -> %s\n",
               src_format->name, dst_format->name);
        return srcSliceH;
    }
    switch (c->dstFormat) {
    case AV_PIX_FMT_BGR48LE:
    case AV_PIX_FMT_BGR48BE:
        gbr16ptopacked16(src102, stride102,
                         dst[0] + srcSliceY * dstStride[0], dstStride[0],
                         srcSliceH, 0, swap, bits_per_sample, c->srcW);
        break;
    case AV_PIX_FMT_RGB48LE:
    case AV_PIX_FMT_RGB48BE:
        gbr16ptopacked16(src201, stride201,
                         dst[0] + srcSliceY * dstStride[0], dstStride[0],
                         srcSliceH, 0, swap, bits_per_sample, c->srcW);
        break;
    case AV_PIX_FMT_RGBA64LE:
    case AV_PIX_FMT_RGBA64BE:
         gbr16ptopacked16(src201, stride201,
                          dst[0] + srcSliceY * dstStride[0], dstStride[0],
                          srcSliceH, 1, swap, bits_per_sample, c->srcW);
        break;
    case AV_PIX_FMT_BGRA64LE:
    case AV_PIX_FMT_BGRA64BE:
        gbr16ptopacked16(src102, stride102,
                         dst[0] + srcSliceY * dstStride[0], dstStride[0],
                         srcSliceH, 1, swap, bits_per_sample, c->srcW);
        break;
    default:
        av_log(c, AV_LOG_ERROR,
               "unsupported planar RGB conversion %s -> %s\n",
               src_format->name, dst_format->name);
    }

    return srcSliceH;
}

static void gbr24ptopacked24(const uint8_t *src[], int srcStride[],
                             uint8_t *dst, int dstStride, int srcSliceH,
                             int width)
{
    int x, h, i;
    for (h = 0; h < srcSliceH; h++) {
        uint8_t *dest = dst + dstStride * h;
        for (x = 0; x < width; x++) {
            *dest++ = src[0][x];
            *dest++ = src[1][x];
            *dest++ = src[2][x];
        }

        for (i = 0; i < 3; i++)
            src[i] += srcStride[i];
    }
}

static void gbr24ptopacked32(const uint8_t *src[], int srcStride[],
                             uint8_t *dst, int dstStride, int srcSliceH,
                             int alpha_first, int width)
{
    int x, h, i;
    for (h = 0; h < srcSliceH; h++) {
        uint8_t *dest = dst + dstStride * h;

        if (alpha_first) {
            for (x = 0; x < width; x++) {
                *dest++ = 0xff;
                *dest++ = src[0][x];
                *dest++ = src[1][x];
                *dest++ = src[2][x];
            }
        } else {
            for (x = 0; x < width; x++) {
                *dest++ = src[0][x];
                *dest++ = src[1][x];
                *dest++ = src[2][x];
                *dest++ = 0xff;
            }
        }

        for (i = 0; i < 3; i++)
            src[i] += srcStride[i];
    }
}

static int planarRgbToRgbWrapper(SwsContext *c, const uint8_t *src[],
                                 int srcStride[], int srcSliceY, int srcSliceH,
                                 uint8_t *dst[], int dstStride[])
{
    int alpha_first = 0;
    const uint8_t *src102[] = { src[1], src[0], src[2] };
    const uint8_t *src201[] = { src[2], src[0], src[1] };
    int stride102[] = { srcStride[1], srcStride[0], srcStride[2] };
    int stride201[] = { srcStride[2], srcStride[0], srcStride[1] };

    if (c->srcFormat != AV_PIX_FMT_GBRP) {
        av_log(c, AV_LOG_ERROR, "unsupported planar RGB conversion %s -> %s\n",
               av_get_pix_fmt_name(c->srcFormat),
               av_get_pix_fmt_name(c->dstFormat));
        return srcSliceH;
    }

    switch (c->dstFormat) {
    case AV_PIX_FMT_BGR24:
        gbr24ptopacked24(src102, stride102,
                         dst[0] + srcSliceY * dstStride[0], dstStride[0],
                         srcSliceH, c->srcW);
        break;

    case AV_PIX_FMT_RGB24:
        gbr24ptopacked24(src201, stride201,
                         dst[0] + srcSliceY * dstStride[0], dstStride[0],
                         srcSliceH, c->srcW);
        break;

    case AV_PIX_FMT_ARGB:
        alpha_first = 1;
    case AV_PIX_FMT_RGBA:
        gbr24ptopacked32(src201, stride201,
                         dst[0] + srcSliceY * dstStride[0], dstStride[0],
                         srcSliceH, alpha_first, c->srcW);
        break;

    case AV_PIX_FMT_ABGR:
        alpha_first = 1;
    case AV_PIX_FMT_BGRA:
        gbr24ptopacked32(src102, stride102,
                         dst[0] + srcSliceY * dstStride[0], dstStride[0],
                         srcSliceH, alpha_first, c->srcW);
        break;

    default:
        av_log(c, AV_LOG_ERROR,
               "unsupported planar RGB conversion %s -> %s\n",
               av_get_pix_fmt_name(c->srcFormat),
               av_get_pix_fmt_name(c->dstFormat));
    }

    return srcSliceH;
}

static int planarRgbToplanarRgbWrapper(SwsContext *c,
                                       const uint8_t *src[], int srcStride[],
                                       int srcSliceY, int srcSliceH,
                                       uint8_t *dst[], int dstStride[])
{
    copyPlane(src[0], srcStride[0], srcSliceY, srcSliceH, c->srcW,
              dst[0], dstStride[0]);
    copyPlane(src[1], srcStride[1], srcSliceY, srcSliceH, c->srcW,
              dst[1], dstStride[1]);
    copyPlane(src[2], srcStride[2], srcSliceY, srcSliceH, c->srcW,
              dst[2], dstStride[2]);
    if (dst[3])
        fillPlane(dst[3], dstStride[3], c->srcW, srcSliceH, srcSliceY, 255);

    return srcSliceH;
}

static void packedtogbr24p(const uint8_t *src, int srcStride,
                           uint8_t *dst[], int dstStride[], int srcSliceH,
                           int alpha_first, int inc_size, int width)
{
    uint8_t *dest[3];
    int x, h;

    dest[0] = dst[0];
    dest[1] = dst[1];
    dest[2] = dst[2];

    if (alpha_first)
        src++;

    for (h = 0; h < srcSliceH; h++) {
        for (x = 0; x < width; x++) {
            dest[0][x] = src[0];
            dest[1][x] = src[1];
            dest[2][x] = src[2];

            src += inc_size;
        }
        src     += srcStride - width * inc_size;
        dest[0] += dstStride[0];
        dest[1] += dstStride[1];
        dest[2] += dstStride[2];
    }
}

static int rgbToPlanarRgbWrapper(SwsContext *c, const uint8_t *src[],
                                 int srcStride[], int srcSliceY, int srcSliceH,
                                 uint8_t *dst[], int dstStride[])
{
    int alpha_first = 0;
    int stride102[] = { dstStride[1], dstStride[0], dstStride[2] };
    int stride201[] = { dstStride[2], dstStride[0], dstStride[1] };
    uint8_t *dst102[] = { dst[1] + srcSliceY * dstStride[1],
                          dst[0] + srcSliceY * dstStride[0],
                          dst[2] + srcSliceY * dstStride[2] };
    uint8_t *dst201[] = { dst[2] + srcSliceY * dstStride[2],
                          dst[0] + srcSliceY * dstStride[0],
                          dst[1] + srcSliceY * dstStride[1] };

    switch (c->srcFormat) {
    case AV_PIX_FMT_RGB24:
        packedtogbr24p((const uint8_t *) src[0], srcStride[0], dst201,
                       stride201, srcSliceH, alpha_first, 3, c->srcW);
        break;
    case AV_PIX_FMT_BGR24:
        packedtogbr24p((const uint8_t *) src[0], srcStride[0], dst102,
                       stride102, srcSliceH, alpha_first, 3, c->srcW);
        break;
    case AV_PIX_FMT_ARGB:
        alpha_first = 1;
    case AV_PIX_FMT_RGBA:
        packedtogbr24p((const uint8_t *) src[0], srcStride[0], dst201,
                       stride201, srcSliceH, alpha_first, 4, c->srcW);
        break;
    case AV_PIX_FMT_ABGR:
        alpha_first = 1;
    case AV_PIX_FMT_BGRA:
        packedtogbr24p((const uint8_t *) src[0], srcStride[0], dst102,
                       stride102, srcSliceH, alpha_first, 4, c->srcW);
        break;
    default:
        av_log(c, AV_LOG_ERROR,
               "unsupported planar RGB conversion %s -> %s\n",
               av_get_pix_fmt_name(c->srcFormat),
               av_get_pix_fmt_name(c->dstFormat));
    }

    return srcSliceH;
}

#define BAYER_GBRG
#define BAYER_8
#define BAYER_RENAME(x) bayer_gbrg8_to_##x
#include "bayer_template.c"

#define BAYER_GBRG
#define BAYER_16LE
#define BAYER_RENAME(x) bayer_gbrg16le_to_##x
#include "bayer_template.c"

#define BAYER_GBRG
#define BAYER_16BE
#define BAYER_RENAME(x) bayer_gbrg16be_to_##x
#include "bayer_template.c"

#define BAYER_GRBG
#define BAYER_8
#define BAYER_RENAME(x) bayer_grbg8_to_##x
#include "bayer_template.c"

#define BAYER_GRBG
#define BAYER_16LE
#define BAYER_RENAME(x) bayer_grbg16le_to_##x
#include "bayer_template.c"

#define BAYER_GRBG
#define BAYER_16BE
#define BAYER_RENAME(x) bayer_grbg16be_to_##x
#include "bayer_template.c"

#define BAYER_BGGR
#define BAYER_8
#define BAYER_RENAME(x) bayer_bggr8_to_##x
#include "bayer_template.c"

#define BAYER_BGGR
#define BAYER_16LE
#define BAYER_RENAME(x) bayer_bggr16le_to_##x
#include "bayer_template.c"

#define BAYER_BGGR
#define BAYER_16BE
#define BAYER_RENAME(x) bayer_bggr16be_to_##x
#include "bayer_template.c"

#define BAYER_RGGB
#define BAYER_8
#define BAYER_RENAME(x) bayer_rggb8_to_##x
#include "bayer_template.c"

#define BAYER_RGGB
#define BAYER_16LE
#define BAYER_RENAME(x) bayer_rggb16le_to_##x
#include "bayer_template.c"

#define BAYER_RGGB
#define BAYER_16BE
#define BAYER_RENAME(x) bayer_rggb16be_to_##x
#include "bayer_template.c"

static int bayer_to_rgb24_wrapper(SwsContext *c, const uint8_t* src[], int srcStride[], int srcSliceY,
                                  int srcSliceH, uint8_t* dst[], int dstStride[])
{
    uint8_t *dstPtr= dst[0];
    const uint8_t *srcPtr= src[0];
    int i;
    void (*copy)       (const uint8_t *src, int src_stride, uint8_t *dst, int dst_stride, int width);
    void (*interpolate)(const uint8_t *src, int src_stride, uint8_t *dst, int dst_stride, int width);

    switch(c->srcFormat) {
#define CASE(pixfmt, prefix) \
    case pixfmt: copy        = bayer_##prefix##_to_rgb24_copy; \
                 interpolate = bayer_##prefix##_to_rgb24_interpolate; \
                 break;
    CASE(AV_PIX_FMT_BAYER_BGGR8,    bggr8)
    CASE(AV_PIX_FMT_BAYER_BGGR16LE, bggr16le)
    CASE(AV_PIX_FMT_BAYER_BGGR16BE, bggr16be)
    CASE(AV_PIX_FMT_BAYER_RGGB8,    rggb8)
    CASE(AV_PIX_FMT_BAYER_RGGB16LE, rggb16le)
    CASE(AV_PIX_FMT_BAYER_RGGB16BE, rggb16be)
    CASE(AV_PIX_FMT_BAYER_GBRG8,    gbrg8)
    CASE(AV_PIX_FMT_BAYER_GBRG16LE, gbrg16le)
    CASE(AV_PIX_FMT_BAYER_GBRG16BE, gbrg16be)
    CASE(AV_PIX_FMT_BAYER_GRBG8,    grbg8)
    CASE(AV_PIX_FMT_BAYER_GRBG16LE, grbg16le)
    CASE(AV_PIX_FMT_BAYER_GRBG16BE, grbg16be)
#undef CASE
    default: return 0;
    }

    copy(srcPtr, srcStride[0], dstPtr, dstStride[0], c->srcW);
    srcPtr += 2 * srcStride[0];
    dstPtr += 2 * dstStride[0];

    for (i = 2; i < srcSliceH - 2; i += 2) {
        interpolate(srcPtr, srcStride[0], dstPtr, dstStride[0], c->srcW);
        srcPtr += 2 * srcStride[0];
        dstPtr += 2 * dstStride[0];
    }

    copy(srcPtr, srcStride[0], dstPtr, dstStride[0], c->srcW);
    return srcSliceH;
}

static int bayer_to_yv12_wrapper(SwsContext *c, const uint8_t* src[], int srcStride[], int srcSliceY,
                                 int srcSliceH, uint8_t* dst[], int dstStride[])
{
    const uint8_t *srcPtr= src[0];
    uint8_t *dstY= dst[0];
    uint8_t *dstU= dst[1];
    uint8_t *dstV= dst[2];
    int i;
    void (*copy)       (const uint8_t *src, int src_stride, uint8_t *dstY, uint8_t *dstU, uint8_t *dstV, int luma_stride, int width, int32_t *rgb2yuv);
    void (*interpolate)(const uint8_t *src, int src_stride, uint8_t *dstY, uint8_t *dstU, uint8_t *dstV, int luma_stride, int width, int32_t *rgb2yuv);

    switch(c->srcFormat) {
#define CASE(pixfmt, prefix) \
    case pixfmt: copy        = bayer_##prefix##_to_yv12_copy; \
                 interpolate = bayer_##prefix##_to_yv12_interpolate; \
                 break;
    CASE(AV_PIX_FMT_BAYER_BGGR8,    bggr8)
    CASE(AV_PIX_FMT_BAYER_BGGR16LE, bggr16le)
    CASE(AV_PIX_FMT_BAYER_BGGR16BE, bggr16be)
    CASE(AV_PIX_FMT_BAYER_RGGB8,    rggb8)
    CASE(AV_PIX_FMT_BAYER_RGGB16LE, rggb16le)
    CASE(AV_PIX_FMT_BAYER_RGGB16BE, rggb16be)
    CASE(AV_PIX_FMT_BAYER_GBRG8,    gbrg8)
    CASE(AV_PIX_FMT_BAYER_GBRG16LE, gbrg16le)
    CASE(AV_PIX_FMT_BAYER_GBRG16BE, gbrg16be)
    CASE(AV_PIX_FMT_BAYER_GRBG8,    grbg8)
    CASE(AV_PIX_FMT_BAYER_GRBG16LE, grbg16le)
    CASE(AV_PIX_FMT_BAYER_GRBG16BE, grbg16be)
#undef CASE
    default: return 0;
    }

    copy(srcPtr, srcStride[0], dstY, dstU, dstV, dstStride[0], c->srcW, c->input_rgb2yuv_table);
    srcPtr += 2 * srcStride[0];
    dstY   += 2 * dstStride[0];
    dstU   +=     dstStride[1];
    dstV   +=     dstStride[1];

    for (i = 2; i < srcSliceH - 2; i += 2) {
        interpolate(srcPtr, srcStride[0], dstY, dstU, dstV, dstStride[0], c->srcW, c->input_rgb2yuv_table);
        srcPtr += 2 * srcStride[0];
        dstY   += 2 * dstStride[0];
        dstU   +=     dstStride[1];
        dstV   +=     dstStride[1];
    }

    copy(srcPtr, srcStride[0], dstY, dstU, dstV, dstStride[0], c->srcW, c->input_rgb2yuv_table);
    return srcSliceH;
}

#define isRGBA32(x) (            \
           (x) == AV_PIX_FMT_ARGB   \
        || (x) == AV_PIX_FMT_RGBA   \
        || (x) == AV_PIX_FMT_BGRA   \
        || (x) == AV_PIX_FMT_ABGR   \
        )

#define isRGBA64(x) (                \
           (x) == AV_PIX_FMT_RGBA64LE   \
        || (x) == AV_PIX_FMT_RGBA64BE   \
        || (x) == AV_PIX_FMT_BGRA64LE   \
        || (x) == AV_PIX_FMT_BGRA64BE   \
        )

#define isRGB48(x) (                \
           (x) == AV_PIX_FMT_RGB48LE   \
        || (x) == AV_PIX_FMT_RGB48BE   \
        || (x) == AV_PIX_FMT_BGR48LE   \
        || (x) == AV_PIX_FMT_BGR48BE   \
        )

/* {RGB,BGR}{15,16,24,32,32_1} -> {RGB,BGR}{15,16,24,32} */
typedef void (* rgbConvFn) (const uint8_t *, uint8_t *, int);
static rgbConvFn findRgbConvFn(SwsContext *c)
{
    const enum AVPixelFormat srcFormat = c->srcFormat;
    const enum AVPixelFormat dstFormat = c->dstFormat;
    const int srcId = c->srcFormatBpp;
    const int dstId = c->dstFormatBpp;
    rgbConvFn conv = NULL;

#define IS_NOT_NE(bpp, desc) \
    (((bpp + 7) >> 3) == 2 && \
     (!(desc->flags & AV_PIX_FMT_FLAG_BE) != !HAVE_BIGENDIAN))

#define CONV_IS(src, dst) (srcFormat == AV_PIX_FMT_##src && dstFormat == AV_PIX_FMT_##dst)

    if (isRGBA32(srcFormat) && isRGBA32(dstFormat)) {
        if (     CONV_IS(ABGR, RGBA)
              || CONV_IS(ARGB, BGRA)
              || CONV_IS(BGRA, ARGB)
              || CONV_IS(RGBA, ABGR)) conv = shuffle_bytes_3210;
        else if (CONV_IS(ABGR, ARGB)
              || CONV_IS(ARGB, ABGR)) conv = shuffle_bytes_0321;
        else if (CONV_IS(ABGR, BGRA)
              || CONV_IS(ARGB, RGBA)) conv = shuffle_bytes_1230;
        else if (CONV_IS(BGRA, RGBA)
              || CONV_IS(RGBA, BGRA)) conv = shuffle_bytes_2103;
        else if (CONV_IS(BGRA, ABGR)
              || CONV_IS(RGBA, ARGB)) conv = shuffle_bytes_3012;
    } else if (isRGB48(srcFormat) && isRGB48(dstFormat)) {
        if      (CONV_IS(RGB48LE, BGR48LE)
              || CONV_IS(BGR48LE, RGB48LE)
              || CONV_IS(RGB48BE, BGR48BE)
              || CONV_IS(BGR48BE, RGB48BE)) conv = rgb48tobgr48_nobswap;
        else if (CONV_IS(RGB48LE, BGR48BE)
              || CONV_IS(BGR48LE, RGB48BE)
              || CONV_IS(RGB48BE, BGR48LE)
              || CONV_IS(BGR48BE, RGB48LE)) conv = rgb48tobgr48_bswap;
    } else if (isRGBA64(srcFormat) && isRGB48(dstFormat)) {
        if      (CONV_IS(RGBA64LE, BGR48LE)
              || CONV_IS(BGRA64LE, RGB48LE)
              || CONV_IS(RGBA64BE, BGR48BE)
              || CONV_IS(BGRA64BE, RGB48BE)) conv = rgb64tobgr48_nobswap;
        else if (CONV_IS(RGBA64LE, BGR48BE)
              || CONV_IS(BGRA64LE, RGB48BE)
              || CONV_IS(RGBA64BE, BGR48LE)
              || CONV_IS(BGRA64BE, RGB48LE)) conv = rgb64tobgr48_bswap;
        else if (CONV_IS(RGBA64LE, RGB48LE)
              || CONV_IS(BGRA64LE, BGR48LE)
              || CONV_IS(RGBA64BE, RGB48BE)
              || CONV_IS(BGRA64BE, BGR48BE)) conv = rgb64to48_nobswap;
        else if (CONV_IS(RGBA64LE, RGB48BE)
              || CONV_IS(BGRA64LE, BGR48BE)
              || CONV_IS(RGBA64BE, RGB48LE)
              || CONV_IS(BGRA64BE, BGR48LE)) conv = rgb64to48_bswap;
    } else
    /* BGR -> BGR */
    if ((isBGRinInt(srcFormat) && isBGRinInt(dstFormat)) ||
        (isRGBinInt(srcFormat) && isRGBinInt(dstFormat))) {
        switch (srcId | (dstId << 16)) {
        case 0x000F000C: conv = rgb12to15; break;
        case 0x000F0010: conv = rgb16to15; break;
        case 0x000F0018: conv = rgb24to15; break;
        case 0x000F0020: conv = rgb32to15; break;
        case 0x0010000F: conv = rgb15to16; break;
        case 0x00100018: conv = rgb24to16; break;
        case 0x00100020: conv = rgb32to16; break;
        case 0x0018000F: conv = rgb15to24; break;
        case 0x00180010: conv = rgb16to24; break;
        case 0x00180020: conv = rgb32to24; break;
        case 0x0020000F: conv = rgb15to32; break;
        case 0x00200010: conv = rgb16to32; break;
        case 0x00200018: conv = rgb24to32; break;
        }
    } else if ((isBGRinInt(srcFormat) && isRGBinInt(dstFormat)) ||
               (isRGBinInt(srcFormat) && isBGRinInt(dstFormat))) {
        switch (srcId | (dstId << 16)) {
        case 0x000C000C: conv = rgb12tobgr12; break;
        case 0x000F000F: conv = rgb15tobgr15; break;
        case 0x000F0010: conv = rgb16tobgr15; break;
        case 0x000F0018: conv = rgb24tobgr15; break;
        case 0x000F0020: conv = rgb32tobgr15; break;
        case 0x0010000F: conv = rgb15tobgr16; break;
        case 0x00100010: conv = rgb16tobgr16; break;
        case 0x00100018: conv = rgb24tobgr16; break;
        case 0x00100020: conv = rgb32tobgr16; break;
        case 0x0018000F: conv = rgb15tobgr24; break;
        case 0x00180010: conv = rgb16tobgr24; break;
        case 0x00180018: conv = rgb24tobgr24; break;
        case 0x00180020: conv = rgb32tobgr24; break;
        case 0x0020000F: conv = rgb15tobgr32; break;
        case 0x00200010: conv = rgb16tobgr32; break;
        case 0x00200018: conv = rgb24tobgr32; break;
        }
    }

    if ((dstFormat == AV_PIX_FMT_RGB32_1 || dstFormat == AV_PIX_FMT_BGR32_1) && !isRGBA32(srcFormat) && ALT32_CORR<0)
        return NULL;

    // Maintain symmetry between endianness
    if (c->flags & SWS_BITEXACT)
        if ((dstFormat == AV_PIX_FMT_RGB32   || dstFormat == AV_PIX_FMT_BGR32  ) && !isRGBA32(srcFormat) && ALT32_CORR>0)
            return NULL;

    return conv;
}

/* {RGB,BGR}{15,16,24,32,32_1} -> {RGB,BGR}{15,16,24,32} */
static int rgbToRgbWrapper(SwsContext *c, const uint8_t *src[], int srcStride[],
                           int srcSliceY, int srcSliceH, uint8_t *dst[],
                           int dstStride[])

{
    const enum AVPixelFormat srcFormat = c->srcFormat;
    const enum AVPixelFormat dstFormat = c->dstFormat;
    const AVPixFmtDescriptor *desc_src = av_pix_fmt_desc_get(c->srcFormat);
    const AVPixFmtDescriptor *desc_dst = av_pix_fmt_desc_get(c->dstFormat);
    const int srcBpp = (c->srcFormatBpp + 7) >> 3;
    const int dstBpp = (c->dstFormatBpp + 7) >> 3;
    rgbConvFn conv = findRgbConvFn(c);

    if (!conv) {
        av_log(c, AV_LOG_ERROR, "internal error %s -> %s converter\n",
               av_get_pix_fmt_name(srcFormat), av_get_pix_fmt_name(dstFormat));
    } else {
        const uint8_t *srcPtr = src[0];
              uint8_t *dstPtr = dst[0];
        int src_bswap = IS_NOT_NE(c->srcFormatBpp, desc_src);
        int dst_bswap = IS_NOT_NE(c->dstFormatBpp, desc_dst);

        if ((srcFormat == AV_PIX_FMT_RGB32_1 || srcFormat == AV_PIX_FMT_BGR32_1) &&
            !isRGBA32(dstFormat))
            srcPtr += ALT32_CORR;

        if ((dstFormat == AV_PIX_FMT_RGB32_1 || dstFormat == AV_PIX_FMT_BGR32_1) &&
            !isRGBA32(srcFormat)) {
            int i;
            av_assert0(ALT32_CORR == 1);
            for (i = 0; i < srcSliceH; i++)
                dstPtr[dstStride[0] * (srcSliceY + i)] = 255;
            dstPtr += ALT32_CORR;
        }

        if (dstStride[0] * srcBpp == srcStride[0] * dstBpp && srcStride[0] > 0 &&
            !(srcStride[0] % srcBpp) && !dst_bswap && !src_bswap)
            conv(srcPtr, dstPtr + dstStride[0] * srcSliceY,
                 (srcSliceH - 1) * srcStride[0] + c->srcW * srcBpp);
        else {
            int i, j;
            dstPtr += dstStride[0] * srcSliceY;

            for (i = 0; i < srcSliceH; i++) {
                if(src_bswap) {
                    for(j=0; j<c->srcW; j++)
                        ((uint16_t*)c->formatConvBuffer)[j] = av_bswap16(((uint16_t*)srcPtr)[j]);
                    conv(c->formatConvBuffer, dstPtr, c->srcW * srcBpp);
                }else
                    conv(srcPtr, dstPtr, c->srcW * srcBpp);
                if(dst_bswap)
                    for(j=0; j<c->srcW; j++)
                        ((uint16_t*)dstPtr)[j] = av_bswap16(((uint16_t*)dstPtr)[j]);
                srcPtr += srcStride[0];
                dstPtr += dstStride[0];
            }
        }
    }
    return srcSliceH;
}

static int bgr24ToYv12Wrapper(SwsContext *c, const uint8_t *src[],
                              int srcStride[], int srcSliceY, int srcSliceH,
                              uint8_t *dst[], int dstStride[])
{
    ff_rgb24toyv12(
        src[0],
        dst[0] +  srcSliceY       * dstStride[0],
        dst[1] + (srcSliceY >> 1) * dstStride[1],
        dst[2] + (srcSliceY >> 1) * dstStride[2],
        c->srcW, srcSliceH,
        dstStride[0], dstStride[1], srcStride[0],
        c->input_rgb2yuv_table);
    if (dst[3])
        fillPlane(dst[3], dstStride[3], c->srcW, srcSliceH, srcSliceY, 255);
    return srcSliceH;
}

static int yvu9ToYv12Wrapper(SwsContext *c, const uint8_t *src[],
                             int srcStride[], int srcSliceY, int srcSliceH,
                             uint8_t *dst[], int dstStride[])
{
    copyPlane(src[0], srcStride[0], srcSliceY, srcSliceH, c->srcW,
              dst[0], dstStride[0]);

    planar2x(src[1], dst[1] + dstStride[1] * (srcSliceY >> 1), c->chrSrcW,
             srcSliceH >> 2, srcStride[1], dstStride[1]);
    planar2x(src[2], dst[2] + dstStride[2] * (srcSliceY >> 1), c->chrSrcW,
             srcSliceH >> 2, srcStride[2], dstStride[2]);
    if (dst[3])
        fillPlane(dst[3], dstStride[3], c->srcW, srcSliceH, srcSliceY, 255);
    return srcSliceH;
}

/* unscaled copy like stuff (assumes nearly identical formats) */
static int packedCopyWrapper(SwsContext *c, const uint8_t *src[],
                             int srcStride[], int srcSliceY, int srcSliceH,
                             uint8_t *dst[], int dstStride[])
{
    if (dstStride[0] == srcStride[0] && srcStride[0] > 0)
        memcpy(dst[0] + dstStride[0] * srcSliceY, src[0], srcSliceH * dstStride[0]);
    else {
        int i;
        const uint8_t *srcPtr = src[0];
        uint8_t *dstPtr = dst[0] + dstStride[0] * srcSliceY;
        int length = 0;

        /* universal length finder */
        while (length + c->srcW <= FFABS(dstStride[0]) &&
               length + c->srcW <= FFABS(srcStride[0]))
            length += c->srcW;
        av_assert1(length != 0);

        for (i = 0; i < srcSliceH; i++) {
            memcpy(dstPtr, srcPtr, length);
            srcPtr += srcStride[0];
            dstPtr += dstStride[0];
        }
    }
    return srcSliceH;
}

#define DITHER_COPY(dst, dstStride, src, srcStride, bswap, dbswap)\
    uint16_t scale= dither_scale[dst_depth-1][src_depth-1];\
    int shift= src_depth-dst_depth + dither_scale[src_depth-2][dst_depth-1];\
    for (i = 0; i < height; i++) {\
        const uint8_t *dither= dithers[src_depth-9][i&7];\
        for (j = 0; j < length-7; j+=8){\
            dst[j+0] = dbswap((bswap(src[j+0]) + dither[0])*scale>>shift);\
            dst[j+1] = dbswap((bswap(src[j+1]) + dither[1])*scale>>shift);\
            dst[j+2] = dbswap((bswap(src[j+2]) + dither[2])*scale>>shift);\
            dst[j+3] = dbswap((bswap(src[j+3]) + dither[3])*scale>>shift);\
            dst[j+4] = dbswap((bswap(src[j+4]) + dither[4])*scale>>shift);\
            dst[j+5] = dbswap((bswap(src[j+5]) + dither[5])*scale>>shift);\
            dst[j+6] = dbswap((bswap(src[j+6]) + dither[6])*scale>>shift);\
            dst[j+7] = dbswap((bswap(src[j+7]) + dither[7])*scale>>shift);\
        }\
        for (; j < length; j++)\
            dst[j] = dbswap((bswap(src[j]) + dither[j&7])*scale>>shift);\
        dst += dstStride;\
        src += srcStride;\
    }

static int planarCopyWrapper(SwsContext *c, const uint8_t *src[],
                             int srcStride[], int srcSliceY, int srcSliceH,
                             uint8_t *dst[], int dstStride[])
{
    const AVPixFmtDescriptor *desc_src = av_pix_fmt_desc_get(c->srcFormat);
    const AVPixFmtDescriptor *desc_dst = av_pix_fmt_desc_get(c->dstFormat);
    int plane, i, j;
    for (plane = 0; plane < 4; plane++) {
        int length = (plane == 0 || plane == 3) ? c->srcW  : FF_CEIL_RSHIFT(c->srcW,   c->chrDstHSubSample);
        int y =      (plane == 0 || plane == 3) ? srcSliceY: FF_CEIL_RSHIFT(srcSliceY, c->chrDstVSubSample);
        int height = (plane == 0 || plane == 3) ? srcSliceH: FF_CEIL_RSHIFT(srcSliceH, c->chrDstVSubSample);
        const uint8_t *srcPtr = src[plane];
        uint8_t *dstPtr = dst[plane] + dstStride[plane] * y;
        int shiftonly = plane == 1 || plane == 2 || (!c->srcRange && plane == 0);

        if (!dst[plane])
            continue;
        // ignore palette for GRAY8
        if (plane == 1 && !dst[2]) continue;
        if (!src[plane] || (plane == 1 && !src[2])) {
<<<<<<< HEAD
            if (is16BPS(c->dstFormat) || isNBPS(c->dstFormat)) {
                fillPlane16(dst[plane], dstStride[plane], length, height, y,
                        plane == 3, desc_dst->comp[plane].depth_minus1,
                        isBE(c->dstFormat));
            } else {
=======
            int val = (plane == 3) ? 255 : 128;
            if (is16BPS(c->dstFormat))
                length *= 2;
            if (is9_OR_10BPS(c->dstFormat)) {
                fill_plane9or10(dst[plane], dstStride[plane],
                                length, height, y, val,
                                desc_dst->comp[plane].depth,
                                isBE(c->dstFormat));
            } else
>>>>>>> 2268db2c
                fillPlane(dst[plane], dstStride[plane], length, height, y,
                        (plane == 3) ? 255 : 128);
            }
        } else {
<<<<<<< HEAD
            if(isNBPS(c->srcFormat) || isNBPS(c->dstFormat)
               || (is16BPS(c->srcFormat) != is16BPS(c->dstFormat))
            ) {
                const int src_depth = desc_src->comp[plane].depth_minus1 + 1;
                const int dst_depth = desc_dst->comp[plane].depth_minus1 + 1;
=======
            if (is9_OR_10BPS(c->srcFormat)) {
                const int src_depth = desc_src->comp[plane].depth;
                const int dst_depth = desc_dst->comp[plane].depth;
>>>>>>> 2268db2c
                const uint16_t *srcPtr2 = (const uint16_t *) srcPtr;
                uint16_t *dstPtr2 = (uint16_t*)dstPtr;

                if (dst_depth == 8) {
                    if(isBE(c->srcFormat) == HAVE_BIGENDIAN){
                        DITHER_COPY(dstPtr, dstStride[plane], srcPtr2, srcStride[plane]/2, , )
                    } else {
                        DITHER_COPY(dstPtr, dstStride[plane], srcPtr2, srcStride[plane]/2, av_bswap16, )
                    }
                } else if (src_depth == 8) {
                    for (i = 0; i < height; i++) {
                        #define COPY816(w)\
                        if (shiftonly) {\
                            for (j = 0; j < length; j++)\
                                w(&dstPtr2[j], srcPtr[j]<<(dst_depth-8));\
                        } else {\
                            for (j = 0; j < length; j++)\
                                w(&dstPtr2[j], (srcPtr[j]<<(dst_depth-8)) |\
                                               (srcPtr[j]>>(2*8-dst_depth)));\
                        }
                        if(isBE(c->dstFormat)){
                            COPY816(AV_WB16)
                        } else {
                            COPY816(AV_WL16)
                        }
                        dstPtr2 += dstStride[plane]/2;
                        srcPtr  += srcStride[plane];
                    }
                } else if (src_depth <= dst_depth) {
                    for (i = 0; i < height; i++) {
                        j = 0;
                        if(isBE(c->srcFormat) == HAVE_BIGENDIAN &&
                           isBE(c->dstFormat) == HAVE_BIGENDIAN &&
                           shiftonly) {
                             unsigned shift = dst_depth - src_depth;
#if HAVE_FAST_64BIT
#define FAST_COPY_UP(shift) \
    for (; j < length - 3; j += 4) { \
        uint64_t v = AV_RN64A(srcPtr2 + j); \
        AV_WN64A(dstPtr2 + j, v << shift); \
    }
#else
#define FAST_COPY_UP(shift) \
    for (; j < length - 1; j += 2) { \
        uint32_t v = AV_RN32A(srcPtr2 + j); \
        AV_WN32A(dstPtr2 + j, v << shift); \
    }
#endif
                             switch (shift)
                             {
                             case 6: FAST_COPY_UP(6); break;
                             case 7: FAST_COPY_UP(7); break;
                             }
                        }
#define COPY_UP(r,w) \
    if(shiftonly){\
        for (; j < length; j++){ \
            unsigned int v= r(&srcPtr2[j]);\
            w(&dstPtr2[j], v<<(dst_depth-src_depth));\
        }\
    }else{\
        for (; j < length; j++){ \
            unsigned int v= r(&srcPtr2[j]);\
            w(&dstPtr2[j], (v<<(dst_depth-src_depth)) | \
                        (v>>(2*src_depth-dst_depth)));\
        }\
    }
                        if(isBE(c->srcFormat)){
                            if(isBE(c->dstFormat)){
                                COPY_UP(AV_RB16, AV_WB16)
                            } else {
                                COPY_UP(AV_RB16, AV_WL16)
                            }
                        } else {
                            if(isBE(c->dstFormat)){
                                COPY_UP(AV_RL16, AV_WB16)
                            } else {
                                COPY_UP(AV_RL16, AV_WL16)
                            }
                        }
                        dstPtr2 += dstStride[plane]/2;
                        srcPtr2 += srcStride[plane]/2;
                    }
                } else {
<<<<<<< HEAD
                    if(isBE(c->srcFormat) == HAVE_BIGENDIAN){
                        if(isBE(c->dstFormat) == HAVE_BIGENDIAN){
                            DITHER_COPY(dstPtr2, dstStride[plane]/2, srcPtr2, srcStride[plane]/2, , )
=======
#define W8(a, b) { *(a) = (b); }
#define COPY9_OR_10TO8(rfunc) \
                    if (src_depth == 9) { \
                        DITHER_COPY(dstPtr,  dstStride[plane],   W8, \
                                    srcPtr2, srcStride[plane] / 2, rfunc, \
                                    dither_8x8_1, 1, av_clip_uint8); \
                    } else { \
                        DITHER_COPY(dstPtr,  dstStride[plane],   W8, \
                                    srcPtr2, srcStride[plane] / 2, rfunc, \
                                    dither_8x8_3, 2, av_clip_uint8); \
                    }
                    if (isBE(c->srcFormat)) {
                        COPY9_OR_10TO8(AV_RB16);
                    } else {
                        COPY9_OR_10TO8(AV_RL16);
                    }
                }
            } else if (is9_OR_10BPS(c->dstFormat)) {
                const int dst_depth = desc_dst->comp[plane].depth;
                uint16_t *dstPtr2 = (uint16_t *) dstPtr;

                if (is16BPS(c->srcFormat)) {
                    const uint16_t *srcPtr2 = (const uint16_t *) srcPtr;
#define COPY16TO9_OR_10(rfunc, wfunc) \
                    if (dst_depth == 9) { \
                        DITHER_COPY(dstPtr2, dstStride[plane] / 2, wfunc, \
                                    srcPtr2, srcStride[plane] / 2, rfunc, \
                                    ff_dither_8x8_128, 7, clip9); \
                    } else { \
                        DITHER_COPY(dstPtr2, dstStride[plane] / 2, wfunc, \
                                    srcPtr2, srcStride[plane] / 2, rfunc, \
                                    dither_8x8_64, 6, clip10); \
                    }
                    if (isBE(c->dstFormat)) {
                        if (isBE(c->srcFormat)) {
                            COPY16TO9_OR_10(AV_RB16, AV_WB16);
>>>>>>> 2268db2c
                        } else {
                            DITHER_COPY(dstPtr2, dstStride[plane]/2, srcPtr2, srcStride[plane]/2, , av_bswap16)
                        }
                    }else{
                        if(isBE(c->dstFormat) == HAVE_BIGENDIAN){
                            DITHER_COPY(dstPtr2, dstStride[plane]/2, srcPtr2, srcStride[plane]/2, av_bswap16, )
                        } else {
                            DITHER_COPY(dstPtr2, dstStride[plane]/2, srcPtr2, srcStride[plane]/2, av_bswap16, av_bswap16)
                        }
                    }
                }
            } else if (is16BPS(c->srcFormat) && is16BPS(c->dstFormat) &&
                      isBE(c->srcFormat) != isBE(c->dstFormat)) {

                for (i = 0; i < height; i++) {
                    for (j = 0; j < length; j++)
                        ((uint16_t *) dstPtr)[j] = av_bswap16(((const uint16_t *) srcPtr)[j]);
                    srcPtr += srcStride[plane];
                    dstPtr += dstStride[plane];
                }
            } else if (dstStride[plane] == srcStride[plane] &&
                       srcStride[plane] > 0 && srcStride[plane] == length) {
                memcpy(dst[plane] + dstStride[plane] * y, src[plane],
                       height * dstStride[plane]);
            } else {
                if (is16BPS(c->srcFormat) && is16BPS(c->dstFormat))
                    length *= 2;
                else if (desc_src->comp[0].depth == 1)
                    length >>= 3; // monowhite/black
                for (i = 0; i < height; i++) {
                    memcpy(dstPtr, srcPtr, length);
                    srcPtr += srcStride[plane];
                    dstPtr += dstStride[plane];
                }
            }
        }
    }
    return srcSliceH;
}


#define IS_DIFFERENT_ENDIANESS(src_fmt, dst_fmt, pix_fmt)          \
    ((src_fmt == pix_fmt ## BE && dst_fmt == pix_fmt ## LE) ||     \
     (src_fmt == pix_fmt ## LE && dst_fmt == pix_fmt ## BE))


void ff_get_unscaled_swscale(SwsContext *c)
{
    const enum AVPixelFormat srcFormat = c->srcFormat;
    const enum AVPixelFormat dstFormat = c->dstFormat;
    const int flags = c->flags;
    const int dstH = c->dstH;
    int needsDither;

    needsDither = isAnyRGB(dstFormat) &&
            c->dstFormatBpp < 24 &&
           (c->dstFormatBpp < c->srcFormatBpp || (!isAnyRGB(srcFormat)));

    /* yv12_to_nv12 */
    if ((srcFormat == AV_PIX_FMT_YUV420P || srcFormat == AV_PIX_FMT_YUVA420P) &&
        (dstFormat == AV_PIX_FMT_NV12 || dstFormat == AV_PIX_FMT_NV21)) {
        c->swscale = planarToNv12Wrapper;
    }
    /* nv12_to_yv12 */
    if (dstFormat == AV_PIX_FMT_YUV420P &&
        (srcFormat == AV_PIX_FMT_NV12 || srcFormat == AV_PIX_FMT_NV21)) {
        c->swscale = nv12ToPlanarWrapper;
    }
    /* yuv2bgr */
    if ((srcFormat == AV_PIX_FMT_YUV420P || srcFormat == AV_PIX_FMT_YUV422P ||
         srcFormat == AV_PIX_FMT_YUVA420P) && isAnyRGB(dstFormat) &&
        !(flags & SWS_ACCURATE_RND) && (c->dither == SWS_DITHER_BAYER || c->dither == SWS_DITHER_AUTO) && !(dstH & 1)) {
        c->swscale = ff_yuv2rgb_get_func_ptr(c);
    }

    if (srcFormat == AV_PIX_FMT_YUV410P && !(dstH & 3) &&
        (dstFormat == AV_PIX_FMT_YUV420P || dstFormat == AV_PIX_FMT_YUVA420P) &&
        !(flags & SWS_BITEXACT)) {
        c->swscale = yvu9ToYv12Wrapper;
    }

    /* bgr24toYV12 */
    if (srcFormat == AV_PIX_FMT_BGR24 &&
        (dstFormat == AV_PIX_FMT_YUV420P || dstFormat == AV_PIX_FMT_YUVA420P) &&
        !(flags & SWS_ACCURATE_RND))
        c->swscale = bgr24ToYv12Wrapper;

    /* RGB/BGR -> RGB/BGR (no dither needed forms) */
    if (isAnyRGB(srcFormat) && isAnyRGB(dstFormat) && findRgbConvFn(c)
        && (!needsDither || (c->flags&(SWS_FAST_BILINEAR|SWS_POINT))))
        c->swscale = rgbToRgbWrapper;

    /* RGB to planar RGB */
    if ((srcFormat == AV_PIX_FMT_GBRP && dstFormat == AV_PIX_FMT_GBRAP) ||
        (srcFormat == AV_PIX_FMT_GBRAP && dstFormat == AV_PIX_FMT_GBRP))
        c->swscale = planarRgbToplanarRgbWrapper;

#define isByteRGB(f) (             \
        f == AV_PIX_FMT_RGB32   || \
        f == AV_PIX_FMT_RGB32_1 || \
        f == AV_PIX_FMT_RGB24   || \
        f == AV_PIX_FMT_BGR32   || \
        f == AV_PIX_FMT_BGR32_1 || \
        f == AV_PIX_FMT_BGR24)

    if (srcFormat == AV_PIX_FMT_GBRP && isPlanar(srcFormat) && isByteRGB(dstFormat))
        c->swscale = planarRgbToRgbWrapper;

<<<<<<< HEAD
    if ((srcFormat == AV_PIX_FMT_RGB48LE  || srcFormat == AV_PIX_FMT_RGB48BE  ||
         srcFormat == AV_PIX_FMT_BGR48LE  || srcFormat == AV_PIX_FMT_BGR48BE  ||
         srcFormat == AV_PIX_FMT_RGBA64LE || srcFormat == AV_PIX_FMT_RGBA64BE ||
         srcFormat == AV_PIX_FMT_BGRA64LE || srcFormat == AV_PIX_FMT_BGRA64BE) &&
        (dstFormat == AV_PIX_FMT_GBRP9LE  || dstFormat == AV_PIX_FMT_GBRP9BE  ||
         dstFormat == AV_PIX_FMT_GBRP10LE || dstFormat == AV_PIX_FMT_GBRP10BE ||
         dstFormat == AV_PIX_FMT_GBRP12LE || dstFormat == AV_PIX_FMT_GBRP12BE ||
         dstFormat == AV_PIX_FMT_GBRP14LE || dstFormat == AV_PIX_FMT_GBRP14BE ||
         dstFormat == AV_PIX_FMT_GBRP16LE || dstFormat == AV_PIX_FMT_GBRP16BE ||
         dstFormat == AV_PIX_FMT_GBRAP16LE || dstFormat == AV_PIX_FMT_GBRAP16BE ))
        c->swscale = Rgb16ToPlanarRgb16Wrapper;

    if ((srcFormat == AV_PIX_FMT_GBRP9LE  || srcFormat == AV_PIX_FMT_GBRP9BE  ||
         srcFormat == AV_PIX_FMT_GBRP16LE || srcFormat == AV_PIX_FMT_GBRP16BE ||
         srcFormat == AV_PIX_FMT_GBRP10LE || srcFormat == AV_PIX_FMT_GBRP10BE ||
         srcFormat == AV_PIX_FMT_GBRP12LE || srcFormat == AV_PIX_FMT_GBRP12BE ||
         srcFormat == AV_PIX_FMT_GBRP14LE || srcFormat == AV_PIX_FMT_GBRP14BE ||
         srcFormat == AV_PIX_FMT_GBRAP16LE || srcFormat == AV_PIX_FMT_GBRAP16BE) &&
        (dstFormat == AV_PIX_FMT_RGB48LE  || dstFormat == AV_PIX_FMT_RGB48BE  ||
         dstFormat == AV_PIX_FMT_BGR48LE  || dstFormat == AV_PIX_FMT_BGR48BE  ||
         dstFormat == AV_PIX_FMT_RGBA64LE || dstFormat == AV_PIX_FMT_RGBA64BE ||
         dstFormat == AV_PIX_FMT_BGRA64LE || dstFormat == AV_PIX_FMT_BGRA64BE))
        c->swscale = planarRgb16ToRgb16Wrapper;

    if (av_pix_fmt_desc_get(srcFormat)->comp[0].depth_minus1 == 7 &&
=======
    if (av_pix_fmt_desc_get(srcFormat)->comp[0].depth == 8 &&
>>>>>>> 2268db2c
        isPackedRGB(srcFormat) && dstFormat == AV_PIX_FMT_GBRP)
        c->swscale = rgbToPlanarRgbWrapper;

    if (isBayer(srcFormat)) {
        if (dstFormat == AV_PIX_FMT_RGB24)
            c->swscale = bayer_to_rgb24_wrapper;
        else if (dstFormat == AV_PIX_FMT_YUV420P)
            c->swscale = bayer_to_yv12_wrapper;
        else if (!isBayer(dstFormat)) {
            av_log(c, AV_LOG_ERROR, "unsupported bayer conversion\n");
            av_assert0(0);
        }
    }

    /* bswap 16 bits per pixel/component packed formats */
    if (IS_DIFFERENT_ENDIANESS(srcFormat, dstFormat, AV_PIX_FMT_BAYER_BGGR16) ||
        IS_DIFFERENT_ENDIANESS(srcFormat, dstFormat, AV_PIX_FMT_BAYER_RGGB16) ||
        IS_DIFFERENT_ENDIANESS(srcFormat, dstFormat, AV_PIX_FMT_BAYER_GBRG16) ||
        IS_DIFFERENT_ENDIANESS(srcFormat, dstFormat, AV_PIX_FMT_BAYER_GRBG16) ||
        IS_DIFFERENT_ENDIANESS(srcFormat, dstFormat, AV_PIX_FMT_BGR444) ||
        IS_DIFFERENT_ENDIANESS(srcFormat, dstFormat, AV_PIX_FMT_BGR48)  ||
        IS_DIFFERENT_ENDIANESS(srcFormat, dstFormat, AV_PIX_FMT_BGRA64) ||
        IS_DIFFERENT_ENDIANESS(srcFormat, dstFormat, AV_PIX_FMT_BGR555) ||
        IS_DIFFERENT_ENDIANESS(srcFormat, dstFormat, AV_PIX_FMT_BGR565) ||
        IS_DIFFERENT_ENDIANESS(srcFormat, dstFormat, AV_PIX_FMT_BGRA64) ||
        IS_DIFFERENT_ENDIANESS(srcFormat, dstFormat, AV_PIX_FMT_GRAY16) ||
        IS_DIFFERENT_ENDIANESS(srcFormat, dstFormat, AV_PIX_FMT_YA16)   ||
        IS_DIFFERENT_ENDIANESS(srcFormat, dstFormat, AV_PIX_FMT_AYUV64) ||
        IS_DIFFERENT_ENDIANESS(srcFormat, dstFormat, AV_PIX_FMT_GBRP9)  ||
        IS_DIFFERENT_ENDIANESS(srcFormat, dstFormat, AV_PIX_FMT_GBRP10) ||
        IS_DIFFERENT_ENDIANESS(srcFormat, dstFormat, AV_PIX_FMT_GBRP12) ||
        IS_DIFFERENT_ENDIANESS(srcFormat, dstFormat, AV_PIX_FMT_GBRP14) ||
        IS_DIFFERENT_ENDIANESS(srcFormat, dstFormat, AV_PIX_FMT_GBRP16) ||
        IS_DIFFERENT_ENDIANESS(srcFormat, dstFormat, AV_PIX_FMT_GBRAP16) ||
        IS_DIFFERENT_ENDIANESS(srcFormat, dstFormat, AV_PIX_FMT_RGB444) ||
        IS_DIFFERENT_ENDIANESS(srcFormat, dstFormat, AV_PIX_FMT_RGB48)  ||
        IS_DIFFERENT_ENDIANESS(srcFormat, dstFormat, AV_PIX_FMT_RGBA64) ||
        IS_DIFFERENT_ENDIANESS(srcFormat, dstFormat, AV_PIX_FMT_RGB555) ||
        IS_DIFFERENT_ENDIANESS(srcFormat, dstFormat, AV_PIX_FMT_RGB565) ||
        IS_DIFFERENT_ENDIANESS(srcFormat, dstFormat, AV_PIX_FMT_RGBA64) ||
        IS_DIFFERENT_ENDIANESS(srcFormat, dstFormat, AV_PIX_FMT_XYZ12)  ||
        IS_DIFFERENT_ENDIANESS(srcFormat, dstFormat, AV_PIX_FMT_YUV420P9)  ||
        IS_DIFFERENT_ENDIANESS(srcFormat, dstFormat, AV_PIX_FMT_YUV420P10) ||
        IS_DIFFERENT_ENDIANESS(srcFormat, dstFormat, AV_PIX_FMT_YUV420P12) ||
        IS_DIFFERENT_ENDIANESS(srcFormat, dstFormat, AV_PIX_FMT_YUV420P14) ||
        IS_DIFFERENT_ENDIANESS(srcFormat, dstFormat, AV_PIX_FMT_YUV420P16) ||
        IS_DIFFERENT_ENDIANESS(srcFormat, dstFormat, AV_PIX_FMT_YUV422P9)  ||
        IS_DIFFERENT_ENDIANESS(srcFormat, dstFormat, AV_PIX_FMT_YUV422P10) ||
        IS_DIFFERENT_ENDIANESS(srcFormat, dstFormat, AV_PIX_FMT_YUV422P12) ||
        IS_DIFFERENT_ENDIANESS(srcFormat, dstFormat, AV_PIX_FMT_YUV422P14) ||
        IS_DIFFERENT_ENDIANESS(srcFormat, dstFormat, AV_PIX_FMT_YUV422P16) ||
        IS_DIFFERENT_ENDIANESS(srcFormat, dstFormat, AV_PIX_FMT_YUV440P10) ||
        IS_DIFFERENT_ENDIANESS(srcFormat, dstFormat, AV_PIX_FMT_YUV440P12) ||
        IS_DIFFERENT_ENDIANESS(srcFormat, dstFormat, AV_PIX_FMT_YUV444P9)  ||
        IS_DIFFERENT_ENDIANESS(srcFormat, dstFormat, AV_PIX_FMT_YUV444P10) ||
        IS_DIFFERENT_ENDIANESS(srcFormat, dstFormat, AV_PIX_FMT_YUV444P12) ||
        IS_DIFFERENT_ENDIANESS(srcFormat, dstFormat, AV_PIX_FMT_YUV444P14) ||
        IS_DIFFERENT_ENDIANESS(srcFormat, dstFormat, AV_PIX_FMT_YUV444P16))
        c->swscale = packed_16bpc_bswap;

    if (usePal(srcFormat) && isByteRGB(dstFormat))
        c->swscale = palToRgbWrapper;

    if (srcFormat == AV_PIX_FMT_YUV422P) {
        if (dstFormat == AV_PIX_FMT_YUYV422)
            c->swscale = yuv422pToYuy2Wrapper;
        else if (dstFormat == AV_PIX_FMT_UYVY422)
            c->swscale = yuv422pToUyvyWrapper;
    }

    /* LQ converters if -sws 0 or -sws 4*/
    if (c->flags&(SWS_FAST_BILINEAR|SWS_POINT)) {
        /* yv12_to_yuy2 */
        if (srcFormat == AV_PIX_FMT_YUV420P || srcFormat == AV_PIX_FMT_YUVA420P) {
            if (dstFormat == AV_PIX_FMT_YUYV422)
                c->swscale = planarToYuy2Wrapper;
            else if (dstFormat == AV_PIX_FMT_UYVY422)
                c->swscale = planarToUyvyWrapper;
        }
    }
    if (srcFormat == AV_PIX_FMT_YUYV422 &&
       (dstFormat == AV_PIX_FMT_YUV420P || dstFormat == AV_PIX_FMT_YUVA420P))
        c->swscale = yuyvToYuv420Wrapper;
    if (srcFormat == AV_PIX_FMT_UYVY422 &&
       (dstFormat == AV_PIX_FMT_YUV420P || dstFormat == AV_PIX_FMT_YUVA420P))
        c->swscale = uyvyToYuv420Wrapper;
    if (srcFormat == AV_PIX_FMT_YUYV422 && dstFormat == AV_PIX_FMT_YUV422P)
        c->swscale = yuyvToYuv422Wrapper;
    if (srcFormat == AV_PIX_FMT_UYVY422 && dstFormat == AV_PIX_FMT_YUV422P)
        c->swscale = uyvyToYuv422Wrapper;

#define isPlanarGray(x) (isGray(x) && (x) != AV_PIX_FMT_YA8 && (x) != AV_PIX_FMT_YA16LE && (x) != AV_PIX_FMT_YA16BE)
    /* simple copy */
    if ( srcFormat == dstFormat ||
        (srcFormat == AV_PIX_FMT_YUVA420P && dstFormat == AV_PIX_FMT_YUV420P) ||
        (srcFormat == AV_PIX_FMT_YUV420P && dstFormat == AV_PIX_FMT_YUVA420P) ||
        (isPlanarYUV(srcFormat) && isPlanarGray(dstFormat)) ||
        (isPlanarYUV(dstFormat) && isPlanarGray(srcFormat)) ||
        (isPlanarGray(dstFormat) && isPlanarGray(srcFormat)) ||
        (isPlanarYUV(srcFormat) && isPlanarYUV(dstFormat) &&
         c->chrDstHSubSample == c->chrSrcHSubSample &&
         c->chrDstVSubSample == c->chrSrcVSubSample &&
         dstFormat != AV_PIX_FMT_NV12 && dstFormat != AV_PIX_FMT_NV21 &&
         srcFormat != AV_PIX_FMT_NV12 && srcFormat != AV_PIX_FMT_NV21))
    {
        if (isPacked(c->srcFormat))
            c->swscale = packedCopyWrapper;
        else /* Planar YUV or gray */
            c->swscale = planarCopyWrapper;
    }

    if (ARCH_PPC)
        ff_get_unscaled_swscale_ppc(c);
//     if (ARCH_ARM)
//         ff_get_unscaled_swscale_arm(c);
}

/* Convert the palette to the same packed 32-bit format as the palette */
void sws_convertPalette8ToPacked32(const uint8_t *src, uint8_t *dst,
                                   int num_pixels, const uint8_t *palette)
{
    int i;

    for (i = 0; i < num_pixels; i++)
        ((uint32_t *) dst)[i] = ((const uint32_t *) palette)[src[i]];
}

/* Palette format: ABCD -> dst format: ABC */
void sws_convertPalette8ToPacked24(const uint8_t *src, uint8_t *dst,
                                   int num_pixels, const uint8_t *palette)
{
    int i;

    for (i = 0; i < num_pixels; i++) {
        //FIXME slow?
        dst[0] = palette[src[i] * 4 + 0];
        dst[1] = palette[src[i] * 4 + 1];
        dst[2] = palette[src[i] * 4 + 2];
        dst += 3;
    }
}<|MERGE_RESOLUTION|>--- conflicted
+++ resolved
@@ -1415,38 +1415,20 @@
         // ignore palette for GRAY8
         if (plane == 1 && !dst[2]) continue;
         if (!src[plane] || (plane == 1 && !src[2])) {
-<<<<<<< HEAD
             if (is16BPS(c->dstFormat) || isNBPS(c->dstFormat)) {
                 fillPlane16(dst[plane], dstStride[plane], length, height, y,
-                        plane == 3, desc_dst->comp[plane].depth_minus1,
+                        plane == 3, desc_dst->comp[plane].depth,
                         isBE(c->dstFormat));
             } else {
-=======
-            int val = (plane == 3) ? 255 : 128;
-            if (is16BPS(c->dstFormat))
-                length *= 2;
-            if (is9_OR_10BPS(c->dstFormat)) {
-                fill_plane9or10(dst[plane], dstStride[plane],
-                                length, height, y, val,
-                                desc_dst->comp[plane].depth,
-                                isBE(c->dstFormat));
-            } else
->>>>>>> 2268db2c
                 fillPlane(dst[plane], dstStride[plane], length, height, y,
                         (plane == 3) ? 255 : 128);
             }
         } else {
-<<<<<<< HEAD
             if(isNBPS(c->srcFormat) || isNBPS(c->dstFormat)
                || (is16BPS(c->srcFormat) != is16BPS(c->dstFormat))
             ) {
-                const int src_depth = desc_src->comp[plane].depth_minus1 + 1;
-                const int dst_depth = desc_dst->comp[plane].depth_minus1 + 1;
-=======
-            if (is9_OR_10BPS(c->srcFormat)) {
                 const int src_depth = desc_src->comp[plane].depth;
                 const int dst_depth = desc_dst->comp[plane].depth;
->>>>>>> 2268db2c
                 const uint16_t *srcPtr2 = (const uint16_t *) srcPtr;
                 uint16_t *dstPtr2 = (uint16_t*)dstPtr;
 
@@ -1531,48 +1513,9 @@
                         srcPtr2 += srcStride[plane]/2;
                     }
                 } else {
-<<<<<<< HEAD
                     if(isBE(c->srcFormat) == HAVE_BIGENDIAN){
                         if(isBE(c->dstFormat) == HAVE_BIGENDIAN){
                             DITHER_COPY(dstPtr2, dstStride[plane]/2, srcPtr2, srcStride[plane]/2, , )
-=======
-#define W8(a, b) { *(a) = (b); }
-#define COPY9_OR_10TO8(rfunc) \
-                    if (src_depth == 9) { \
-                        DITHER_COPY(dstPtr,  dstStride[plane],   W8, \
-                                    srcPtr2, srcStride[plane] / 2, rfunc, \
-                                    dither_8x8_1, 1, av_clip_uint8); \
-                    } else { \
-                        DITHER_COPY(dstPtr,  dstStride[plane],   W8, \
-                                    srcPtr2, srcStride[plane] / 2, rfunc, \
-                                    dither_8x8_3, 2, av_clip_uint8); \
-                    }
-                    if (isBE(c->srcFormat)) {
-                        COPY9_OR_10TO8(AV_RB16);
-                    } else {
-                        COPY9_OR_10TO8(AV_RL16);
-                    }
-                }
-            } else if (is9_OR_10BPS(c->dstFormat)) {
-                const int dst_depth = desc_dst->comp[plane].depth;
-                uint16_t *dstPtr2 = (uint16_t *) dstPtr;
-
-                if (is16BPS(c->srcFormat)) {
-                    const uint16_t *srcPtr2 = (const uint16_t *) srcPtr;
-#define COPY16TO9_OR_10(rfunc, wfunc) \
-                    if (dst_depth == 9) { \
-                        DITHER_COPY(dstPtr2, dstStride[plane] / 2, wfunc, \
-                                    srcPtr2, srcStride[plane] / 2, rfunc, \
-                                    ff_dither_8x8_128, 7, clip9); \
-                    } else { \
-                        DITHER_COPY(dstPtr2, dstStride[plane] / 2, wfunc, \
-                                    srcPtr2, srcStride[plane] / 2, rfunc, \
-                                    dither_8x8_64, 6, clip10); \
-                    }
-                    if (isBE(c->dstFormat)) {
-                        if (isBE(c->srcFormat)) {
-                            COPY16TO9_OR_10(AV_RB16, AV_WB16);
->>>>>>> 2268db2c
                         } else {
                             DITHER_COPY(dstPtr2, dstStride[plane]/2, srcPtr2, srcStride[plane]/2, , av_bswap16)
                         }
@@ -1681,7 +1624,6 @@
     if (srcFormat == AV_PIX_FMT_GBRP && isPlanar(srcFormat) && isByteRGB(dstFormat))
         c->swscale = planarRgbToRgbWrapper;
 
-<<<<<<< HEAD
     if ((srcFormat == AV_PIX_FMT_RGB48LE  || srcFormat == AV_PIX_FMT_RGB48BE  ||
          srcFormat == AV_PIX_FMT_BGR48LE  || srcFormat == AV_PIX_FMT_BGR48BE  ||
          srcFormat == AV_PIX_FMT_RGBA64LE || srcFormat == AV_PIX_FMT_RGBA64BE ||
@@ -1706,10 +1648,7 @@
          dstFormat == AV_PIX_FMT_BGRA64LE || dstFormat == AV_PIX_FMT_BGRA64BE))
         c->swscale = planarRgb16ToRgb16Wrapper;
 
-    if (av_pix_fmt_desc_get(srcFormat)->comp[0].depth_minus1 == 7 &&
-=======
     if (av_pix_fmt_desc_get(srcFormat)->comp[0].depth == 8 &&
->>>>>>> 2268db2c
         isPackedRGB(srcFormat) && dstFormat == AV_PIX_FMT_GBRP)
         c->swscale = rgbToPlanarRgbWrapper;
 
