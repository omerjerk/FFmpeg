MAIN_MAKEFILE=1
include config.mak

vpath %.c    $(SRC_PATH)
vpath %.cpp  $(SRC_PATH)
vpath %.h    $(SRC_PATH)
vpath %.S    $(SRC_PATH)
vpath %.asm  $(SRC_PATH)
vpath %.v    $(SRC_PATH)
vpath %.texi $(SRC_PATH)
vpath %/fate_config.sh.template $(SRC_PATH)

PROGS-$(CONFIG_FFMPEG)   += ffmpeg
PROGS-$(CONFIG_FFPLAY)   += ffplay
PROGS-$(CONFIG_FFPROBE)  += ffprobe
PROGS-$(CONFIG_FFSERVER) += ffserver

<<<<<<< HEAD
PROGS      := $(PROGS-yes:%=%$(PROGSSUF)$(EXESUF))
INSTPROGS   = $(PROGS-yes:%=%$(PROGSSUF)$(EXESUF))
OBJS        = cmdutils.o
OBJS-ffmpeg = ffmpeg_opt.o ffmpeg_filter.o
=======
%.h.c:
	$(Q)echo '#include "$*.h"' >$@

%.ver: %.v
	$(Q)sed 's/$$MAJOR/$($(basename $(@F))_VERSION_MAJOR)/' $^ > $@

%.c %.h: TAG = GEN

PROGS-$(CONFIG_AVCONV)   += avconv
PROGS-$(CONFIG_AVPLAY)   += avplay
PROGS-$(CONFIG_AVPROBE)  += avprobe
PROGS-$(CONFIG_AVSERVER) += avserver

PROGS      := $(PROGS-yes:%=%$(EXESUF))
OBJS        = cmdutils.o $(EXEOBJS)
OBJS-avconv = avconv_opt.o avconv_filter.o
>>>>>>> 80521c19
TESTTOOLS   = audiogen videogen rotozoom tiny_psnr base64
HOSTPROGS  := $(TESTTOOLS:%=tests/%) doc/print_options
TOOLS       = qt-faststart trasher
TOOLS-$(CONFIG_ZLIB) += cws2fws

BASENAMES   = ffmpeg ffplay ffprobe ffserver
ALLPROGS    = $(BASENAMES:%=%$(PROGSSUF)$(EXESUF))
ALLPROGS_G  = $(BASENAMES:%=%$(PROGSSUF)_g$(EXESUF))
ALLMANPAGES = $(BASENAMES:%=%.1)

FFLIBS-$(CONFIG_AVDEVICE) += avdevice
FFLIBS-$(CONFIG_AVFILTER) += avfilter
FFLIBS-$(CONFIG_AVFORMAT) += avformat
FFLIBS-$(CONFIG_AVRESAMPLE) += avresample
FFLIBS-$(CONFIG_AVCODEC)  += avcodec
FFLIBS-$(CONFIG_POSTPROC) += postproc
FFLIBS-$(CONFIG_SWRESAMPLE)+= swresample
FFLIBS-$(CONFIG_SWSCALE)  += swscale

FFLIBS := avutil

DATA_FILES := $(wildcard $(SRC_PATH)/presets/*.ffpreset) $(SRC_PATH)/doc/ffprobe.xsd
EXAMPLES_FILES := $(wildcard $(SRC_PATH)/doc/examples/*.c) $(SRC_PATH)/doc/examples/Makefile $(SRC_PATH)/doc/examples/README

SKIPHEADERS = cmdutils_common_opts.h

include $(SRC_PATH)/common.mak

FF_EXTRALIBS := $(FFEXTRALIBS)
FF_DEP_LIBS  := $(DEP_LIBS)

all: $(PROGS)

<<<<<<< HEAD
$(PROGS): %$(EXESUF): %_g$(EXESUF)
	$(CP) $< $@
	$(STRIP) $@

$(TOOLS): %$(EXESUF): %.o
	$(LD) $(LDFLAGS) $(LD_O) $< $(ELIBS)
=======
$(TOOLS): %$(EXESUF): %.o $(EXEOBJS)
	$(LD) $(LDFLAGS) $(LD_O) $^ $(ELIBS)
>>>>>>> 80521c19

tools/cws2fws$(EXESUF): ELIBS = $(ZLIB)

config.h: .config
.config: $(wildcard $(FFLIBS:%=$(SRC_PATH)/lib%/all*.c))
	@-tput bold 2>/dev/null
	@-printf '\nWARNING: $(?F) newer than config.h, rerun configure\n\n'
	@-tput sgr0 2>/dev/null

SUBDIR_VARS := CLEANFILES EXAMPLES FFLIBS HOSTPROGS TESTPROGS TOOLS      \
               ARCH_HEADERS BUILT_HEADERS SKIPHEADERS                    \
               ARMV5TE-OBJS ARMV6-OBJS ARMVFP-OBJS NEON-OBJS             \
               ALTIVEC-OBJS VIS-OBJS                                     \
               MMX-OBJS YASM-OBJS                                        \
               MIPSFPU-OBJS MIPSDSPR2-OBJS MIPSDSPR1-OBJS MIPS32R2-OBJS  \
               OBJS HOSTOBJS TESTOBJS

define RESET
$(1) :=
$(1)-yes :=
endef

define DOSUBDIR
$(foreach V,$(SUBDIR_VARS),$(eval $(call RESET,$(V))))
SUBDIR := $(1)/
include $(SRC_PATH)/$(1)/Makefile
-include $(SRC_PATH)/$(1)/$(ARCH)/Makefile
include $(SRC_PATH)/library.mak
endef

$(foreach D,$(FFLIBS),$(eval $(call DOSUBDIR,lib$(D))))

define DOPROG
<<<<<<< HEAD
OBJS-$(1) += $(1).o cmdutils.o
$(1)$(PROGSSUF)_g$(EXESUF): $$(OBJS-$(1))
=======
OBJS-$(1) += $(1).o cmdutils.o $(EXEOBJS)
$(1)$(EXESUF): $$(OBJS-$(1))
>>>>>>> 80521c19
$$(OBJS-$(1)): CFLAGS  += $(CFLAGS-$(1))
$(1)$(PROGSSUF)_g$(EXESUF): LDFLAGS += $(LDFLAGS-$(1))
$(1)$(PROGSSUF)_g$(EXESUF): FF_EXTRALIBS += $(LIBS-$(1))
-include $$(OBJS-$(1):.o=.d)
endef

$(foreach P,$(PROGS-yes),$(eval $(call DOPROG,$(P))))

%$(PROGSSUF)_g$(EXESUF): %.o $(FF_DEP_LIBS)
	$(LD) $(LDFLAGS) $(LD_O) $(OBJS-$*) $(FF_EXTRALIBS)

OBJDIRS += tools

-include $(wildcard tools/*.d)

VERSION_SH  = $(SRC_PATH)/version.sh
GIT_LOG     = $(SRC_PATH)/.git/logs/HEAD

.version: $(wildcard $(GIT_LOG)) $(VERSION_SH) config.mak
.version: M=@

version.h .version:
	$(M)$(VERSION_SH) $(SRC_PATH) version.h $(EXTRA_VERSION)
	$(Q)touch .version

# force version.sh to run whenever version might have changed
-include .version

ifdef PROGS
install: install-progs install-data
endif

install: install-libs install-headers

install-libs: install-libs-yes

install-progs-yes:
install-progs-$(CONFIG_SHARED): install-libs

install-progs: install-progs-yes $(PROGS)
	$(Q)mkdir -p "$(BINDIR)"
	$(INSTALL) -c -m 755 $(INSTPROGS) "$(BINDIR)"

install-data: $(DATA_FILES) $(EXAMPLES_FILES)
	$(Q)mkdir -p "$(DATADIR)/examples"
	$(INSTALL) -m 644 $(DATA_FILES) "$(DATADIR)"
	$(INSTALL) -m 644 $(EXAMPLES_FILES) "$(DATADIR)/examples"

uninstall: uninstall-libs uninstall-headers uninstall-progs uninstall-data

uninstall-progs:
	$(RM) $(addprefix "$(BINDIR)/", $(ALLPROGS))

uninstall-data:
	$(RM) -r "$(DATADIR)"

clean::
	$(RM) $(ALLPROGS) $(ALLPROGS_G)
	$(RM) $(CLEANSUFFIXES)
	$(RM) $(TOOLS)
	$(RM) $(CLEANSUFFIXES:%=tools/%)
	$(RM) coverage.info
	$(RM) -r coverage-html

distclean::
	$(RM) $(DISTCLEANSUFFIXES)
	$(RM) config.* .version version.h libavutil/avconfig.h libavcodec/codec_names.h

config:
	$(SRC_PATH)/configure $(value FFMPEG_CONFIGURATION)

# Without the sed genthml thinks "libavutil" and "./libavutil" are two different things
coverage.info: $(wildcard *.gcda *.gcno */*.gcda */*.gcno */*/*.gcda */*/*.gcno)
	$(Q)lcov -c -d . -b . | sed -e 's#/./#/#g' > $@

coverage-html: coverage.info
	$(Q)mkdir -p $@
	$(Q)genhtml -o $@ $<
	$(Q)touch $@

check: all alltools examples testprogs fate

include $(SRC_PATH)/doc/Makefile
include $(SRC_PATH)/tests/Makefile

$(sort $(OBJDIRS)):
	$(Q)mkdir -p $@

# Dummy rule to stop make trying to rebuild removed or renamed headers
%.h:
	@:

# Disable suffix rules.  Most of the builtin rules are suffix rules,
# so this saves some time on slow systems.
.SUFFIXES:

.PHONY: all all-yes alltools check *clean config install*
.PHONY: testprogs uninstall*<|MERGE_RESOLUTION|>--- conflicted
+++ resolved
@@ -15,29 +15,10 @@
 PROGS-$(CONFIG_FFPROBE)  += ffprobe
 PROGS-$(CONFIG_FFSERVER) += ffserver
 
-<<<<<<< HEAD
 PROGS      := $(PROGS-yes:%=%$(PROGSSUF)$(EXESUF))
 INSTPROGS   = $(PROGS-yes:%=%$(PROGSSUF)$(EXESUF))
-OBJS        = cmdutils.o
+OBJS        = cmdutils.o $(EXEOBJS)
 OBJS-ffmpeg = ffmpeg_opt.o ffmpeg_filter.o
-=======
-%.h.c:
-	$(Q)echo '#include "$*.h"' >$@
-
-%.ver: %.v
-	$(Q)sed 's/$$MAJOR/$($(basename $(@F))_VERSION_MAJOR)/' $^ > $@
-
-%.c %.h: TAG = GEN
-
-PROGS-$(CONFIG_AVCONV)   += avconv
-PROGS-$(CONFIG_AVPLAY)   += avplay
-PROGS-$(CONFIG_AVPROBE)  += avprobe
-PROGS-$(CONFIG_AVSERVER) += avserver
-
-PROGS      := $(PROGS-yes:%=%$(EXESUF))
-OBJS        = cmdutils.o $(EXEOBJS)
-OBJS-avconv = avconv_opt.o avconv_filter.o
->>>>>>> 80521c19
 TESTTOOLS   = audiogen videogen rotozoom tiny_psnr base64
 HOSTPROGS  := $(TESTTOOLS:%=tests/%) doc/print_options
 TOOLS       = qt-faststart trasher
@@ -71,17 +52,12 @@
 
 all: $(PROGS)
 
-<<<<<<< HEAD
 $(PROGS): %$(EXESUF): %_g$(EXESUF)
 	$(CP) $< $@
 	$(STRIP) $@
 
-$(TOOLS): %$(EXESUF): %.o
-	$(LD) $(LDFLAGS) $(LD_O) $< $(ELIBS)
-=======
 $(TOOLS): %$(EXESUF): %.o $(EXEOBJS)
 	$(LD) $(LDFLAGS) $(LD_O) $^ $(ELIBS)
->>>>>>> 80521c19
 
 tools/cws2fws$(EXESUF): ELIBS = $(ZLIB)
 
@@ -115,13 +91,8 @@
 $(foreach D,$(FFLIBS),$(eval $(call DOSUBDIR,lib$(D))))
 
 define DOPROG
-<<<<<<< HEAD
-OBJS-$(1) += $(1).o cmdutils.o
+OBJS-$(1) += $(1).o cmdutils.o $(EXEOBJS)
 $(1)$(PROGSSUF)_g$(EXESUF): $$(OBJS-$(1))
-=======
-OBJS-$(1) += $(1).o cmdutils.o $(EXEOBJS)
-$(1)$(EXESUF): $$(OBJS-$(1))
->>>>>>> 80521c19
 $$(OBJS-$(1)): CFLAGS  += $(CFLAGS-$(1))
 $(1)$(PROGSSUF)_g$(EXESUF): LDFLAGS += $(LDFLAGS-$(1))
 $(1)$(PROGSSUF)_g$(EXESUF): FF_EXTRALIBS += $(LIBS-$(1))
