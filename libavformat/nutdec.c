--- conflicted
+++ resolved
@@ -86,44 +86,6 @@
     }
 }
 
-<<<<<<< HEAD
-#ifdef TRACE
-static inline uint64_t get_v_trace(AVIOContext *bc, const char *file,
-                                   const char *func, int line)
-{
-    uint64_t v = ffio_read_varlen(bc);
-
-    av_log(NULL, AV_LOG_DEBUG, "get_v %5"PRId64" / %"PRIX64" in %s %s:%d\n",
-           v, v, file, func, line);
-    return v;
-}
-
-static inline int64_t get_s_trace(AVIOContext *bc, const char *file,
-                                  const char *func, int line)
-{
-    int64_t v = get_s(bc);
-
-    av_log(NULL, AV_LOG_DEBUG, "get_s %5"PRId64" / %"PRIX64" in %s %s:%d\n",
-           v, v, file, func, line);
-    return v;
-}
-
-static inline uint64_t get_4cc_trace(AVIOContext *bc, char *file,
-                                    char *func, int line)
-{
-    uint64_t v = get_fourcc(bc);
-
-    av_log(NULL, AV_LOG_DEBUG, "get_fourcc %5"PRId64" / %"PRIX64" in %s %s:%d\n",
-           v, v, file, func, line);
-    return v;
-}
-#define ffio_read_varlen(bc) get_v_trace(bc,  __FILE__, __PRETTY_FUNCTION__, __LINE__)
-#define get_s(bc)            get_s_trace(bc,  __FILE__, __PRETTY_FUNCTION__, __LINE__)
-#define get_fourcc(bc)       get_4cc_trace(bc, __FILE__, __PRETTY_FUNCTION__, __LINE__)
-#endif
-
-=======
->>>>>>> 07eea5a5
 static int get_packetheader(NUTContext *nut, AVIOContext *bc,
                             int calculate_checksum, uint64_t startcode)
 {
