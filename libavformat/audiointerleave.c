--- conflicted
+++ resolved
@@ -85,14 +85,9 @@
     if (!size || (!flush && size == av_fifo_size(aic->fifo)))
         return 0;
 
-<<<<<<< HEAD
-    if (av_new_packet(pkt, size) < 0)
-        return AVERROR(ENOMEM);
-=======
     ret = av_new_packet(pkt, size);
     if (ret < 0)
         return ret;
->>>>>>> 1967cd4e
     av_fifo_generic_read(aic->fifo, pkt->data, size, NULL);
 
     pkt->dts = pkt->pts = aic->dts;
