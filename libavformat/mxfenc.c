/*
 * MXF muxer
 * Copyright (c) 2008 GUCAS, Zhentan Feng <spyfeng at gmail dot com>
 * Copyright (c) 2008 Baptiste Coudurier <baptiste dot coudurier at gmail dot com>
 *
 * This file is part of FFmpeg.
 *
 * FFmpeg is free software; you can redistribute it and/or
 * modify it under the terms of the GNU Lesser General Public
 * License as published by the Free Software Foundation; either
 * version 2.1 of the License, or (at your option) any later version.
 *
 * FFmpeg is distributed in the hope that it will be useful,
 * but WITHOUT ANY WARRANTY; without even the implied warranty of
 * MERCHANTABILITY or FITNESS FOR A PARTICULAR PURPOSE.  See the GNU
 * Lesser General Public License for more details.
 *
 * You should have received a copy of the GNU Lesser General Public
 * License along with FFmpeg; if not, write to the Free Software
 * Foundation, Inc., 51 Franklin Street, Fifth Floor, Boston, MA 02110-1301 USA
 */

/*
 * References
 * SMPTE 336M KLV Data Encoding Protocol Using Key-Length-Value
 * SMPTE 377M MXF File Format Specifications
 * SMPTE 379M MXF Generic Container
 * SMPTE 381M Mapping MPEG Streams into the MXF Generic Container
 * SMPTE RP210: SMPTE Metadata Dictionary
 * SMPTE RP224: Registry of SMPTE Universal Labels
 */

#include <inttypes.h>
#include <math.h>
#include <time.h>

#include "libavutil/opt.h"
#include "libavutil/random_seed.h"
#include "libavutil/timecode.h"
#include "libavutil/avassert.h"
#include "libavcodec/bytestream.h"
#include "libavcodec/dnxhddata.h"
#include "audiointerleave.h"
#include "avformat.h"
#include "avio_internal.h"
#include "internal.h"
#include "mxf.h"
#include "config.h"

extern AVOutputFormat ff_mxf_d10_muxer;

#define EDIT_UNITS_PER_BODY 250
#define KAG_SIZE 512

typedef struct {
    int local_tag;
    UID uid;
} MXFLocalTagPair;

typedef struct {
    uint8_t flags;
    uint64_t offset;
    unsigned slice_offset; ///< offset of audio slice
    uint16_t temporal_ref;
} MXFIndexEntry;

typedef struct {
    AudioInterleaveContext aic;
    UID track_essence_element_key;
    int index;               ///< index in mxf_essence_container_uls table
    const UID *codec_ul;
    int order;               ///< interleaving order if dts are equal
    int interlaced;          ///< whether picture is interlaced
    int field_dominance;     ///< tff=1, bff=2
    int component_depth;
    int temporal_reordering;
    AVRational aspect_ratio; ///< display aspect ratio
    int closed_gop;          ///< gop is closed, used in mpeg-2 frame parsing
    int video_bit_rate;
} MXFStreamContext;

typedef struct {
    UID container_ul;
    UID element_ul;
    UID codec_ul;
    void (*write_desc)(AVFormatContext *, AVStream *);
} MXFContainerEssenceEntry;

static const struct {
    enum AVCodecID id;
    int index;
} mxf_essence_mappings[] = {
    { AV_CODEC_ID_MPEG2VIDEO, 0 },
    { AV_CODEC_ID_PCM_S24LE,  1 },
    { AV_CODEC_ID_PCM_S16LE,  1 },
    { AV_CODEC_ID_DVVIDEO,   15 },
    { AV_CODEC_ID_DNXHD,     24 },
    { AV_CODEC_ID_NONE }
};

static void mxf_write_wav_desc(AVFormatContext *s, AVStream *st);
static void mxf_write_aes3_desc(AVFormatContext *s, AVStream *st);
static void mxf_write_mpegvideo_desc(AVFormatContext *s, AVStream *st);
static void mxf_write_cdci_desc(AVFormatContext *s, AVStream *st);
static void mxf_write_generic_sound_desc(AVFormatContext *s, AVStream *st);

static const MXFContainerEssenceEntry mxf_essence_container_uls[] = {
    { { 0x06,0x0E,0x2B,0x34,0x04,0x01,0x01,0x02,0x0D,0x01,0x03,0x01,0x02,0x04,0x60,0x01 },
      { 0x06,0x0E,0x2B,0x34,0x01,0x02,0x01,0x01,0x0D,0x01,0x03,0x01,0x15,0x01,0x05,0x00 },
      { 0x06,0x0E,0x2B,0x34,0x04,0x01,0x01,0x03,0x04,0x01,0x02,0x02,0x01,0x00,0x00,0x00 },
      mxf_write_mpegvideo_desc },
    { { 0x06,0x0E,0x2B,0x34,0x04,0x01,0x01,0x01,0x0D,0x01,0x03,0x01,0x02,0x06,0x03,0x00 },
      { 0x06,0x0E,0x2B,0x34,0x01,0x02,0x01,0x01,0x0D,0x01,0x03,0x01,0x16,0x01,0x03,0x00 },
      { 0x06,0x0E,0x2B,0x34,0x04,0x01,0x01,0x01,0x04,0x02,0x02,0x01,0x00,0x00,0x00,0x00 },
      mxf_write_aes3_desc },
    { { 0x06,0x0E,0x2B,0x34,0x04,0x01,0x01,0x01,0x0D,0x01,0x03,0x01,0x02,0x06,0x01,0x00 },
      { 0x06,0x0E,0x2B,0x34,0x01,0x02,0x01,0x01,0x0D,0x01,0x03,0x01,0x16,0x01,0x01,0x00 },
      { 0x06,0x0E,0x2B,0x34,0x04,0x01,0x01,0x01,0x04,0x02,0x02,0x01,0x00,0x00,0x00,0x00 },
      mxf_write_wav_desc },
    // D-10 625/50 PAL 50mb/s
    { { 0x06,0x0E,0x2B,0x34,0x04,0x01,0x01,0x01,0x0D,0x01,0x03,0x01,0x02,0x01,0x01,0x01 },
      { 0x06,0x0E,0x2B,0x34,0x01,0x02,0x01,0x01,0x0D,0x01,0x03,0x01,0x05,0x01,0x01,0x00 },
      { 0x06,0x0E,0x2B,0x34,0x04,0x01,0x01,0x01,0x04,0x01,0x02,0x02,0x01,0x02,0x01,0x01 },
      mxf_write_cdci_desc },
    { { 0x06,0x0E,0x2B,0x34,0x04,0x01,0x01,0x01,0x0D,0x01,0x03,0x01,0x02,0x01,0x01,0x01 },
      { 0x06,0x0E,0x2B,0x34,0x01,0x02,0x01,0x01,0x0D,0x01,0x03,0x01,0x06,0x01,0x10,0x00 },
      { 0x06,0x0E,0x2B,0x34,0x04,0x01,0x01,0x01,0x04,0x02,0x02,0x01,0x00,0x00,0x00,0x00 },
      mxf_write_generic_sound_desc },
    // D-10 525/60 NTSC 50mb/s
    { { 0x06,0x0E,0x2B,0x34,0x04,0x01,0x01,0x01,0x0D,0x01,0x03,0x01,0x02,0x01,0x02,0x01 },
      { 0x06,0x0E,0x2B,0x34,0x01,0x02,0x01,0x01,0x0D,0x01,0x03,0x01,0x05,0x01,0x01,0x00 },
      { 0x06,0x0E,0x2B,0x34,0x04,0x01,0x01,0x01,0x04,0x01,0x02,0x02,0x01,0x02,0x01,0x02 },
      mxf_write_cdci_desc },
    { { 0x06,0x0E,0x2B,0x34,0x04,0x01,0x01,0x01,0x0D,0x01,0x03,0x01,0x02,0x01,0x02,0x01 },
      { 0x06,0x0E,0x2B,0x34,0x01,0x02,0x01,0x01,0x0D,0x01,0x03,0x01,0x06,0x01,0x10,0x00 },
      { 0x06,0x0E,0x2B,0x34,0x04,0x01,0x01,0x01,0x04,0x02,0x02,0x01,0x00,0x00,0x00,0x00 },
      mxf_write_generic_sound_desc },
    // D-10 625/50 PAL 40mb/s
    { { 0x06,0x0E,0x2B,0x34,0x04,0x01,0x01,0x01,0x0D,0x01,0x03,0x01,0x02,0x01,0x03,0x01 },
      { 0x06,0x0E,0x2B,0x34,0x01,0x02,0x01,0x01,0x0D,0x01,0x03,0x01,0x05,0x01,0x01,0x00 },
      { 0x06,0x0E,0x2B,0x34,0x04,0x01,0x01,0x01,0x04,0x01,0x02,0x02,0x01,0x02,0x01,0x03 },
      mxf_write_cdci_desc },
    { { 0x06,0x0E,0x2B,0x34,0x04,0x01,0x01,0x01,0x0D,0x01,0x03,0x01,0x02,0x01,0x03,0x01 },
      { 0x06,0x0E,0x2B,0x34,0x01,0x02,0x01,0x01,0x0D,0x01,0x03,0x01,0x06,0x01,0x10,0x00 },
      { 0x06,0x0E,0x2B,0x34,0x04,0x01,0x01,0x01,0x04,0x02,0x02,0x01,0x00,0x00,0x00,0x00 },
      mxf_write_generic_sound_desc },
    // D-10 525/60 NTSC 40mb/s
    { { 0x06,0x0E,0x2B,0x34,0x04,0x01,0x01,0x01,0x0D,0x01,0x03,0x01,0x02,0x01,0x04,0x01 },
      { 0x06,0x0E,0x2B,0x34,0x01,0x02,0x01,0x01,0x0D,0x01,0x03,0x01,0x05,0x01,0x01,0x00 },
      { 0x06,0x0E,0x2B,0x34,0x04,0x01,0x01,0x01,0x04,0x01,0x02,0x02,0x01,0x02,0x01,0x04 },
      mxf_write_cdci_desc },
    { { 0x06,0x0E,0x2B,0x34,0x04,0x01,0x01,0x01,0x0D,0x01,0x03,0x01,0x02,0x01,0x04,0x01 },
      { 0x06,0x0E,0x2B,0x34,0x01,0x02,0x01,0x01,0x0D,0x01,0x03,0x01,0x06,0x01,0x10,0x00 },
      { 0x06,0x0E,0x2B,0x34,0x04,0x01,0x01,0x01,0x04,0x02,0x02,0x01,0x00,0x00,0x00,0x00 },
      mxf_write_generic_sound_desc },
    // D-10 625/50 PAL 30mb/s
    { { 0x06,0x0E,0x2B,0x34,0x04,0x01,0x01,0x01,0x0D,0x01,0x03,0x01,0x02,0x01,0x05,0x01 },
      { 0x06,0x0E,0x2B,0x34,0x01,0x02,0x01,0x01,0x0D,0x01,0x03,0x01,0x05,0x01,0x01,0x00 },
      { 0x06,0x0E,0x2B,0x34,0x04,0x01,0x01,0x01,0x04,0x01,0x02,0x02,0x01,0x02,0x01,0x05 },
      mxf_write_cdci_desc },
    { { 0x06,0x0E,0x2B,0x34,0x04,0x01,0x01,0x01,0x0D,0x01,0x03,0x01,0x02,0x01,0x05,0x01 },
      { 0x06,0x0E,0x2B,0x34,0x01,0x02,0x01,0x01,0x0D,0x01,0x03,0x01,0x06,0x01,0x10,0x00 },
      { 0x06,0x0E,0x2B,0x34,0x04,0x01,0x01,0x01,0x04,0x02,0x02,0x01,0x00,0x00,0x00,0x00 },
      mxf_write_generic_sound_desc },
    // D-10 525/60 NTSC 30mb/s
    { { 0x06,0x0E,0x2B,0x34,0x04,0x01,0x01,0x01,0x0D,0x01,0x03,0x01,0x02,0x01,0x06,0x01 },
      { 0x06,0x0E,0x2B,0x34,0x01,0x02,0x01,0x01,0x0D,0x01,0x03,0x01,0x05,0x01,0x01,0x00 },
      { 0x06,0x0E,0x2B,0x34,0x04,0x01,0x01,0x01,0x04,0x01,0x02,0x02,0x01,0x02,0x01,0x06 },
      mxf_write_cdci_desc },
    { { 0x06,0x0E,0x2B,0x34,0x04,0x01,0x01,0x01,0x0D,0x01,0x03,0x01,0x02,0x01,0x06,0x01 },
      { 0x06,0x0E,0x2B,0x34,0x01,0x02,0x01,0x01,0x0D,0x01,0x03,0x01,0x06,0x01,0x10,0x00 },
      { 0x06,0x0E,0x2B,0x34,0x04,0x01,0x01,0x01,0x04,0x02,0x02,0x01,0x00,0x00,0x00,0x00 },
      mxf_write_generic_sound_desc },
    // DV Unknown
    { { 0x06,0x0E,0x2B,0x34,0x04,0x01,0x01,0x01,0x0D,0x01,0x03,0x01,0x02,0x02,0x7F,0x01 },
      { 0x06,0x0E,0x2B,0x34,0x01,0x02,0x01,0x01,0x0D,0x01,0x03,0x01,0x18,0x01,0x01,0x00 },
      { 0x06,0x0E,0x2B,0x34,0x04,0x01,0x01,0x01,0x04,0x01,0x02,0x02,0x02,0x00,0x00,0x00 },
      mxf_write_cdci_desc },
    // DV25 525/60
    { { 0x06,0x0E,0x2B,0x34,0x04,0x01,0x01,0x01,0x0D,0x01,0x03,0x01,0x02,0x02,0x40,0x01 },
      { 0x06,0x0E,0x2B,0x34,0x01,0x02,0x01,0x01,0x0D,0x01,0x03,0x01,0x18,0x01,0x01,0x00 },
      { 0x06,0x0E,0x2B,0x34,0x04,0x01,0x01,0x01,0x04,0x01,0x02,0x02,0x02,0x02,0x01,0x00 },
      mxf_write_cdci_desc },
    // DV25 625/50
    { { 0x06,0x0E,0x2B,0x34,0x04,0x01,0x01,0x01,0x0D,0x01,0x03,0x01,0x02,0x02,0x41,0x01 },
      { 0x06,0x0E,0x2B,0x34,0x01,0x02,0x01,0x01,0x0D,0x01,0x03,0x01,0x18,0x01,0x01,0x00 },
      { 0x06,0x0E,0x2B,0x34,0x04,0x01,0x01,0x01,0x04,0x01,0x02,0x02,0x02,0x02,0x02,0x00 },
      mxf_write_cdci_desc },
    // DV50 525/60
    { { 0x06,0x0E,0x2B,0x34,0x04,0x01,0x01,0x01,0x0D,0x01,0x03,0x01,0x02,0x02,0x50,0x01 },
      { 0x06,0x0E,0x2B,0x34,0x01,0x02,0x01,0x01,0x0D,0x01,0x03,0x01,0x18,0x01,0x01,0x00 },
      { 0x06,0x0E,0x2B,0x34,0x04,0x01,0x01,0x01,0x04,0x01,0x02,0x02,0x02,0x02,0x03,0x00 },
      mxf_write_cdci_desc },
    // DV50 625/50
    { { 0x06,0x0E,0x2B,0x34,0x04,0x01,0x01,0x01,0x0D,0x01,0x03,0x01,0x02,0x02,0x51,0x01 },
      { 0x06,0x0E,0x2B,0x34,0x01,0x02,0x01,0x01,0x0D,0x01,0x03,0x01,0x18,0x01,0x01,0x00 },
      { 0x06,0x0E,0x2B,0x34,0x04,0x01,0x01,0x01,0x04,0x01,0x02,0x02,0x02,0x02,0x04,0x00 },
      mxf_write_cdci_desc },
    // DV100 1080/60
    { { 0x06,0x0E,0x2B,0x34,0x04,0x01,0x01,0x01,0x0D,0x01,0x03,0x01,0x02,0x02,0x60,0x01 },
      { 0x06,0x0E,0x2B,0x34,0x01,0x02,0x01,0x01,0x0D,0x01,0x03,0x01,0x18,0x01,0x01,0x00 },
      { 0x06,0x0E,0x2B,0x34,0x04,0x01,0x01,0x01,0x04,0x01,0x02,0x02,0x02,0x02,0x05,0x00 },
      mxf_write_cdci_desc },
    // DV100 1080/50
    { { 0x06,0x0E,0x2B,0x34,0x04,0x01,0x01,0x01,0x0D,0x01,0x03,0x01,0x02,0x02,0x61,0x01 },
      { 0x06,0x0E,0x2B,0x34,0x01,0x02,0x01,0x01,0x0D,0x01,0x03,0x01,0x18,0x01,0x01,0x00 },
      { 0x06,0x0E,0x2B,0x34,0x04,0x01,0x01,0x01,0x04,0x01,0x02,0x02,0x02,0x02,0x06,0x00 },
      mxf_write_cdci_desc },
    // DV100 720/60
    { { 0x06,0x0E,0x2B,0x34,0x04,0x01,0x01,0x01,0x0D,0x01,0x03,0x01,0x02,0x02,0x62,0x01 },
      { 0x06,0x0E,0x2B,0x34,0x01,0x02,0x01,0x01,0x0D,0x01,0x03,0x01,0x18,0x01,0x01,0x00 },
      { 0x06,0x0E,0x2B,0x34,0x04,0x01,0x01,0x01,0x04,0x01,0x02,0x02,0x02,0x02,0x07,0x00 },
      mxf_write_cdci_desc },
    // DV100 720/50
    { { 0x06,0x0E,0x2B,0x34,0x04,0x01,0x01,0x01,0x0D,0x01,0x03,0x01,0x02,0x02,0x63,0x01 },
      { 0x06,0x0E,0x2B,0x34,0x01,0x02,0x01,0x01,0x0D,0x01,0x03,0x01,0x18,0x01,0x01,0x00 },
      { 0x06,0x0E,0x2B,0x34,0x04,0x01,0x01,0x01,0x04,0x01,0x02,0x02,0x02,0x02,0x08,0x00 },
      mxf_write_cdci_desc },
    // DNxHD 1080p 10bit high
    { { 0x06,0x0E,0x2B,0x34,0x04,0x01,0x01,0x01,0x0D,0x01,0x03,0x01,0x02,0x11,0x01,0x00 },
      { 0x06,0x0E,0x2B,0x34,0x01,0x02,0x01,0x01,0x0D,0x01,0x03,0x01,0x15,0x01,0x05,0x00 },
      { 0x06,0x0E,0x2B,0x34,0x04,0x01,0x01,0x0A,0x04,0x01,0x02,0x02,0x71,0x01,0x00,0x00 },
      mxf_write_cdci_desc },
    // DNxHD 1080p 8bit medium
    { { 0x06,0x0E,0x2B,0x34,0x04,0x01,0x01,0x01,0x0D,0x01,0x03,0x01,0x02,0x11,0x01,0x00 },
      { 0x06,0x0E,0x2B,0x34,0x01,0x02,0x01,0x01,0x0D,0x01,0x03,0x01,0x15,0x01,0x05,0x00 },
      { 0x06,0x0E,0x2B,0x34,0x04,0x01,0x01,0x0A,0x04,0x01,0x02,0x02,0x71,0x03,0x00,0x00 },
      mxf_write_cdci_desc },
    // DNxHD 1080p 8bit high
    { { 0x06,0x0E,0x2B,0x34,0x04,0x01,0x01,0x01,0x0D,0x01,0x03,0x01,0x02,0x11,0x01,0x00 },
      { 0x06,0x0E,0x2B,0x34,0x01,0x02,0x01,0x01,0x0D,0x01,0x03,0x01,0x15,0x01,0x05,0x00 },
      { 0x06,0x0E,0x2B,0x34,0x04,0x01,0x01,0x0A,0x04,0x01,0x02,0x02,0x71,0x04,0x00,0x00 },
      mxf_write_cdci_desc },
    // DNxHD 1080i 10bit high
    { { 0x06,0x0E,0x2B,0x34,0x04,0x01,0x01,0x01,0x0D,0x01,0x03,0x01,0x02,0x11,0x01,0x00 },
      { 0x06,0x0E,0x2B,0x34,0x01,0x02,0x01,0x01,0x0D,0x01,0x03,0x01,0x15,0x01,0x05,0x00 },
      { 0x06,0x0E,0x2B,0x34,0x04,0x01,0x01,0x0A,0x04,0x01,0x02,0x02,0x71,0x07,0x00,0x00 },
      mxf_write_cdci_desc },
    // DNxHD 1080i 8bit medium
    { { 0x06,0x0E,0x2B,0x34,0x04,0x01,0x01,0x01,0x0D,0x01,0x03,0x01,0x02,0x11,0x01,0x00 },
      { 0x06,0x0E,0x2B,0x34,0x01,0x02,0x01,0x01,0x0D,0x01,0x03,0x01,0x15,0x01,0x05,0x00 },
      { 0x06,0x0E,0x2B,0x34,0x04,0x01,0x01,0x0A,0x04,0x01,0x02,0x02,0x71,0x08,0x00,0x00 },
      mxf_write_cdci_desc },
    // DNxHD 1080i 8bit high
    { { 0x06,0x0E,0x2B,0x34,0x04,0x01,0x01,0x01,0x0D,0x01,0x03,0x01,0x02,0x11,0x01,0x00 },
      { 0x06,0x0E,0x2B,0x34,0x01,0x02,0x01,0x01,0x0D,0x01,0x03,0x01,0x15,0x01,0x05,0x00 },
      { 0x06,0x0E,0x2B,0x34,0x04,0x01,0x01,0x0A,0x04,0x01,0x02,0x02,0x71,0x09,0x00,0x00 },
      mxf_write_cdci_desc },
    // DNxHD 720p 10bit
    { { 0x06,0x0e,0x2b,0x34,0x04,0x01,0x01,0x01,0x0d,0x01,0x03,0x01,0x02,0x11,0x01,0x00 },
      { 0x06,0x0e,0x2b,0x34,0x01,0x02,0x01,0x01,0x0d,0x01,0x03,0x01,0x15,0x01,0x05,0x00 },
      { 0x06,0x0e,0x2b,0x34,0x04,0x01,0x01,0x0A,0x04,0x01,0x02,0x02,0x71,0x10,0x00,0x00 },
      mxf_write_cdci_desc },
    // DNxHD 720p 8bit high
    { { 0x06,0x0e,0x2b,0x34,0x04,0x01,0x01,0x01,0x0d,0x01,0x03,0x01,0x02,0x11,0x01,0x00 },
      { 0x06,0x0e,0x2b,0x34,0x01,0x02,0x01,0x01,0x0d,0x01,0x03,0x01,0x15,0x01,0x05,0x00 },
      { 0x06,0x0e,0x2b,0x34,0x04,0x01,0x01,0x0A,0x04,0x01,0x02,0x02,0x71,0x11,0x00,0x00 },
      mxf_write_cdci_desc },
    // DNxHD 720p 8bit medium
    { { 0x06,0x0e,0x2b,0x34,0x04,0x01,0x01,0x01,0x0d,0x01,0x03,0x01,0x02,0x11,0x01,0x00 },
      { 0x06,0x0e,0x2b,0x34,0x01,0x02,0x01,0x01,0x0d,0x01,0x03,0x01,0x15,0x01,0x05,0x00 },
      { 0x06,0x0e,0x2b,0x34,0x04,0x01,0x01,0x0A,0x04,0x01,0x02,0x02,0x71,0x12,0x00,0x00 },
      mxf_write_cdci_desc },
    // DNxHD 720p 8bit low
    { { 0x06,0x0e,0x2b,0x34,0x04,0x01,0x01,0x01,0x0d,0x01,0x03,0x01,0x02,0x11,0x01,0x00 },
      { 0x06,0x0e,0x2b,0x34,0x01,0x02,0x01,0x01,0x0d,0x01,0x03,0x01,0x15,0x01,0x05,0x00 },
      { 0x06,0x0e,0x2b,0x34,0x04,0x01,0x01,0x0A,0x04,0x01,0x02,0x02,0x71,0x13,0x00,0x00 },
      mxf_write_cdci_desc },
    { { 0x00,0x00,0x00,0x00,0x00,0x00,0x00,0x00,0x00,0x00,0x00,0x00,0x00,0x00,0x00,0x00 },
      { 0x00,0x00,0x00,0x00,0x00,0x00,0x00,0x00,0x00,0x00,0x00,0x00,0x00,0x00,0x00,0x00 },
      { 0x00,0x00,0x00,0x00,0x00,0x00,0x00,0x00,0x00,0x00,0x00,0x00,0x00,0x00,0x00,0x00 },
      NULL },
};

typedef struct MXFContext {
    AVClass *av_class;
    int64_t footer_partition_offset;
    int essence_container_count;
    AVRational time_base;
    int header_written;
    MXFIndexEntry *index_entries;
    unsigned edit_units_count;
    uint64_t timestamp;   ///< timestamp, as year(16),month(8),day(8),hour(8),minutes(8),msec/4(8)
    uint8_t slice_count;  ///< index slice count minus 1 (1 if no audio, 0 otherwise)
    int last_indexed_edit_unit;
    uint64_t *body_partition_offset;
    unsigned body_partitions_count;
    int last_key_index;  ///< index of last key frame
    uint64_t duration;
    AVTimecode tc;       ///< timecode context
    AVStream *timecode_track;
    int timecode_base;       ///< rounded time code base (25 or 30)
    int edit_unit_byte_count; ///< fixed edit unit byte count
    uint64_t body_offset;
    uint32_t instance_number;
    uint8_t umid[16];        ///< unique material identifier
} MXFContext;

static const uint8_t uuid_base[]            = { 0xAD,0xAB,0x44,0x24,0x2f,0x25,0x4d,0xc7,0x92,0xff,0x29,0xbd };
static const uint8_t umid_ul[]              = { 0x06,0x0A,0x2B,0x34,0x01,0x01,0x01,0x05,0x01,0x01,0x0D,0x00,0x13 };

/**
 * complete key for operation pattern, partitions, and primer pack
 */
static const uint8_t op1a_ul[]                     = { 0x06,0x0E,0x2B,0x34,0x04,0x01,0x01,0x01,0x0D,0x01,0x02,0x01,0x01,0x01,0x09,0x00 };
static const uint8_t footer_partition_key[]        = { 0x06,0x0E,0x2B,0x34,0x02,0x05,0x01,0x01,0x0D,0x01,0x02,0x01,0x01,0x04,0x04,0x00 }; // ClosedComplete
static const uint8_t primer_pack_key[]             = { 0x06,0x0E,0x2B,0x34,0x02,0x05,0x01,0x01,0x0D,0x01,0x02,0x01,0x01,0x05,0x01,0x00 };
static const uint8_t index_table_segment_key[]     = { 0x06,0x0E,0x2B,0x34,0x02,0x53,0x01,0x01,0x0d,0x01,0x02,0x01,0x01,0x10,0x01,0x00 };
static const uint8_t random_index_pack_key[]       = { 0x06,0x0E,0x2B,0x34,0x02,0x05,0x01,0x01,0x0D,0x01,0x02,0x01,0x01,0x11,0x01,0x00 };
static const uint8_t header_open_partition_key[]   = { 0x06,0x0E,0x2B,0x34,0x02,0x05,0x01,0x01,0x0D,0x01,0x02,0x01,0x01,0x02,0x01,0x00 }; // OpenIncomplete
static const uint8_t header_closed_partition_key[] = { 0x06,0x0E,0x2B,0x34,0x02,0x05,0x01,0x01,0x0D,0x01,0x02,0x01,0x01,0x02,0x04,0x00 }; // ClosedComplete
static const uint8_t klv_fill_key[]                = { 0x06,0x0E,0x2B,0x34,0x01,0x01,0x01,0x01,0x03,0x01,0x02,0x10,0x01,0x00,0x00,0x00 };
static const uint8_t body_partition_key[]          = { 0x06,0x0E,0x2B,0x34,0x02,0x05,0x01,0x01,0x0D,0x01,0x02,0x01,0x01,0x03,0x04,0x00 }; // ClosedComplete

/**
 * partial key for header metadata
 */
static const uint8_t header_metadata_key[]  = { 0x06,0x0E,0x2B,0x34,0x02,0x53,0x01,0x01,0x0D,0x01,0x01,0x01,0x01 };
static const uint8_t multiple_desc_ul[]     = { 0x06,0x0E,0x2B,0x34,0x04,0x01,0x01,0x03,0x0D,0x01,0x03,0x01,0x02,0x7F,0x01,0x00 };

/**
 * SMPTE RP210 http://www.smpte-ra.org/mdd/index.html
 */
static const MXFLocalTagPair mxf_local_tag_batch[] = {
    // preface set
    { 0x3C0A, {0x06,0x0E,0x2B,0x34,0x01,0x01,0x01,0x01,0x01,0x01,0x15,0x02,0x00,0x00,0x00,0x00}}, /* Instance UID */
    { 0x3B02, {0x06,0x0E,0x2B,0x34,0x01,0x01,0x01,0x02,0x07,0x02,0x01,0x10,0x02,0x04,0x00,0x00}}, /* Last Modified Date */
    { 0x3B05, {0x06,0x0E,0x2B,0x34,0x01,0x01,0x01,0x02,0x03,0x01,0x02,0x01,0x05,0x00,0x00,0x00}}, /* Version */
    { 0x3B06, {0x06,0x0E,0x2B,0x34,0x01,0x01,0x01,0x02,0x06,0x01,0x01,0x04,0x06,0x04,0x00,0x00}}, /* Identifications reference */
    { 0x3B03, {0x06,0x0E,0x2B,0x34,0x01,0x01,0x01,0x02,0x06,0x01,0x01,0x04,0x02,0x01,0x00,0x00}}, /* Content Storage reference */
    { 0x3B09, {0x06,0x0E,0x2B,0x34,0x01,0x01,0x01,0x05,0x01,0x02,0x02,0x03,0x00,0x00,0x00,0x00}}, /* Operational Pattern UL */
    { 0x3B0A, {0x06,0x0E,0x2B,0x34,0x01,0x01,0x01,0x05,0x01,0x02,0x02,0x10,0x02,0x01,0x00,0x00}}, /* Essence Containers UL batch */
    { 0x3B0B, {0x06,0x0E,0x2B,0x34,0x01,0x01,0x01,0x05,0x01,0x02,0x02,0x10,0x02,0x02,0x00,0x00}}, /* DM Schemes UL batch */
    // Identification
    { 0x3C09, {0x06,0x0E,0x2B,0x34,0x01,0x01,0x01,0x02,0x05,0x20,0x07,0x01,0x01,0x00,0x00,0x00}}, /* This Generation UID */
    { 0x3C01, {0x06,0x0E,0x2B,0x34,0x01,0x01,0x01,0x02,0x05,0x20,0x07,0x01,0x02,0x01,0x00,0x00}}, /* Company Name */
    { 0x3C02, {0x06,0x0E,0x2B,0x34,0x01,0x01,0x01,0x02,0x05,0x20,0x07,0x01,0x03,0x01,0x00,0x00}}, /* Product Name */
    { 0x3C04, {0x06,0x0E,0x2B,0x34,0x01,0x01,0x01,0x02,0x05,0x20,0x07,0x01,0x05,0x01,0x00,0x00}}, /* Version String */
    { 0x3C05, {0x06,0x0E,0x2B,0x34,0x01,0x01,0x01,0x02,0x05,0x20,0x07,0x01,0x07,0x00,0x00,0x00}}, /* Product ID */
    { 0x3C06, {0x06,0x0E,0x2B,0x34,0x01,0x01,0x01,0x02,0x07,0x02,0x01,0x10,0x02,0x03,0x00,0x00}}, /* Modification Date */
    // Content Storage
    { 0x1901, {0x06,0x0E,0x2B,0x34,0x01,0x01,0x01,0x02,0x06,0x01,0x01,0x04,0x05,0x01,0x00,0x00}}, /* Package strong reference batch */
    { 0x1902, {0x06,0x0E,0x2B,0x34,0x01,0x01,0x01,0x02,0x06,0x01,0x01,0x04,0x05,0x02,0x00,0x00}}, /* Package strong reference batch */
    // Essence Container Data
    { 0x2701, {0x06,0x0E,0x2B,0x34,0x01,0x01,0x01,0x02,0x06,0x01,0x01,0x06,0x01,0x00,0x00,0x00}}, /* Linked Package UID */
    { 0x3F07, {0x06,0x0E,0x2B,0x34,0x01,0x01,0x01,0x04,0x01,0x03,0x04,0x04,0x00,0x00,0x00,0x00}}, /* BodySID */
    // Package
    { 0x4401, {0x06,0x0E,0x2B,0x34,0x01,0x01,0x01,0x01,0x01,0x01,0x15,0x10,0x00,0x00,0x00,0x00}}, /* Package UID */
    { 0x4405, {0x06,0x0E,0x2B,0x34,0x01,0x01,0x01,0x02,0x07,0x02,0x01,0x10,0x01,0x03,0x00,0x00}}, /* Package Creation Date */
    { 0x4404, {0x06,0x0E,0x2B,0x34,0x01,0x01,0x01,0x02,0x07,0x02,0x01,0x10,0x02,0x05,0x00,0x00}}, /* Package Modified Date */
    { 0x4403, {0x06,0x0E,0x2B,0x34,0x01,0x01,0x01,0x02,0x06,0x01,0x01,0x04,0x06,0x05,0x00,0x00}}, /* Tracks Strong reference array */
    { 0x4701, {0x06,0x0E,0x2B,0x34,0x01,0x01,0x01,0x02,0x06,0x01,0x01,0x04,0x02,0x03,0x00,0x00}}, /* Descriptor */
    // Track
    { 0x4801, {0x06,0x0E,0x2B,0x34,0x01,0x01,0x01,0x02,0x01,0x07,0x01,0x01,0x00,0x00,0x00,0x00}}, /* Track ID */
    { 0x4804, {0x06,0x0E,0x2B,0x34,0x01,0x01,0x01,0x02,0x01,0x04,0x01,0x03,0x00,0x00,0x00,0x00}}, /* Track Number */
    { 0x4B01, {0x06,0x0E,0x2B,0x34,0x01,0x01,0x01,0x02,0x05,0x30,0x04,0x05,0x00,0x00,0x00,0x00}}, /* Edit Rate */
    { 0x4B02, {0x06,0x0E,0x2B,0x34,0x01,0x01,0x01,0x02,0x07,0x02,0x01,0x03,0x01,0x03,0x00,0x00}}, /* Origin */
    { 0x4803, {0x06,0x0E,0x2B,0x34,0x01,0x01,0x01,0x02,0x06,0x01,0x01,0x04,0x02,0x04,0x00,0x00}}, /* Sequence reference */
    // Sequence
    { 0x0201, {0x06,0x0E,0x2B,0x34,0x01,0x01,0x01,0x02,0x04,0x07,0x01,0x00,0x00,0x00,0x00,0x00}}, /* Data Definition UL */
    { 0x0202, {0x06,0x0E,0x2B,0x34,0x01,0x01,0x01,0x02,0x07,0x02,0x02,0x01,0x01,0x03,0x00,0x00}}, /* Duration */
    { 0x1001, {0x06,0x0E,0x2B,0x34,0x01,0x01,0x01,0x02,0x06,0x01,0x01,0x04,0x06,0x09,0x00,0x00}}, /* Structural Components reference array */
    // Source Clip
    { 0x1201, {0x06,0x0E,0x2B,0x34,0x01,0x01,0x01,0x02,0x07,0x02,0x01,0x03,0x01,0x04,0x00,0x00}}, /* Start position */
    { 0x1101, {0x06,0x0E,0x2B,0x34,0x01,0x01,0x01,0x02,0x06,0x01,0x01,0x03,0x01,0x00,0x00,0x00}}, /* SourcePackageID */
    { 0x1102, {0x06,0x0E,0x2B,0x34,0x01,0x01,0x01,0x02,0x06,0x01,0x01,0x03,0x02,0x00,0x00,0x00}}, /* SourceTrackID */
    // Timecode Component
    { 0x1501, {0x06,0x0E,0x2B,0x34,0x01,0x01,0x01,0x02,0x07,0x02,0x01,0x03,0x01,0x05,0x00,0x00}}, /* Start Time Code */
    { 0x1502, {0x06,0x0E,0x2B,0x34,0x01,0x01,0x01,0x02,0x04,0x04,0x01,0x01,0x02,0x06,0x00,0x00}}, /* Rounded Time Code Base */
    { 0x1503, {0x06,0x0E,0x2B,0x34,0x01,0x01,0x01,0x01,0x04,0x04,0x01,0x01,0x05,0x00,0x00,0x00}}, /* Drop Frame */
    // File Descriptor
    { 0x3F01, {0x06,0x0E,0x2B,0x34,0x01,0x01,0x01,0x04,0x06,0x01,0x01,0x04,0x06,0x0B,0x00,0x00}}, /* Sub Descriptors reference array */
    { 0x3006, {0x06,0x0E,0x2B,0x34,0x01,0x01,0x01,0x05,0x06,0x01,0x01,0x03,0x05,0x00,0x00,0x00}}, /* Linked Track ID */
    { 0x3001, {0x06,0x0E,0x2B,0x34,0x01,0x01,0x01,0x01,0x04,0x06,0x01,0x01,0x00,0x00,0x00,0x00}}, /* SampleRate */
    { 0x3004, {0x06,0x0E,0x2B,0x34,0x01,0x01,0x01,0x02,0x06,0x01,0x01,0x04,0x01,0x02,0x00,0x00}}, /* Essence Container */
    // Generic Picture Essence Descriptor
    { 0x320C, {0x06,0x0E,0x2B,0x34,0x01,0x01,0x01,0x01,0x04,0x01,0x03,0x01,0x04,0x00,0x00,0x00}}, /* Frame Layout */
    { 0x320D, {0x06,0x0E,0x2B,0x34,0x01,0x01,0x01,0x02,0x04,0x01,0x03,0x02,0x05,0x00,0x00,0x00}}, /* Video Line Map */
    { 0x3203, {0x06,0x0E,0x2B,0x34,0x01,0x01,0x01,0x01,0x04,0x01,0x05,0x02,0x02,0x00,0x00,0x00}}, /* Stored Width */
    { 0x3202, {0x06,0x0E,0x2B,0x34,0x01,0x01,0x01,0x01,0x04,0x01,0x05,0x02,0x01,0x00,0x00,0x00}}, /* Stored Height */
    { 0x3209, {0x06,0x0E,0x2B,0x34,0x01,0x01,0x01,0x01,0x04,0x01,0x05,0x01,0x0C,0x00,0x00,0x00}}, /* Display Width */
    { 0x3208, {0x06,0x0E,0x2B,0x34,0x01,0x01,0x01,0x01,0x04,0x01,0x05,0x01,0x0B,0x00,0x00,0x00}}, /* Display Height */
    { 0x320E, {0x06,0x0E,0x2B,0x34,0x01,0x01,0x01,0x01,0x04,0x01,0x01,0x01,0x01,0x00,0x00,0x00}}, /* Aspect Ratio */
    { 0x3201, {0x06,0x0E,0x2B,0x34,0x01,0x01,0x01,0x02,0x04,0x01,0x06,0x01,0x00,0x00,0x00,0x00}}, /* Picture Essence Coding */
    { 0x3212, {0x06,0x0E,0x2B,0x34,0x01,0x01,0x01,0x02,0x04,0x01,0x03,0x01,0x06,0x00,0x00,0x00}}, /* Field Dominance (Opt) */
    // CDCI Picture Essence Descriptor
    { 0x3301, {0x06,0x0E,0x2B,0x34,0x01,0x01,0x01,0x02,0x04,0x01,0x05,0x03,0x0A,0x00,0x00,0x00}}, /* Component Depth */
    { 0x3302, {0x06,0x0E,0x2B,0x34,0x01,0x01,0x01,0x01,0x04,0x01,0x05,0x01,0x05,0x00,0x00,0x00}}, /* Horizontal Subsampling */
    // Generic Sound Essence Descriptor
    { 0x3D02, {0x06,0x0E,0x2B,0x34,0x01,0x01,0x01,0x04,0x04,0x02,0x03,0x01,0x04,0x00,0x00,0x00}}, /* Locked/Unlocked */
    { 0x3D03, {0x06,0x0E,0x2B,0x34,0x01,0x01,0x01,0x05,0x04,0x02,0x03,0x01,0x01,0x01,0x00,0x00}}, /* Audio sampling rate */
    { 0x3D07, {0x06,0x0E,0x2B,0x34,0x01,0x01,0x01,0x05,0x04,0x02,0x01,0x01,0x04,0x00,0x00,0x00}}, /* ChannelCount */
    { 0x3D01, {0x06,0x0E,0x2B,0x34,0x01,0x01,0x01,0x04,0x04,0x02,0x03,0x03,0x04,0x00,0x00,0x00}}, /* Quantization bits */
    { 0x3D06, {0x06,0x0E,0x2B,0x34,0x01,0x01,0x01,0x02,0x04,0x02,0x04,0x02,0x00,0x00,0x00,0x00}}, /* Sound Essence Compression */
    // Index Table Segment
    { 0x3F0B, {0x06,0x0E,0x2B,0x34,0x01,0x01,0x01,0x05,0x05,0x30,0x04,0x06,0x00,0x00,0x00,0x00}}, /* Index Edit Rate */
    { 0x3F0C, {0x06,0x0E,0x2B,0x34,0x01,0x01,0x01,0x05,0x07,0x02,0x01,0x03,0x01,0x0A,0x00,0x00}}, /* Index Start Position */
    { 0x3F0D, {0x06,0x0E,0x2B,0x34,0x01,0x01,0x01,0x05,0x07,0x02,0x02,0x01,0x01,0x02,0x00,0x00}}, /* Index Duration */
    { 0x3F05, {0x06,0x0E,0x2B,0x34,0x01,0x01,0x01,0x04,0x04,0x06,0x02,0x01,0x00,0x00,0x00,0x00}}, /* Edit Unit Byte Count */
    { 0x3F06, {0x06,0x0E,0x2B,0x34,0x01,0x01,0x01,0x04,0x01,0x03,0x04,0x05,0x00,0x00,0x00,0x00}}, /* IndexSID */
    { 0x3F08, {0x06,0x0E,0x2B,0x34,0x01,0x01,0x01,0x04,0x04,0x04,0x04,0x01,0x01,0x00,0x00,0x00}}, /* Slice Count */
    { 0x3F09, {0x06,0x0E,0x2B,0x34,0x01,0x01,0x01,0x05,0x04,0x04,0x04,0x01,0x06,0x00,0x00,0x00}}, /* Delta Entry Array */
    { 0x3F0A, {0x06,0x0E,0x2B,0x34,0x01,0x01,0x01,0x05,0x04,0x04,0x04,0x02,0x05,0x00,0x00,0x00}}, /* Index Entry Array */
    // MPEG video Descriptor
    { 0x8000, {0x06,0x0E,0x2B,0x34,0x01,0x01,0x01,0x05,0x04,0x01,0x06,0x02,0x01,0x0B,0x00,0x00}}, /* BitRate */
    { 0x8007, {0x06,0x0E,0x2B,0x34,0x01,0x01,0x01,0x05,0x04,0x01,0x06,0x02,0x01,0x0A,0x00,0x00}}, /* ProfileAndLevel */
    // Wave Audio Essence Descriptor
    { 0x3D09, {0x06,0x0E,0x2B,0x34,0x01,0x01,0x01,0x05,0x04,0x02,0x03,0x03,0x05,0x00,0x00,0x00}}, /* Average Bytes Per Second */
    { 0x3D0A, {0x06,0x0E,0x2B,0x34,0x01,0x01,0x01,0x05,0x04,0x02,0x03,0x02,0x01,0x00,0x00,0x00}}, /* Block Align */
};

static void mxf_write_uuid(AVIOContext *pb, enum MXFMetadataSetType type, int value)
{
    avio_write(pb, uuid_base, 12);
    avio_wb16(pb, type);
    avio_wb16(pb, value);
}

static void mxf_write_umid(AVFormatContext *s, int type)
{
    MXFContext *mxf = s->priv_data;
    avio_write(s->pb, umid_ul, 13);
    avio_wb24(s->pb, mxf->instance_number);
    avio_write(s->pb, mxf->umid, 15);
    avio_w8(s->pb, type);
}

static void mxf_write_refs_count(AVIOContext *pb, int ref_count)
{
    avio_wb32(pb, ref_count);
    avio_wb32(pb, 16);
}

static int klv_ber_length(uint64_t len)
{
    if (len < 128)
        return 1;
    else
        return (av_log2(len) >> 3) + 2;
}

static int klv_encode_ber_length(AVIOContext *pb, uint64_t len)
{
    // Determine the best BER size
    int size;
    if (len < 128) {
        //short form
        avio_w8(pb, len);
        return 1;
    }

    size = (av_log2(len) >> 3) + 1;

    // long form
    avio_w8(pb, 0x80 + size);
    while(size) {
        size--;
        avio_w8(pb, len >> 8 * size & 0xff);
    }
    return 0;
}

static void klv_encode_ber4_length(AVIOContext *pb, int len)
{
    avio_w8(pb, 0x80 + 3);
    avio_wb24(pb, len);
}

/*
 * Get essence container ul index
 */
static int mxf_get_essence_container_ul_index(enum AVCodecID id)
{
    int i;
    for (i = 0; mxf_essence_mappings[i].id; i++)
        if (mxf_essence_mappings[i].id == id)
            return mxf_essence_mappings[i].index;
    return -1;
}

static void mxf_write_primer_pack(AVFormatContext *s)
{
    AVIOContext *pb = s->pb;
    int local_tag_number, i = 0;

    local_tag_number = FF_ARRAY_ELEMS(mxf_local_tag_batch);

    avio_write(pb, primer_pack_key, 16);
    klv_encode_ber_length(pb, local_tag_number * 18 + 8);

    avio_wb32(pb, local_tag_number); // local_tag num
    avio_wb32(pb, 18); // item size, always 18 according to the specs

    for (i = 0; i < local_tag_number; i++) {
        avio_wb16(pb, mxf_local_tag_batch[i].local_tag);
        avio_write(pb, mxf_local_tag_batch[i].uid, 16);
    }
}

static void mxf_write_local_tag(AVIOContext *pb, int size, int tag)
{
    avio_wb16(pb, tag);
    avio_wb16(pb, size);
}

static void mxf_write_metadata_key(AVIOContext *pb, unsigned int value)
{
    avio_write(pb, header_metadata_key, 13);
    avio_wb24(pb, value);
}

static void mxf_free(AVFormatContext *s)
{
    int i;

    for (i = 0; i < s->nb_streams; i++) {
        AVStream *st = s->streams[i];
        av_freep(&st->priv_data);
    }
}

static const MXFCodecUL *mxf_get_data_definition_ul(int type)
{
    const MXFCodecUL *uls = ff_mxf_data_definition_uls;
    while (uls->uid[0]) {
        if (type == uls->id)
            break;
        uls++;
    }
    return uls;
}

//one EC -> one descriptor. N ECs -> MultipleDescriptor + N descriptors
#define DESCRIPTOR_COUNT(essence_container_count) \
    (essence_container_count > 1 ? essence_container_count + 1 : essence_container_count)

static void mxf_write_essence_container_refs(AVFormatContext *s)
{
    MXFContext *c = s->priv_data;
    AVIOContext *pb = s->pb;
    int i;

    mxf_write_refs_count(pb, DESCRIPTOR_COUNT(c->essence_container_count));
    av_log(s,AV_LOG_DEBUG, "essence container count:%d\n", c->essence_container_count);
    for (i = 0; i < c->essence_container_count; i++) {
        MXFStreamContext *sc = s->streams[i]->priv_data;
        avio_write(pb, mxf_essence_container_uls[sc->index].container_ul, 16);
    }

    if (c->essence_container_count > 1)
        avio_write(pb, multiple_desc_ul, 16);
}

static void mxf_write_preface(AVFormatContext *s)
{
    MXFContext *mxf = s->priv_data;
    AVIOContext *pb = s->pb;

    mxf_write_metadata_key(pb, 0x012f00);
    PRINT_KEY(s, "preface key", pb->buf_ptr - 16);
    klv_encode_ber_length(pb, 130 + 16LL * DESCRIPTOR_COUNT(mxf->essence_container_count));

    // write preface set uid
    mxf_write_local_tag(pb, 16, 0x3C0A);
    mxf_write_uuid(pb, Preface, 0);
    PRINT_KEY(s, "preface uid", pb->buf_ptr - 16);

    // last modified date
    mxf_write_local_tag(pb, 8, 0x3B02);
    avio_wb64(pb, mxf->timestamp);

    // write version
    mxf_write_local_tag(pb, 2, 0x3B05);
    avio_wb16(pb, 258); // v1.2

    // write identification_refs
    mxf_write_local_tag(pb, 16 + 8, 0x3B06);
    mxf_write_refs_count(pb, 1);
    mxf_write_uuid(pb, Identification, 0);

    // write content_storage_refs
    mxf_write_local_tag(pb, 16, 0x3B03);
    mxf_write_uuid(pb, ContentStorage, 0);

    // operational pattern
    mxf_write_local_tag(pb, 16, 0x3B09);
    avio_write(pb, op1a_ul, 16);

    // write essence_container_refs
    mxf_write_local_tag(pb, 8 + 16LL * DESCRIPTOR_COUNT(mxf->essence_container_count), 0x3B0A);
    mxf_write_essence_container_refs(s);

    // write dm_scheme_refs
    mxf_write_local_tag(pb, 8, 0x3B0B);
    avio_wb64(pb, 0);
}

/*
 * Write a local tag containing an ascii string as utf-16
 */
static void mxf_write_local_tag_utf16(AVIOContext *pb, int tag, const char *value)
{
    int i, size = strlen(value);
    mxf_write_local_tag(pb, size*2, tag);
    for (i = 0; i < size; i++)
        avio_wb16(pb, value[i]);
}

static void mxf_write_identification(AVFormatContext *s)
{
    MXFContext *mxf = s->priv_data;
    AVIOContext *pb = s->pb;
    const char *company = "FFmpeg";
    const char *product = "OP1a Muxer";
    const char *version;
    int length;

    mxf_write_metadata_key(pb, 0x013000);
    PRINT_KEY(s, "identification key", pb->buf_ptr - 16);

    version = s->flags & AVFMT_FLAG_BITEXACT ?
        "0.0.0" : AV_STRINGIFY(LIBAVFORMAT_VERSION);
    length = 84 + (strlen(company)+strlen(product)+strlen(version))*2; // utf-16
    klv_encode_ber_length(pb, length);

    // write uid
    mxf_write_local_tag(pb, 16, 0x3C0A);
    mxf_write_uuid(pb, Identification, 0);
    PRINT_KEY(s, "identification uid", pb->buf_ptr - 16);

    // write generation uid
    mxf_write_local_tag(pb, 16, 0x3C09);
    mxf_write_uuid(pb, Identification, 1);

    mxf_write_local_tag_utf16(pb, 0x3C01, company); // Company Name
    mxf_write_local_tag_utf16(pb, 0x3C02, product); // Product Name
    mxf_write_local_tag_utf16(pb, 0x3C04, version); // Version String

    // write product uid
    mxf_write_local_tag(pb, 16, 0x3C05);
    mxf_write_uuid(pb, Identification, 2);

    // modification date
    mxf_write_local_tag(pb, 8, 0x3C06);
    avio_wb64(pb, mxf->timestamp);
}

static void mxf_write_content_storage(AVFormatContext *s)
{
    AVIOContext *pb = s->pb;

    mxf_write_metadata_key(pb, 0x011800);
    PRINT_KEY(s, "content storage key", pb->buf_ptr - 16);
    klv_encode_ber_length(pb, 92);

    // write uid
    mxf_write_local_tag(pb, 16, 0x3C0A);
    mxf_write_uuid(pb, ContentStorage, 0);
    PRINT_KEY(s, "content storage uid", pb->buf_ptr - 16);

    // write package reference
    mxf_write_local_tag(pb, 16 * 2 + 8, 0x1901);
    mxf_write_refs_count(pb, 2);
    mxf_write_uuid(pb, MaterialPackage, 0);
    mxf_write_uuid(pb, SourcePackage, 0);

    // write essence container data
    mxf_write_local_tag(pb, 8 + 16, 0x1902);
    mxf_write_refs_count(pb, 1);
    mxf_write_uuid(pb, EssenceContainerData, 0);
}

static void mxf_write_track(AVFormatContext *s, AVStream *st, enum MXFMetadataSetType type)
{
    MXFContext *mxf = s->priv_data;
    AVIOContext *pb = s->pb;
    MXFStreamContext *sc = st->priv_data;

    mxf_write_metadata_key(pb, 0x013b00);
    PRINT_KEY(s, "track key", pb->buf_ptr - 16);
    klv_encode_ber_length(pb, 80);

    // write track uid
    mxf_write_local_tag(pb, 16, 0x3C0A);
    mxf_write_uuid(pb, type == MaterialPackage ? Track : Track + TypeBottom, st->index);
    PRINT_KEY(s, "track uid", pb->buf_ptr - 16);

    // write track id
    mxf_write_local_tag(pb, 4, 0x4801);
    avio_wb32(pb, st->index+2);

    // write track number
    mxf_write_local_tag(pb, 4, 0x4804);
    if (type == MaterialPackage)
        avio_wb32(pb, 0); // track number of material package is 0
    else
        avio_write(pb, sc->track_essence_element_key + 12, 4);

    mxf_write_local_tag(pb, 8, 0x4B01);
    avio_wb32(pb, mxf->time_base.den);
    avio_wb32(pb, mxf->time_base.num);

    // write origin
    mxf_write_local_tag(pb, 8, 0x4B02);
    avio_wb64(pb, 0);

    // write sequence refs
    mxf_write_local_tag(pb, 16, 0x4803);
    mxf_write_uuid(pb, type == MaterialPackage ? Sequence: Sequence + TypeBottom, st->index);
}

static const uint8_t smpte_12m_timecode_track_data_ul[] = { 0x06,0x0E,0x2B,0x34,0x04,0x01,0x01,0x01,0x01,0x03,0x02,0x01,0x01,0x00,0x00,0x00 };

static void mxf_write_common_fields(AVFormatContext *s, AVStream *st)
{
    MXFContext *mxf = s->priv_data;
    AVIOContext *pb = s->pb;

    // find data define uls
    mxf_write_local_tag(pb, 16, 0x0201);
    if (st == mxf->timecode_track)
        avio_write(pb, smpte_12m_timecode_track_data_ul, 16);
    else {
        const MXFCodecUL *data_def_ul = mxf_get_data_definition_ul(st->codec->codec_type);
        avio_write(pb, data_def_ul->uid, 16);
    }

    // write duration
    mxf_write_local_tag(pb, 8, 0x0202);
    avio_wb64(pb, mxf->duration);
}

static void mxf_write_sequence(AVFormatContext *s, AVStream *st, enum MXFMetadataSetType type)
{
    MXFContext *mxf = s->priv_data;
    AVIOContext *pb = s->pb;
    enum MXFMetadataSetType component;

    mxf_write_metadata_key(pb, 0x010f00);
    PRINT_KEY(s, "sequence key", pb->buf_ptr - 16);
    klv_encode_ber_length(pb, 80);

    mxf_write_local_tag(pb, 16, 0x3C0A);
    mxf_write_uuid(pb, type == MaterialPackage ? Sequence: Sequence + TypeBottom, st->index);

    PRINT_KEY(s, "sequence uid", pb->buf_ptr - 16);
    mxf_write_common_fields(s, st);

    // write structural component
    mxf_write_local_tag(pb, 16 + 8, 0x1001);
    mxf_write_refs_count(pb, 1);
    if (st == mxf->timecode_track)
        component = TimecodeComponent;
    else
        component = SourceClip;
    if (type == SourcePackage)
        component += TypeBottom;
    mxf_write_uuid(pb, component, st->index);
}

static void mxf_write_timecode_component(AVFormatContext *s, AVStream *st, enum MXFMetadataSetType type)
{
    MXFContext *mxf = s->priv_data;
    AVIOContext *pb = s->pb;

    mxf_write_metadata_key(pb, 0x011400);
    klv_encode_ber_length(pb, 75);

    // UID
    mxf_write_local_tag(pb, 16, 0x3C0A);
    mxf_write_uuid(pb, type == MaterialPackage ? TimecodeComponent :
                   TimecodeComponent + TypeBottom, st->index);

    mxf_write_common_fields(s, st);

    // Start Time Code
    mxf_write_local_tag(pb, 8, 0x1501);
    avio_wb64(pb, mxf->tc.start);

    // Rounded Time Code Base
    mxf_write_local_tag(pb, 2, 0x1502);
    avio_wb16(pb, mxf->timecode_base);

    // Drop Frame
    mxf_write_local_tag(pb, 1, 0x1503);
    avio_w8(pb, !!(mxf->tc.flags & AV_TIMECODE_FLAG_DROPFRAME));
}

static void mxf_write_structural_component(AVFormatContext *s, AVStream *st, enum MXFMetadataSetType type)
{
    AVIOContext *pb = s->pb;
    int i;

    mxf_write_metadata_key(pb, 0x011100);
    PRINT_KEY(s, "sturctural component key", pb->buf_ptr - 16);
    klv_encode_ber_length(pb, 108);

    // write uid
    mxf_write_local_tag(pb, 16, 0x3C0A);
    mxf_write_uuid(pb, type == MaterialPackage ? SourceClip: SourceClip + TypeBottom, st->index);

    PRINT_KEY(s, "structural component uid", pb->buf_ptr - 16);
    mxf_write_common_fields(s, st);

    // write start_position
    mxf_write_local_tag(pb, 8, 0x1201);
    avio_wb64(pb, 0);

    // write source package uid, end of the reference
    mxf_write_local_tag(pb, 32, 0x1101);
    if (type == SourcePackage) {
        for (i = 0; i < 4; i++)
            avio_wb64(pb, 0);
    } else
        mxf_write_umid(s, 1);

    // write source track id
    mxf_write_local_tag(pb, 4, 0x1102);
    if (type == SourcePackage)
        avio_wb32(pb, 0);
    else
        avio_wb32(pb, st->index+2);
}

static void mxf_write_multi_descriptor(AVFormatContext *s)
{
    MXFContext *mxf = s->priv_data;
    AVIOContext *pb = s->pb;
    const uint8_t *ul;
    int i;

    mxf_write_metadata_key(pb, 0x014400);
    PRINT_KEY(s, "multiple descriptor key", pb->buf_ptr - 16);
    klv_encode_ber_length(pb, 64 + 16LL * s->nb_streams);

    mxf_write_local_tag(pb, 16, 0x3C0A);
    mxf_write_uuid(pb, MultipleDescriptor, 0);
    PRINT_KEY(s, "multi_desc uid", pb->buf_ptr - 16);

    // write sample rate
    mxf_write_local_tag(pb, 8, 0x3001);
    avio_wb32(pb, mxf->time_base.den);
    avio_wb32(pb, mxf->time_base.num);

    // write essence container ul
    mxf_write_local_tag(pb, 16, 0x3004);
    if (mxf->essence_container_count > 1)
        ul = multiple_desc_ul;
    else {
        MXFStreamContext *sc = s->streams[0]->priv_data;
        ul = mxf_essence_container_uls[sc->index].container_ul;
    }
    avio_write(pb, ul, 16);

    // write sub descriptor refs
    mxf_write_local_tag(pb, s->nb_streams * 16 + 8, 0x3F01);
    mxf_write_refs_count(pb, s->nb_streams);
    for (i = 0; i < s->nb_streams; i++)
        mxf_write_uuid(pb, SubDescriptor, i);
}

static void mxf_write_generic_desc(AVFormatContext *s, AVStream *st, const UID key, unsigned size)
{
    MXFContext *mxf = s->priv_data;
    MXFStreamContext *sc = st->priv_data;
    AVIOContext *pb = s->pb;

    avio_write(pb, key, 16);
    klv_encode_ber4_length(pb, size+20+8+12+20);

    mxf_write_local_tag(pb, 16, 0x3C0A);
    mxf_write_uuid(pb, SubDescriptor, st->index);

    mxf_write_local_tag(pb, 4, 0x3006);
    avio_wb32(pb, st->index+2);

    mxf_write_local_tag(pb, 8, 0x3001);
    avio_wb32(pb, mxf->time_base.den);
    avio_wb32(pb, mxf->time_base.num);

    mxf_write_local_tag(pb, 16, 0x3004);
    avio_write(pb, mxf_essence_container_uls[sc->index].container_ul, 16);
}

static const UID mxf_mpegvideo_descriptor_key = { 0x06,0x0E,0x2B,0x34,0x02,0x53,0x01,0x01,0x0d,0x01,0x01,0x01,0x01,0x01,0x51,0x00 };
static const UID mxf_wav_descriptor_key       = { 0x06,0x0E,0x2B,0x34,0x02,0x53,0x01,0x01,0x0d,0x01,0x01,0x01,0x01,0x01,0x48,0x00 };
static const UID mxf_aes3_descriptor_key      = { 0x06,0x0E,0x2B,0x34,0x02,0x53,0x01,0x01,0x0d,0x01,0x01,0x01,0x01,0x01,0x47,0x00 };
static const UID mxf_cdci_descriptor_key      = { 0x06,0x0E,0x2B,0x34,0x02,0x53,0x01,0x01,0x0D,0x01,0x01,0x01,0x01,0x01,0x28,0x00 };
static const UID mxf_generic_sound_descriptor_key = { 0x06,0x0E,0x2B,0x34,0x02,0x53,0x01,0x01,0x0D,0x01,0x01,0x01,0x01,0x01,0x42,0x00 };

static void mxf_write_cdci_common(AVFormatContext *s, AVStream *st, const UID key, unsigned size)
{
    MXFStreamContext *sc = st->priv_data;
    AVIOContext *pb = s->pb;
    int stored_height = (st->codec->height+15)/16*16;
    int display_height;
    int f1, f2;
    unsigned desc_size = size+8+8+8+8+8+8+5+16+sc->interlaced*4+12+20;
    if (sc->interlaced && sc->field_dominance)
        desc_size += 5;

    mxf_write_generic_desc(s, st, key, desc_size);

    mxf_write_local_tag(pb, 4, 0x3203);
    avio_wb32(pb, st->codec->width);

    mxf_write_local_tag(pb, 4, 0x3202);
    avio_wb32(pb, stored_height>>sc->interlaced);

    mxf_write_local_tag(pb, 4, 0x3209);
    avio_wb32(pb, st->codec->width);

    if (st->codec->height == 608) // PAL + VBI
        display_height = 576;
    else if (st->codec->height == 512)  // NTSC + VBI
        display_height = 486;
    else
        display_height = st->codec->height;

    mxf_write_local_tag(pb, 4, 0x3208);
    avio_wb32(pb, display_height>>sc->interlaced);

    // component depth
    mxf_write_local_tag(pb, 4, 0x3301);
    avio_wb32(pb, sc->component_depth);

    // horizontal subsampling
    mxf_write_local_tag(pb, 4, 0x3302);
    avio_wb32(pb, 2);

    // frame layout
    mxf_write_local_tag(pb, 1, 0x320C);
    avio_w8(pb, sc->interlaced);

    // video line map
    switch (st->codec->height) {
    case  576: f1 = 23; f2 = st->codec->codec_id == AV_CODEC_ID_DVVIDEO ? 335 : 336; break;
    case  608: f1 =  7; f2 = 320; break;
    case  480: f1 = 20; f2 = st->codec->codec_id == AV_CODEC_ID_DVVIDEO ? 285 : 283; break;
    case  512: f1 =  7; f2 = 270; break;
    case  720: f1 = 26; f2 =   0; break; // progressive
    case 1080: f1 = 21; f2 = 584; break;
    default:   f1 =  0; f2 =   0; break;
    }

    if (!sc->interlaced) {
        f2  = 0;
        f1 *= 2;
    }

    mxf_write_local_tag(pb, 12+sc->interlaced*4, 0x320D);
    avio_wb32(pb, sc->interlaced ? 2 : 1);
    avio_wb32(pb, 4);
    avio_wb32(pb, f1);
    if (sc->interlaced)
        avio_wb32(pb, f2);

    mxf_write_local_tag(pb, 8, 0x320E);
    avio_wb32(pb, sc->aspect_ratio.num);
    avio_wb32(pb, sc->aspect_ratio.den);

    mxf_write_local_tag(pb, 16, 0x3201);
    avio_write(pb, *sc->codec_ul, 16);

    if (sc->interlaced && sc->field_dominance) {
        mxf_write_local_tag(pb, 1, 0x3212);
        avio_w8(pb, sc->field_dominance);
    }

}

static void mxf_write_cdci_desc(AVFormatContext *s, AVStream *st)
{
    mxf_write_cdci_common(s, st, mxf_cdci_descriptor_key, 0);
}

static void mxf_write_mpegvideo_desc(AVFormatContext *s, AVStream *st)
{
    AVIOContext *pb = s->pb;
    MXFStreamContext *sc = st->priv_data;
    int profile_and_level = (st->codec->profile<<4) | st->codec->level;

    mxf_write_cdci_common(s, st, mxf_mpegvideo_descriptor_key, 8+5);

    // bit rate
    mxf_write_local_tag(pb, 4, 0x8000);
    avio_wb32(pb, sc->video_bit_rate);

    // profile and level
    mxf_write_local_tag(pb, 1, 0x8007);
    if (!st->codec->profile)
        profile_and_level |= 0x80; // escape bit
    avio_w8(pb, profile_and_level);
}

static void mxf_write_generic_sound_common(AVFormatContext *s, AVStream *st, const UID key, unsigned size)
{
    AVIOContext *pb = s->pb;

    mxf_write_generic_desc(s, st, key, size+5+12+8+8);

    // audio locked
    mxf_write_local_tag(pb, 1, 0x3D02);
    avio_w8(pb, 1);

    // write audio sampling rate
    mxf_write_local_tag(pb, 8, 0x3D03);
    avio_wb32(pb, st->codec->sample_rate);
    avio_wb32(pb, 1);

    mxf_write_local_tag(pb, 4, 0x3D07);
    avio_wb32(pb, st->codec->channels);

    mxf_write_local_tag(pb, 4, 0x3D01);
    avio_wb32(pb, av_get_bits_per_sample(st->codec->codec_id));
}

static void mxf_write_wav_common(AVFormatContext *s, AVStream *st, const UID key, unsigned size)
{
    AVIOContext *pb = s->pb;

    mxf_write_generic_sound_common(s, st, key, size+6+8);

    mxf_write_local_tag(pb, 2, 0x3D0A);
    avio_wb16(pb, st->codec->block_align);

    // avg bytes per sec
    mxf_write_local_tag(pb, 4, 0x3D09);
    avio_wb32(pb, st->codec->block_align*st->codec->sample_rate);
}

static void mxf_write_wav_desc(AVFormatContext *s, AVStream *st)
{
    mxf_write_wav_common(s, st, mxf_wav_descriptor_key, 0);
}

static void mxf_write_aes3_desc(AVFormatContext *s, AVStream *st)
{
    mxf_write_wav_common(s, st, mxf_aes3_descriptor_key, 0);
}

static void mxf_write_generic_sound_desc(AVFormatContext *s, AVStream *st)
{
    mxf_write_generic_sound_common(s, st, mxf_generic_sound_descriptor_key, 0);
}

static void mxf_write_package(AVFormatContext *s, enum MXFMetadataSetType type)
{
    MXFContext *mxf = s->priv_data;
    AVIOContext *pb = s->pb;
    int i, track_count = s->nb_streams+1;

    if (type == MaterialPackage) {
        mxf_write_metadata_key(pb, 0x013600);
        PRINT_KEY(s, "Material Package key", pb->buf_ptr - 16);
        klv_encode_ber_length(pb, 92 + 16*track_count);
    } else {
        mxf_write_metadata_key(pb, 0x013700);
        PRINT_KEY(s, "Source Package key", pb->buf_ptr - 16);
        klv_encode_ber_length(pb, 112 + 16*track_count); // 20 bytes length for descriptor reference
    }

    // write uid
    mxf_write_local_tag(pb, 16, 0x3C0A);
    mxf_write_uuid(pb, type, 0);
    av_log(s,AV_LOG_DEBUG, "package type:%d\n", type);
    PRINT_KEY(s, "package uid", pb->buf_ptr - 16);

    // write package umid
    mxf_write_local_tag(pb, 32, 0x4401);
    mxf_write_umid(s, type == SourcePackage);
    PRINT_KEY(s, "package umid second part", pb->buf_ptr - 16);

    // package creation date
    mxf_write_local_tag(pb, 8, 0x4405);
    avio_wb64(pb, mxf->timestamp);

    // package modified date
    mxf_write_local_tag(pb, 8, 0x4404);
    avio_wb64(pb, mxf->timestamp);

    // write track refs
    mxf_write_local_tag(pb, track_count*16 + 8, 0x4403);
    mxf_write_refs_count(pb, track_count);
    mxf_write_uuid(pb, type == MaterialPackage ? Track :
                   Track + TypeBottom, -1); // timecode track
    for (i = 0; i < s->nb_streams; i++)
        mxf_write_uuid(pb, type == MaterialPackage ? Track : Track + TypeBottom, i);

    // write multiple descriptor reference
    if (type == SourcePackage) {
        mxf_write_local_tag(pb, 16, 0x4701);
        if (s->nb_streams > 1) {
            mxf_write_uuid(pb, MultipleDescriptor, 0);
            mxf_write_multi_descriptor(s);
        } else
            mxf_write_uuid(pb, SubDescriptor, 0);
    }

    // write timecode track
    mxf_write_track(s, mxf->timecode_track, type);
    mxf_write_sequence(s, mxf->timecode_track, type);
    mxf_write_timecode_component(s, mxf->timecode_track, type);

    for (i = 0; i < s->nb_streams; i++) {
        AVStream *st = s->streams[i];
        mxf_write_track(s, st, type);
        mxf_write_sequence(s, st, type);
        mxf_write_structural_component(s, st, type);

        if (type == SourcePackage) {
            MXFStreamContext *sc = st->priv_data;
            mxf_essence_container_uls[sc->index].write_desc(s, st);
        }
    }
}

static int mxf_write_essence_container_data(AVFormatContext *s)
{
    AVIOContext *pb = s->pb;

    mxf_write_metadata_key(pb, 0x012300);
    klv_encode_ber_length(pb, 72);

    mxf_write_local_tag(pb, 16, 0x3C0A); // Instance UID
    mxf_write_uuid(pb, EssenceContainerData, 0);

    mxf_write_local_tag(pb, 32, 0x2701); // Linked Package UID
    mxf_write_umid(s, 1);

    mxf_write_local_tag(pb, 4, 0x3F07); // BodySID
    avio_wb32(pb, 1);

    mxf_write_local_tag(pb, 4, 0x3F06); // IndexSID
    avio_wb32(pb, 2);

    return 0;
}

static int mxf_write_header_metadata_sets(AVFormatContext *s)
{
    mxf_write_preface(s);
    mxf_write_identification(s);
    mxf_write_content_storage(s);
    mxf_write_package(s, MaterialPackage);
    mxf_write_package(s, SourcePackage);
    mxf_write_essence_container_data(s);
    return 0;
}

static unsigned klv_fill_size(uint64_t size)
{
    unsigned pad = KAG_SIZE - (size & (KAG_SIZE-1));
    if (pad < 20) // smallest fill item possible
        return pad + KAG_SIZE;
    else
        return pad & (KAG_SIZE-1);
}

static void mxf_write_index_table_segment(AVFormatContext *s)
{
    MXFContext *mxf = s->priv_data;
    AVIOContext *pb = s->pb;
    int i, j, temporal_reordering = 0;
    int key_index = mxf->last_key_index;

    av_log(s, AV_LOG_DEBUG, "edit units count %d\n", mxf->edit_units_count);

    if (!mxf->edit_units_count && !mxf->edit_unit_byte_count)
        return;

    avio_write(pb, index_table_segment_key, 16);

    if (mxf->edit_unit_byte_count) {
        klv_encode_ber_length(pb, 80);
    } else {
        klv_encode_ber_length(pb, 85 + 12+(s->nb_streams+1LL)*6 +
                              12+mxf->edit_units_count*(11+mxf->slice_count*4LL));
    }

    // instance id
    mxf_write_local_tag(pb, 16, 0x3C0A);
    mxf_write_uuid(pb, IndexTableSegment, 0);

    // index edit rate
    mxf_write_local_tag(pb, 8, 0x3F0B);
    avio_wb32(pb, mxf->time_base.den);
    avio_wb32(pb, mxf->time_base.num);

    // index start position
    mxf_write_local_tag(pb, 8, 0x3F0C);
    avio_wb64(pb, mxf->last_indexed_edit_unit);

    // index duration
    mxf_write_local_tag(pb, 8, 0x3F0D);
    if (mxf->edit_unit_byte_count)
        avio_wb64(pb, 0); // index table covers whole container
    else
        avio_wb64(pb, mxf->edit_units_count);

    // edit unit byte count
    mxf_write_local_tag(pb, 4, 0x3F05);
    avio_wb32(pb, mxf->edit_unit_byte_count);

    // index sid
    mxf_write_local_tag(pb, 4, 0x3F06);
    avio_wb32(pb, 2);

    // body sid
    mxf_write_local_tag(pb, 4, 0x3F07);
    avio_wb32(pb, 1);

    if (!mxf->edit_unit_byte_count) {
        // real slice count - 1
        mxf_write_local_tag(pb, 1, 0x3F08);
        avio_w8(pb, mxf->slice_count);

        // delta entry array
        mxf_write_local_tag(pb, 8 + (s->nb_streams+1)*6, 0x3F09);
        avio_wb32(pb, s->nb_streams+1); // num of entries
        avio_wb32(pb, 6);               // size of one entry
        // write system item delta entry
        avio_w8(pb, 0);
        avio_w8(pb, 0); // slice entry
        avio_wb32(pb, 0); // element delta
        for (i = 0; i < s->nb_streams; i++) {
            AVStream *st = s->streams[i];
            MXFStreamContext *sc = st->priv_data;
            avio_w8(pb, sc->temporal_reordering);
            if (sc->temporal_reordering)
                temporal_reordering = 1;
            if (i == 0) { // video track
                avio_w8(pb, 0); // slice number
                avio_wb32(pb, KAG_SIZE); // system item size including klv fill
            } else { // audio track
                unsigned audio_frame_size = sc->aic.samples[0]*sc->aic.sample_size;
                audio_frame_size += klv_fill_size(audio_frame_size);
                avio_w8(pb, 1);
                avio_wb32(pb, (i-1)*audio_frame_size); // element delta
            }
        }

        mxf_write_local_tag(pb, 8 + mxf->edit_units_count*(11+mxf->slice_count*4), 0x3F0A);
        avio_wb32(pb, mxf->edit_units_count);  // num of entries
        avio_wb32(pb, 11+mxf->slice_count*4);  // size of one entry

        for (i = 0; i < mxf->edit_units_count; i++) {
            int temporal_offset = 0;

            if (!(mxf->index_entries[i].flags & 0x33)) { // I frame
                mxf->last_key_index = key_index;
                key_index = i;
            }

            if (temporal_reordering) {
                int pic_num_in_gop = i - key_index;
                if (pic_num_in_gop != mxf->index_entries[i].temporal_ref) {
                    for (j = key_index; j < mxf->edit_units_count; j++) {
                        if (pic_num_in_gop == mxf->index_entries[j].temporal_ref)
                            break;
                    }
                    if (j == mxf->edit_units_count)
                        av_log(s, AV_LOG_WARNING, "missing frames\n");
                    temporal_offset = j - key_index - pic_num_in_gop;
                }
            }
            avio_w8(pb, temporal_offset);

            if ((mxf->index_entries[i].flags & 0x30) == 0x30) { // back and forward prediction
                avio_w8(pb, mxf->last_key_index - i);
            } else {
                avio_w8(pb, key_index - i); // key frame offset
                if ((mxf->index_entries[i].flags & 0x20) == 0x20) // only forward
                    mxf->last_key_index = key_index;
            }

            if (!(mxf->index_entries[i].flags & 0x33) && // I frame
                mxf->index_entries[i].flags & 0x40 && !temporal_offset)
                mxf->index_entries[i].flags |= 0x80; // random access
            avio_w8(pb, mxf->index_entries[i].flags);
            // stream offset
            avio_wb64(pb, mxf->index_entries[i].offset);
            if (s->nb_streams > 1)
                avio_wb32(pb, mxf->index_entries[i].slice_offset);
        }

        mxf->last_key_index = key_index - mxf->edit_units_count;
        mxf->last_indexed_edit_unit += mxf->edit_units_count;
        mxf->edit_units_count = 0;
    }
}

static void mxf_write_klv_fill(AVFormatContext *s)
{
    unsigned pad = klv_fill_size(avio_tell(s->pb));
    if (pad) {
        avio_write(s->pb, klv_fill_key, 16);
        pad -= 16 + 4;
        klv_encode_ber4_length(s->pb, pad);
        ffio_fill(s->pb, 0, pad);
        av_assert1(!(avio_tell(s->pb) & (KAG_SIZE-1)));
    }
}

static int mxf_write_partition(AVFormatContext *s, int bodysid,
                                int indexsid,
                                const uint8_t *key, int write_metadata)
{
    MXFContext *mxf = s->priv_data;
    AVIOContext *pb = s->pb;
    int64_t header_byte_count_offset;
    unsigned index_byte_count = 0;
    uint64_t partition_offset = avio_tell(pb);
    int err;

    if (!mxf->edit_unit_byte_count && mxf->edit_units_count)
        index_byte_count = 85 + 12+(s->nb_streams+1)*6 +
            12+mxf->edit_units_count*(11+mxf->slice_count*4);
    else if (mxf->edit_unit_byte_count && indexsid)
        index_byte_count = 80;

    if (index_byte_count) {
        // add encoded ber length
        index_byte_count += 16 + klv_ber_length(index_byte_count);
        index_byte_count += klv_fill_size(index_byte_count);
    }

    if (!memcmp(key, body_partition_key, 16)) {
        if ((err = av_reallocp_array(&mxf->body_partition_offset, mxf->body_partitions_count + 1,
                                     sizeof(*mxf->body_partition_offset))) < 0) {
            mxf->body_partitions_count = 0;
            return err;
        }
        mxf->body_partition_offset[mxf->body_partitions_count++] = partition_offset;
    }

    // write klv
    avio_write(pb, key, 16);
    klv_encode_ber_length(pb, 88 + 16LL * DESCRIPTOR_COUNT(mxf->essence_container_count));

    // write partition value
    avio_wb16(pb, 1); // majorVersion
    avio_wb16(pb, 2); // minorVersion
    avio_wb32(pb, KAG_SIZE); // KAGSize

    avio_wb64(pb, partition_offset); // ThisPartition

    if (!memcmp(key, body_partition_key, 16) && mxf->body_partitions_count > 1)
        avio_wb64(pb, mxf->body_partition_offset[mxf->body_partitions_count-2]); // PreviousPartition
    else if (!memcmp(key, footer_partition_key, 16) && mxf->body_partitions_count)
        avio_wb64(pb, mxf->body_partition_offset[mxf->body_partitions_count-1]); // PreviousPartition
    else
        avio_wb64(pb, 0);

    avio_wb64(pb, mxf->footer_partition_offset); // footerPartition

    // set offset
    header_byte_count_offset = avio_tell(pb);
    avio_wb64(pb, 0); // headerByteCount, update later

    // indexTable
    avio_wb64(pb, index_byte_count); // indexByteCount
    avio_wb32(pb, index_byte_count ? indexsid : 0); // indexSID

    // BodyOffset
    if (bodysid && mxf->edit_units_count && mxf->body_partitions_count) {
        avio_wb64(pb, mxf->body_offset);
    } else
        avio_wb64(pb, 0);

    avio_wb32(pb, bodysid); // bodySID

    // operational pattern
    avio_write(pb, op1a_ul, 16);

    // essence container
    mxf_write_essence_container_refs(s);

    if (write_metadata) {
        // mark the start of the headermetadata and calculate metadata size
        int64_t pos, start;
        unsigned header_byte_count;

        mxf_write_klv_fill(s);
        start = avio_tell(s->pb);
        mxf_write_primer_pack(s);
        mxf_write_header_metadata_sets(s);
        pos = avio_tell(s->pb);
        header_byte_count = pos - start + klv_fill_size(pos);

        // update header_byte_count
        avio_seek(pb, header_byte_count_offset, SEEK_SET);
        avio_wb64(pb, header_byte_count);
        avio_seek(pb, pos, SEEK_SET);
    }

    avio_flush(pb);

    return 0;
}

static int mxf_parse_dnxhd_frame(AVFormatContext *s, AVStream *st,
AVPacket *pkt)
{
    MXFContext *mxf = s->priv_data;
    MXFStreamContext *sc = st->priv_data;
    int i, cid;
    uint8_t* header_cid;
    int frame_size = 0;

    if (mxf->header_written)
        return 1;

    if (pkt->size < 43)
        return -1;

    header_cid = pkt->data + 0x28;
    cid = header_cid[0] << 24 | header_cid[1] << 16 | header_cid[2] << 8 | header_cid[3];

    if ((frame_size = avpriv_dnxhd_get_frame_size(cid)) < 0)
        return -1;

    switch (cid) {
    case 1235:
        sc->index = 24;
        sc->component_depth = 10;
        break;
    case 1237:
        sc->index = 25;
        break;
    case 1238:
        sc->index = 26;
        break;
    case 1241:
        sc->index = 27;
        sc->component_depth = 10;
        break;
    case 1242:
        sc->index = 28;
        break;
    case 1243:
        sc->index = 29;
        break;
    case 1250:
        sc->index = 30;
        sc->component_depth = 10;
        break;
    case 1251:
        sc->index = 31;
        break;
    case 1252:
        sc->index = 32;
        break;
    case 1253:
        sc->index = 33;
        break;
    default:
        return -1;
    }

    sc->codec_ul = &mxf_essence_container_uls[sc->index].codec_ul;
    sc->aspect_ratio = (AVRational){ 16, 9 };

    mxf->edit_unit_byte_count = KAG_SIZE;
    for (i = 0; i < s->nb_streams; i++) {
        AVStream *st = s->streams[i];
        MXFStreamContext *sc = st->priv_data;
        if (st->codec->codec_type == AVMEDIA_TYPE_AUDIO) {
            mxf->edit_unit_byte_count += 16 + 4 + sc->aic.samples[0]*sc->aic.sample_size;
            mxf->edit_unit_byte_count += klv_fill_size(mxf->edit_unit_byte_count);
        } else if (st->codec->codec_type == AVMEDIA_TYPE_VIDEO) {
            mxf->edit_unit_byte_count += 16 + 4 + frame_size;
            mxf->edit_unit_byte_count += klv_fill_size(mxf->edit_unit_byte_count);
        }
    }

    return 1;
}

static int mxf_parse_dv_frame(AVFormatContext *s, AVStream *st, AVPacket *pkt)
{
    MXFContext *mxf = s->priv_data;
    MXFStreamContext *sc = st->priv_data;
    uint8_t *vs_pack, *vsc_pack;
    int i, ul_index, frame_size, stype, pal;

    if (mxf->header_written)
        return 1;

    // Check for minimal frame size
    if (pkt->size < 120000)
        return -1;

    vs_pack  = pkt->data + 80*5 + 48;
    vsc_pack = pkt->data + 80*5 + 53;
    stype    = vs_pack[3] & 0x1f;
    pal      = (vs_pack[3] >> 5) & 0x1;

    if ((vs_pack[2] & 0x07) == 0x02)
        sc->aspect_ratio = (AVRational){ 16, 9 };
    else
        sc->aspect_ratio = (AVRational){ 4, 3 };

    sc->interlaced = (vsc_pack[3] >> 4) & 0x01;
    // TODO: fix dv encoder to set proper FF/FS value in VSC pack
    // and set field dominance accordingly
    // av_log(s, AV_LOG_DEBUG, "DV vsc pack ff/ss = %x\n", vsc_pack[2] >> 6);

    switch (stype) {
    case 0x18: // DV100 720p
        ul_index = 6 + pal;
        frame_size = pal ? 288000 : 240000;
        if (sc->interlaced) {
            av_log(s, AV_LOG_ERROR, "source marked as interlaced but codec profile is progressive\n");
            sc->interlaced = 0;
        }
        break;
    case 0x14: // DV100 1080i
        ul_index = 4 + pal;
        frame_size = pal ? 576000 : 480000;
        break;
    case 0x04: // DV50
        ul_index = 2 + pal;
        frame_size = pal ? 288000 : 240000;
        break;
    default: // DV25
        ul_index = 0 + pal;
        frame_size = pal ? 144000 : 120000;
    }

    sc->index = ul_index + 16;
    sc->codec_ul =  &mxf_essence_container_uls[sc->index].codec_ul;

    mxf->edit_unit_byte_count = KAG_SIZE;
    for (i = 0; i < s->nb_streams; i++) {
        AVStream *st = s->streams[i];
        MXFStreamContext *sc = st->priv_data;
        if (st->codec->codec_type == AVMEDIA_TYPE_AUDIO) {
            mxf->edit_unit_byte_count += 16 + 4 + sc->aic.samples[0]*sc->aic.sample_size;
            mxf->edit_unit_byte_count += klv_fill_size(mxf->edit_unit_byte_count);
        } else if (st->codec->codec_type == AVMEDIA_TYPE_VIDEO) {
            mxf->edit_unit_byte_count += 16 + 4 + frame_size;
            mxf->edit_unit_byte_count += klv_fill_size(mxf->edit_unit_byte_count);
        }
    }

    return 1;
}

static const UID mxf_mpeg2_codec_uls[] = {
    { 0x06,0x0E,0x2B,0x34,0x04,0x01,0x01,0x03,0x04,0x01,0x02,0x02,0x01,0x01,0x10,0x00 }, // MP-ML I-Frame
    { 0x06,0x0E,0x2B,0x34,0x04,0x01,0x01,0x03,0x04,0x01,0x02,0x02,0x01,0x01,0x11,0x00 }, // MP-ML Long GOP
    { 0x06,0x0E,0x2B,0x34,0x04,0x01,0x01,0x03,0x04,0x01,0x02,0x02,0x01,0x02,0x02,0x00 }, // 422P-ML I-Frame
    { 0x06,0x0E,0x2B,0x34,0x04,0x01,0x01,0x03,0x04,0x01,0x02,0x02,0x01,0x02,0x03,0x00 }, // 422P-ML Long GOP
    { 0x06,0x0E,0x2B,0x34,0x04,0x01,0x01,0x03,0x04,0x01,0x02,0x02,0x01,0x03,0x02,0x00 }, // MP-HL I-Frame
    { 0x06,0x0E,0x2B,0x34,0x04,0x01,0x01,0x03,0x04,0x01,0x02,0x02,0x01,0x03,0x03,0x00 }, // MP-HL Long GOP
    { 0x06,0x0E,0x2B,0x34,0x04,0x01,0x01,0x03,0x04,0x01,0x02,0x02,0x01,0x04,0x02,0x00 }, // 422P-HL I-Frame
    { 0x06,0x0E,0x2B,0x34,0x04,0x01,0x01,0x03,0x04,0x01,0x02,0x02,0x01,0x04,0x03,0x00 }, // 422P-HL Long GOP
    { 0x06,0x0E,0x2B,0x34,0x04,0x01,0x01,0x03,0x04,0x01,0x02,0x02,0x01,0x05,0x02,0x00 }, // MP@H-14 I-Frame
    { 0x06,0x0E,0x2B,0x34,0x04,0x01,0x01,0x03,0x04,0x01,0x02,0x02,0x01,0x05,0x03,0x00 }, // MP@H-14 Long GOP
};

static const UID *mxf_get_mpeg2_codec_ul(AVCodecContext *avctx)
{
    int long_gop = avctx->gop_size > 1 || avctx->has_b_frames;

    if (avctx->profile == 4) { // Main
        if (avctx->level == 8) // Main
            return &mxf_mpeg2_codec_uls[0+long_gop];
        else if (avctx->level == 4) // High
            return &mxf_mpeg2_codec_uls[4+long_gop];
        else if (avctx->level == 6) // High 14
            return &mxf_mpeg2_codec_uls[8+long_gop];
    } else if (avctx->profile == 0) { // 422
        if (avctx->level == 5) // Main
            return &mxf_mpeg2_codec_uls[2+long_gop];
        else if (avctx->level == 2) // High
            return &mxf_mpeg2_codec_uls[6+long_gop];
    }
    return NULL;
}

static int mxf_parse_mpeg2_frame(AVFormatContext *s, AVStream *st,
                                 AVPacket *pkt, MXFIndexEntry *e)
{
    MXFStreamContext *sc = st->priv_data;
    uint32_t c = -1;
    int i;

    for(i = 0; i < pkt->size - 4; i++) {
        c = (c<<8) + pkt->data[i];
        if (c == 0x1b5) {
            if ((pkt->data[i+1] & 0xf0) == 0x10) { // seq ext
                st->codec->profile = pkt->data[i+1] & 0x07;
                st->codec->level   = pkt->data[i+2] >> 4;
            } else if (i + 5 < pkt->size && (pkt->data[i+1] & 0xf0) == 0x80) { // pict coding ext
                sc->interlaced = !(pkt->data[i+5] & 0x80); // progressive frame
                if (sc->interlaced)
                    sc->field_dominance = 1 + !(pkt->data[i+4] & 0x80); // top field first
                break;
            }
        } else if (c == 0x1b8) { // gop
            if (pkt->data[i+4]>>6 & 0x01) { // closed
                sc->closed_gop = 1;
                if (e->flags & 0x40) // sequence header present
                    e->flags |= 0x80; // random access
            }
        } else if (c == 0x1b3) { // seq
            e->flags |= 0x40;
            switch ((pkt->data[i+4]>>4) & 0xf) {
            case 2:  sc->aspect_ratio = (AVRational){  4,  3}; break;
            case 3:  sc->aspect_ratio = (AVRational){ 16,  9}; break;
            case 4:  sc->aspect_ratio = (AVRational){221,100}; break;
            default:
                av_reduce(&sc->aspect_ratio.num, &sc->aspect_ratio.den,
                          st->codec->width, st->codec->height, 1024*1024);
            }
        } else if (c == 0x100) { // pic
            int pict_type = (pkt->data[i+2]>>3) & 0x07;
            e->temporal_ref = (pkt->data[i+1]<<2) | (pkt->data[i+2]>>6);
            if (pict_type == 2) { // P frame
                e->flags |= 0x22;
                sc->closed_gop = 0; // reset closed gop, don't matter anymore
            } else if (pict_type == 3) { // B frame
                if (sc->closed_gop)
                    e->flags |= 0x13; // only backward prediction
                else
                    e->flags |= 0x33;
                sc->temporal_reordering = -1;
            } else if (!pict_type) {
                av_log(s, AV_LOG_ERROR, "error parsing mpeg2 frame\n");
                return 0;
            }
        }
    }
    if (s->oformat != &ff_mxf_d10_muxer)
        sc->codec_ul = mxf_get_mpeg2_codec_ul(st->codec);
    return !!sc->codec_ul;
}

static uint64_t mxf_parse_timestamp(time_t timestamp)
{
    struct tm *time = gmtime(&timestamp);
    if (!time)
        return 0;
    return (uint64_t)(time->tm_year+1900) << 48 |
           (uint64_t)(time->tm_mon+1)     << 40 |
           (uint64_t) time->tm_mday       << 32 |
                      time->tm_hour       << 24 |
                      time->tm_min        << 16 |
                      time->tm_sec        << 8;
}

static void mxf_gen_umid(AVFormatContext *s)
{
    MXFContext *mxf = s->priv_data;
    uint32_t seed = av_get_random_seed();
    uint64_t umid = seed + 0x5294713400000000LL;

    AV_WB64(mxf->umid  , umid);
    AV_WB64(mxf->umid+8, umid>>8);

    mxf->instance_number = seed & 0xFFFFFF;
}

static int mxf_write_header(AVFormatContext *s)
{
    MXFContext *mxf = s->priv_data;
    int i, ret;
    uint8_t present[FF_ARRAY_ELEMS(mxf_essence_container_uls)] = {0};
    const MXFSamplesPerFrame *spf = NULL;
    AVDictionaryEntry *t;
    int64_t timestamp = 0;
    AVDictionaryEntry *tcr = av_dict_get(s->metadata, "timecode", NULL, 0);

    if (!s->nb_streams)
        return -1;

    for (i = 0; i < s->nb_streams; i++) {
        AVStream *st = s->streams[i];
        MXFStreamContext *sc = av_mallocz(sizeof(*sc));
        if (!sc)
            return AVERROR(ENOMEM);
        st->priv_data = sc;

        if ((i == 0) ^ (st->codec->codec_type == AVMEDIA_TYPE_VIDEO)) {
            av_log(s, AV_LOG_ERROR, "there must be exactly one video stream and it must be the first one\n");
            return -1;
        }

        if (st->codec->codec_type == AVMEDIA_TYPE_VIDEO) {
<<<<<<< HEAD
            AVRational rate, tbc = st->codec->time_base;
            // Default component depth to 8
            sc->component_depth = 8;
            mxf->timecode_base = (tbc.den + tbc.num/2) / tbc.num;
            spf = ff_mxf_get_samples_per_frame(s, tbc);
            if (!spf) {
                av_log(s, AV_LOG_ERROR, "Unsupported video frame rate %d/%d\n",
                       tbc.den, tbc.num);
                return AVERROR(EINVAL);
=======
            if (i != 0) {
                av_log(s, AV_LOG_ERROR, "video stream must be first track\n");
                return -1;
            }
            // TODO: should be avg_frame_rate
            if (fabs(av_q2d(st->time_base) - 1/25.0) < 0.0001) {
                samples_per_frame = PAL_samples_per_frame;
                mxf->time_base = (AVRational){ 1, 25 };
                mxf->timecode_base = 25;
            } else if (fabs(av_q2d(st->time_base) - 1001/30000.0) < 0.0001) {
                samples_per_frame = NTSC_samples_per_frame;
                mxf->time_base = (AVRational){ 1001, 30000 };
                mxf->timecode_base = 30;
            } else {
                av_log(s, AV_LOG_ERROR, "unsupported video frame rate\n");
                return -1;
>>>>>>> 194be1f4
            }
            mxf->time_base = spf->time_base;
            rate = av_inv_q(mxf->time_base);
            avpriv_set_pts_info(st, 64, mxf->time_base.num, mxf->time_base.den);
            if (!tcr)
                tcr = av_dict_get(st->metadata, "timecode", NULL, 0);
            if (tcr)
                ret = av_timecode_init_from_string(&mxf->tc, rate, tcr->value, s);
            else
                ret = av_timecode_init(&mxf->tc, rate, 0, 0, s);
            if (ret < 0)
                return ret;
            sc->video_bit_rate = st->codec->bit_rate ? st->codec->bit_rate : st->codec->rc_max_rate;
            if (s->oformat == &ff_mxf_d10_muxer) {
                if (sc->video_bit_rate == 50000000) {
                    if (mxf->time_base.den == 25) sc->index = 3;
                    else                          sc->index = 5;
                } else if (sc->video_bit_rate == 40000000) {
                    if (mxf->time_base.den == 25) sc->index = 7;
                    else                          sc->index = 9;
                } else if (sc->video_bit_rate == 30000000) {
                    if (mxf->time_base.den == 25) sc->index = 11;
                    else                          sc->index = 13;
                } else {
                    av_log(s, AV_LOG_ERROR, "error MXF D-10 only support 30/40/50 mbit/s\n");
                    return -1;
                }

                mxf->edit_unit_byte_count = KAG_SIZE; // system element
                mxf->edit_unit_byte_count += 16 + 4 + (uint64_t)sc->video_bit_rate *
                    mxf->time_base.num / (8*mxf->time_base.den);
                mxf->edit_unit_byte_count += klv_fill_size(mxf->edit_unit_byte_count);
                mxf->edit_unit_byte_count += 16 + 4 + 4 + spf->samples_per_frame[0]*8*4;
                mxf->edit_unit_byte_count += klv_fill_size(mxf->edit_unit_byte_count);
            }
        } else if (st->codec->codec_type == AVMEDIA_TYPE_AUDIO) {
            if (st->codec->sample_rate != 48000) {
                av_log(s, AV_LOG_ERROR, "only 48khz is implemented\n");
                return -1;
            }
            avpriv_set_pts_info(st, 64, 1, st->codec->sample_rate);
            if (s->oformat == &ff_mxf_d10_muxer) {
                if (st->index != 1) {
                    av_log(s, AV_LOG_ERROR, "MXF D-10 only support one audio track\n");
                    return -1;
                }
                if (st->codec->codec_id != AV_CODEC_ID_PCM_S16LE &&
                    st->codec->codec_id != AV_CODEC_ID_PCM_S24LE) {
                    av_log(s, AV_LOG_ERROR, "MXF D-10 only support 16 or 24 bits le audio\n");
                }
                sc->index = ((MXFStreamContext*)s->streams[0]->priv_data)->index + 1;
            } else
            mxf->slice_count = 1;
        }

        if (!sc->index) {
            sc->index = mxf_get_essence_container_ul_index(st->codec->codec_id);
            if (sc->index == -1) {
                av_log(s, AV_LOG_ERROR, "track %d: could not find essence container ul, "
                       "codec not currently supported in container\n", i);
                return -1;
            }
        }

        sc->codec_ul = &mxf_essence_container_uls[sc->index].codec_ul;

        memcpy(sc->track_essence_element_key, mxf_essence_container_uls[sc->index].element_ul, 15);
        sc->track_essence_element_key[15] = present[sc->index];
        PRINT_KEY(s, "track essence element key", sc->track_essence_element_key);

        if (!present[sc->index])
            mxf->essence_container_count++;
        present[sc->index]++;
    }

    if (s->oformat == &ff_mxf_d10_muxer) {
        mxf->essence_container_count = 1;
    }

    if (!(s->flags & AVFMT_FLAG_BITEXACT))
        mxf_gen_umid(s);

    for (i = 0; i < s->nb_streams; i++) {
        MXFStreamContext *sc = s->streams[i]->priv_data;
        // update element count
        sc->track_essence_element_key[13] = present[sc->index];
        if (!memcmp(sc->track_essence_element_key, mxf_essence_container_uls[15].element_ul, 13)) // DV
            sc->order = (0x15 << 24) | AV_RB32(sc->track_essence_element_key+13);
        else
            sc->order = AV_RB32(sc->track_essence_element_key+12);
    }

    if (t = av_dict_get(s->metadata, "creation_time", NULL, 0))
        timestamp = ff_iso8601_to_unix_time(t->value);
    if (timestamp)
        mxf->timestamp = mxf_parse_timestamp(timestamp);
    mxf->duration = -1;

    mxf->timecode_track = av_mallocz(sizeof(*mxf->timecode_track));
    if (!mxf->timecode_track)
        return AVERROR(ENOMEM);
    mxf->timecode_track->priv_data = av_mallocz(sizeof(MXFStreamContext));
    if (!mxf->timecode_track->priv_data)
        return AVERROR(ENOMEM);
    mxf->timecode_track->index = -1;

    if (!spf)
        spf = ff_mxf_get_samples_per_frame(s, (AVRational){ 1, 25 });

    if (ff_audio_interleave_init(s, spf->samples_per_frame, mxf->time_base) < 0)
        return -1;

    return 0;
}

static const uint8_t system_metadata_pack_key[]        = { 0x06,0x0E,0x2B,0x34,0x02,0x05,0x01,0x01,0x0D,0x01,0x03,0x01,0x04,0x01,0x01,0x00 };
static const uint8_t system_metadata_package_set_key[] = { 0x06,0x0E,0x2B,0x34,0x02,0x43,0x01,0x01,0x0D,0x01,0x03,0x01,0x04,0x01,0x02,0x01 };

static void mxf_write_system_item(AVFormatContext *s)
{
    MXFContext *mxf = s->priv_data;
    AVIOContext *pb = s->pb;
    unsigned frame;
    uint32_t time_code;

    frame = mxf->last_indexed_edit_unit + mxf->edit_units_count;

    // write system metadata pack
    avio_write(pb, system_metadata_pack_key, 16);
    klv_encode_ber4_length(pb, 57);
    avio_w8(pb, 0x5c); // UL, user date/time stamp, picture and sound item present
    avio_w8(pb, 0x04); // content package rate
    avio_w8(pb, 0x00); // content package type
    avio_wb16(pb, 0x00); // channel handle
    avio_wb16(pb, (mxf->tc.start + frame) & 0xFFFF); // continuity count, supposed to overflow
    if (mxf->essence_container_count > 1)
        avio_write(pb, multiple_desc_ul, 16);
    else {
        MXFStreamContext *sc = s->streams[0]->priv_data;
        avio_write(pb, mxf_essence_container_uls[sc->index].container_ul, 16);
    }
    avio_w8(pb, 0);
    avio_wb64(pb, 0);
    avio_wb64(pb, 0); // creation date/time stamp

    avio_w8(pb, 0x81); // SMPTE 12M time code
    time_code = av_timecode_get_smpte_from_framenum(&mxf->tc, frame);
    avio_wb32(pb, time_code);
    avio_wb32(pb, 0); // binary group data
    avio_wb64(pb, 0);

    // write system metadata package set
    avio_write(pb, system_metadata_package_set_key, 16);
    klv_encode_ber4_length(pb, 35);
    avio_w8(pb, 0x83); // UMID
    avio_wb16(pb, 0x20);
    mxf_write_umid(s, 1);
}

static void mxf_write_d10_video_packet(AVFormatContext *s, AVStream *st, AVPacket *pkt)
{
    MXFContext *mxf = s->priv_data;
    AVIOContext *pb = s->pb;
    MXFStreamContext *sc = st->priv_data;
    int packet_size = (uint64_t)sc->video_bit_rate*mxf->time_base.num /
        (8*mxf->time_base.den); // frame size
    int pad;

    packet_size += 16 + 4;
    packet_size += klv_fill_size(packet_size);

    klv_encode_ber4_length(pb, pkt->size);
    avio_write(pb, pkt->data, pkt->size);

    // ensure CBR muxing by padding to correct video frame size
    pad = packet_size - pkt->size - 16 - 4;
    if (pad > 20) {
        avio_write(s->pb, klv_fill_key, 16);
        pad -= 16 + 4;
        klv_encode_ber4_length(s->pb, pad);
        ffio_fill(s->pb, 0, pad);
        av_assert1(!(avio_tell(s->pb) & (KAG_SIZE-1)));
    } else {
        av_log(s, AV_LOG_WARNING, "cannot fill d-10 video packet\n");
        ffio_fill(s->pb, 0, pad);
    }
}

static void mxf_write_d10_audio_packet(AVFormatContext *s, AVStream *st, AVPacket *pkt)
{
    MXFContext *mxf = s->priv_data;
    AVIOContext *pb = s->pb;
    int frame_size = pkt->size / st->codec->block_align;
    uint8_t *samples = pkt->data;
    uint8_t *end = pkt->data + pkt->size;
    int i;

    klv_encode_ber4_length(pb, 4 + frame_size*4*8);

    avio_w8(pb, (frame_size == 1920 ? 0 : (mxf->edit_units_count-1) % 5 + 1));
    avio_wl16(pb, frame_size);
    avio_w8(pb, (1<<st->codec->channels)-1);

    while (samples < end) {
        for (i = 0; i < st->codec->channels; i++) {
            uint32_t sample;
            if (st->codec->codec_id == AV_CODEC_ID_PCM_S24LE) {
                sample = AV_RL24(samples)<< 4;
                samples += 3;
            } else {
                sample = AV_RL16(samples)<<12;
                samples += 2;
            }
            avio_wl32(pb, sample | i);
        }
        for (; i < 8; i++)
            avio_wl32(pb, i);
    }
}

static int mxf_write_packet(AVFormatContext *s, AVPacket *pkt)
{
    MXFContext *mxf = s->priv_data;
    AVIOContext *pb = s->pb;
    AVStream *st = s->streams[pkt->stream_index];
    MXFStreamContext *sc = st->priv_data;
    MXFIndexEntry ie = {0};
    int err;

    if (!mxf->edit_unit_byte_count && !(mxf->edit_units_count % EDIT_UNITS_PER_BODY)) {
        if ((err = av_reallocp_array(&mxf->index_entries, mxf->edit_units_count
                                     + EDIT_UNITS_PER_BODY, sizeof(*mxf->index_entries))) < 0) {
            mxf->edit_units_count = 0;
            av_log(s, AV_LOG_ERROR, "could not allocate index entries\n");
            return err;
        }
    }

    if (st->codec->codec_id == AV_CODEC_ID_MPEG2VIDEO) {
        if (!mxf_parse_mpeg2_frame(s, st, pkt, &ie)) {
            av_log(s, AV_LOG_ERROR, "could not get mpeg2 profile and level\n");
            return -1;
        }
    } else if (st->codec->codec_id == AV_CODEC_ID_DNXHD) {
        if (!mxf_parse_dnxhd_frame(s, st, pkt)) {
            av_log(s, AV_LOG_ERROR, "could not get dnxhd profile\n");
            return -1;
        }
    } else if (st->codec->codec_id == AV_CODEC_ID_DVVIDEO) {
        if (!mxf_parse_dv_frame(s, st, pkt)) {
            av_log(s, AV_LOG_ERROR, "could not get dv profile\n");
            return -1;
        }
    }

    if (!mxf->header_written) {
        if (mxf->edit_unit_byte_count) {
            if ((err = mxf_write_partition(s, 1, 2, header_open_partition_key, 1)) < 0)
                return err;
            mxf_write_klv_fill(s);
            mxf_write_index_table_segment(s);
        } else {
            if ((err = mxf_write_partition(s, 0, 0, header_open_partition_key, 1)) < 0)
                return err;
        }
        mxf->header_written = 1;
    }

    if (st->index == 0) {
        if (!mxf->edit_unit_byte_count &&
            (!mxf->edit_units_count || mxf->edit_units_count > EDIT_UNITS_PER_BODY) &&
            !(ie.flags & 0x33)) { // I frame, Gop start
            mxf_write_klv_fill(s);
            if ((err = mxf_write_partition(s, 1, 2, body_partition_key, 0)) < 0)
                return err;
            mxf_write_klv_fill(s);
            mxf_write_index_table_segment(s);
        }

        mxf_write_klv_fill(s);
        mxf_write_system_item(s);

        if (!mxf->edit_unit_byte_count) {
            mxf->index_entries[mxf->edit_units_count].offset = mxf->body_offset;
            mxf->index_entries[mxf->edit_units_count].flags = ie.flags;
            mxf->index_entries[mxf->edit_units_count].temporal_ref = ie.temporal_ref;
            mxf->body_offset += KAG_SIZE; // size of system element
        }
        mxf->edit_units_count++;
    } else if (!mxf->edit_unit_byte_count && st->index == 1) {
        mxf->index_entries[mxf->edit_units_count-1].slice_offset =
            mxf->body_offset - mxf->index_entries[mxf->edit_units_count-1].offset;
    }

    mxf_write_klv_fill(s);
    avio_write(pb, sc->track_essence_element_key, 16); // write key
    if (s->oformat == &ff_mxf_d10_muxer) {
        if (st->codec->codec_type == AVMEDIA_TYPE_VIDEO)
            mxf_write_d10_video_packet(s, st, pkt);
        else
            mxf_write_d10_audio_packet(s, st, pkt);
    } else {
        klv_encode_ber4_length(pb, pkt->size); // write length
        avio_write(pb, pkt->data, pkt->size);
        mxf->body_offset += 16+4+pkt->size + klv_fill_size(16+4+pkt->size);
    }

    avio_flush(pb);

    return 0;
}

static void mxf_write_random_index_pack(AVFormatContext *s)
{
    MXFContext *mxf = s->priv_data;
    AVIOContext *pb = s->pb;
    uint64_t pos = avio_tell(pb);
    int i;

    avio_write(pb, random_index_pack_key, 16);
    klv_encode_ber_length(pb, 28 + 12LL*mxf->body_partitions_count);

    if (mxf->edit_unit_byte_count)
        avio_wb32(pb, 1); // BodySID of header partition
    else
        avio_wb32(pb, 0);
    avio_wb64(pb, 0); // offset of header partition

    for (i = 0; i < mxf->body_partitions_count; i++) {
        avio_wb32(pb, 1); // BodySID
        avio_wb64(pb, mxf->body_partition_offset[i]);
    }

    avio_wb32(pb, 0); // BodySID of footer partition
    avio_wb64(pb, mxf->footer_partition_offset);

    avio_wb32(pb, avio_tell(pb) - pos + 4);
}

static int mxf_write_footer(AVFormatContext *s)
{
    MXFContext *mxf = s->priv_data;
    AVIOContext *pb = s->pb;
    int err;

    mxf->duration = mxf->last_indexed_edit_unit + mxf->edit_units_count;

    mxf_write_klv_fill(s);
    mxf->footer_partition_offset = avio_tell(pb);
    if (mxf->edit_unit_byte_count) { // no need to repeat index
        if ((err = mxf_write_partition(s, 0, 0, footer_partition_key, 0)) < 0)
            return err;
    } else {
        if ((err = mxf_write_partition(s, 0, 2, footer_partition_key, 0)) < 0)
            return err;
        mxf_write_klv_fill(s);
        mxf_write_index_table_segment(s);
    }

    mxf_write_klv_fill(s);
    mxf_write_random_index_pack(s);

    if (s->pb->seekable) {
        avio_seek(pb, 0, SEEK_SET);
        if (mxf->edit_unit_byte_count) {
            if ((err = mxf_write_partition(s, 1, 2, header_closed_partition_key, 1)) < 0)
                return err;
            mxf_write_klv_fill(s);
            mxf_write_index_table_segment(s);
        } else {
            if ((err = mxf_write_partition(s, 0, 0, header_closed_partition_key, 1)) < 0)
                return err;
        }
    }

    ff_audio_interleave_close(s);

    av_freep(&mxf->index_entries);
    av_freep(&mxf->body_partition_offset);
    av_freep(&mxf->timecode_track->priv_data);
    av_freep(&mxf->timecode_track);

    mxf_free(s);

    return 0;
}

static int mxf_interleave_get_packet(AVFormatContext *s, AVPacket *out, AVPacket *pkt, int flush)
{
    int i, stream_count = 0;

    for (i = 0; i < s->nb_streams; i++)
        stream_count += !!s->streams[i]->last_in_packet_buffer;

    if (stream_count && (s->nb_streams == stream_count || flush)) {
        AVPacketList *pktl = s->packet_buffer;
        if (s->nb_streams != stream_count) {
            AVPacketList *last = NULL;
            // find last packet in edit unit
            while (pktl) {
                if (!stream_count || pktl->pkt.stream_index == 0)
                    break;
                last = pktl;
                pktl = pktl->next;
                stream_count--;
            }
            // purge packet queue
            while (pktl) {
                AVPacketList *next = pktl->next;

                if(s->streams[pktl->pkt.stream_index]->last_in_packet_buffer == pktl)
                    s->streams[pktl->pkt.stream_index]->last_in_packet_buffer= NULL;
                av_free_packet(&pktl->pkt);
                av_freep(&pktl);
                pktl = next;
            }
            if (last)
                last->next = NULL;
            else {
                s->packet_buffer = NULL;
                s->packet_buffer_end= NULL;
                goto out;
            }
            pktl = s->packet_buffer;
        }

        *out = pktl->pkt;
        av_dlog(s, "out st:%d dts:%"PRId64"\n", (*out).stream_index, (*out).dts);
        s->packet_buffer = pktl->next;
        if(s->streams[pktl->pkt.stream_index]->last_in_packet_buffer == pktl)
            s->streams[pktl->pkt.stream_index]->last_in_packet_buffer= NULL;
        if(!s->packet_buffer)
            s->packet_buffer_end= NULL;
        av_freep(&pktl);
        return 1;
    } else {
    out:
        av_init_packet(out);
        return 0;
    }
}

static int mxf_compare_timestamps(AVFormatContext *s, AVPacket *next, AVPacket *pkt)
{
    MXFStreamContext *sc  = s->streams[pkt ->stream_index]->priv_data;
    MXFStreamContext *sc2 = s->streams[next->stream_index]->priv_data;

    return next->dts > pkt->dts ||
        (next->dts == pkt->dts && sc->order < sc2->order);
}

static int mxf_interleave(AVFormatContext *s, AVPacket *out, AVPacket *pkt, int flush)
{
    return ff_audio_rechunk_interleave(s, out, pkt, flush,
                               mxf_interleave_get_packet, mxf_compare_timestamps);
}

AVOutputFormat ff_mxf_muxer = {
    .name              = "mxf",
    .long_name         = NULL_IF_CONFIG_SMALL("MXF (Material eXchange Format)"),
    .mime_type         = "application/mxf",
    .extensions        = "mxf",
    .priv_data_size    = sizeof(MXFContext),
    .audio_codec       = AV_CODEC_ID_PCM_S16LE,
    .video_codec       = AV_CODEC_ID_MPEG2VIDEO,
    .write_header      = mxf_write_header,
    .write_packet      = mxf_write_packet,
    .write_trailer     = mxf_write_footer,
    .flags             = AVFMT_NOTIMESTAMPS,
    .interleave_packet = mxf_interleave,
};

AVOutputFormat ff_mxf_d10_muxer = {
    .name              = "mxf_d10",
    .long_name         = NULL_IF_CONFIG_SMALL("MXF (Material eXchange Format) D-10 Mapping"),
    .mime_type         = "application/mxf",
    .priv_data_size    = sizeof(MXFContext),
    .audio_codec       = AV_CODEC_ID_PCM_S16LE,
    .video_codec       = AV_CODEC_ID_MPEG2VIDEO,
    .write_header      = mxf_write_header,
    .write_packet      = mxf_write_packet,
    .write_trailer     = mxf_write_footer,
    .flags             = AVFMT_NOTIMESTAMPS,
    .interleave_packet = mxf_interleave,
};<|MERGE_RESOLUTION|>--- conflicted
+++ resolved
@@ -1689,8 +1689,8 @@
         }
 
         if (st->codec->codec_type == AVMEDIA_TYPE_VIDEO) {
-<<<<<<< HEAD
-            AVRational rate, tbc = st->codec->time_base;
+            // TODO: should be avg_frame_rate
+            AVRational rate, tbc = st->time_base;
             // Default component depth to 8
             sc->component_depth = 8;
             mxf->timecode_base = (tbc.den + tbc.num/2) / tbc.num;
@@ -1699,24 +1699,6 @@
                 av_log(s, AV_LOG_ERROR, "Unsupported video frame rate %d/%d\n",
                        tbc.den, tbc.num);
                 return AVERROR(EINVAL);
-=======
-            if (i != 0) {
-                av_log(s, AV_LOG_ERROR, "video stream must be first track\n");
-                return -1;
-            }
-            // TODO: should be avg_frame_rate
-            if (fabs(av_q2d(st->time_base) - 1/25.0) < 0.0001) {
-                samples_per_frame = PAL_samples_per_frame;
-                mxf->time_base = (AVRational){ 1, 25 };
-                mxf->timecode_base = 25;
-            } else if (fabs(av_q2d(st->time_base) - 1001/30000.0) < 0.0001) {
-                samples_per_frame = NTSC_samples_per_frame;
-                mxf->time_base = (AVRational){ 1001, 30000 };
-                mxf->timecode_base = 30;
-            } else {
-                av_log(s, AV_LOG_ERROR, "unsupported video frame rate\n");
-                return -1;
->>>>>>> 194be1f4
             }
             mxf->time_base = spf->time_base;
             rate = av_inv_q(mxf->time_base);
