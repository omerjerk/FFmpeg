--- conflicted
+++ resolved
@@ -63,11 +63,7 @@
     /**
      * Read data from the protocol.
      * If data is immediately available (even less than size), EOF is
-<<<<<<< HEAD
-     * reached or an error occurs (including EINTR), return immediately,
-=======
      * reached or an error occurs (including EINTR), return immediately.
->>>>>>> 18ba94c6
      * Otherwise:
      * In non-blocking mode, return AVERROR(EAGAIN) immediately.
      * In blocking mode, wait for data/EOF/error with a short timeout (0.1s),
