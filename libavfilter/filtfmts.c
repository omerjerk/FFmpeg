--- conflicted
+++ resolved
@@ -20,15 +20,11 @@
 
 #include <stdio.h>
 
-<<<<<<< HEAD
 #include "libavutil/channel_layout.h"
+#include "libavutil/mem.h"
 #include "libavutil/pixdesc.h"
 #include "libavutil/samplefmt.h"
-=======
-#include "libavutil/mem.h"
-#include "libavutil/pixdesc.h"
 
->>>>>>> 072916d9
 #include "libavfilter/avfilter.h"
 #include "libavfilter/formats.h"
 
@@ -44,7 +40,7 @@
             for (j = 0; j < fmts->nb_formats; j++)                    \
                 if(av_get_pix_fmt_name(fmts->formats[j]))               \
                 printf(#INOUT "PUT[%d] %s: fmt:%s\n",                   \
-                       i, filter_ctx->inout##put_pads[i].name,      \
+                       i, avfilter_pad_get_name(filter_ctx->inout##put_pads, i),      \
                        av_get_pix_fmt_name(fmts->formats[j]));          \
         } else if (filter_ctx->inout##puts[i]->type == AVMEDIA_TYPE_AUDIO) { \
             AVFilterFormats *fmts;                                      \
@@ -53,7 +49,7 @@
             fmts = filter_ctx->inout##puts[i]->outin##_formats;         \
             for (j = 0; j < fmts->nb_formats; j++)                    \
                 printf(#INOUT "PUT[%d] %s: fmt:%s\n",                   \
-                       i, filter_ctx->inout##put_pads[i].name,      \
+                       i, avfilter_pad_get_name(filter_ctx->inout##put_pads, i),      \
                        av_get_sample_fmt_name(fmts->formats[j]));       \
                                                                         \
             layouts = filter_ctx->inout##puts[i]->outin##_channel_layouts; \
@@ -62,7 +58,7 @@
                 av_get_channel_layout_string(buf, sizeof(buf), -1,      \
                                              layouts->channel_layouts[j]);         \
                 printf(#INOUT "PUT[%d] %s: chlayout:%s\n",              \
-                       i, filter_ctx->inout##put_pads[i].name, buf); \
+                       i, avfilter_pad_get_name(filter_ctx->inout##put_pads, i), buf); \
             }                                                           \
         }                                                               \
     }                                                                   \
@@ -119,20 +115,12 @@
     /* create a link for each of the input pads */
     for (i = 0; i < filter_ctx->nb_inputs; i++) {
         AVFilterLink *link = av_mallocz(sizeof(AVFilterLink));
-<<<<<<< HEAD
-        link->type = filter_ctx->input_pads[i].type;
-=======
-        link->type = avfilter_pad_get_type(filter_ctx->filter->inputs, i);
->>>>>>> 072916d9
+        link->type = avfilter_pad_get_type(filter_ctx->input_pads, i);
         filter_ctx->inputs[i] = link;
     }
     for (i = 0; i < filter_ctx->nb_outputs; i++) {
         AVFilterLink *link = av_mallocz(sizeof(AVFilterLink));
-<<<<<<< HEAD
-        link->type = filter_ctx->output_pads[i].type;
-=======
-        link->type = avfilter_pad_get_type(filter_ctx->filter->outputs, i);
->>>>>>> 072916d9
+        link->type = avfilter_pad_get_type(filter_ctx->output_pads, i);
         filter_ctx->outputs[i] = link;
     }
 
@@ -141,27 +129,7 @@
     else
         ff_default_query_formats(filter_ctx);
 
-<<<<<<< HEAD
     print_formats(filter_ctx);
-=======
-    /* print the supported formats in input */
-    for (i = 0; i < filter_ctx->nb_inputs; i++) {
-        AVFilterFormats *fmts = filter_ctx->inputs[i]->out_formats;
-        for (j = 0; j < fmts->nb_formats; j++)
-            printf("INPUT[%d] %s: %s\n",
-                   i, avfilter_pad_get_name(filter_ctx->filter->inputs, i),
-                   av_get_pix_fmt_name(fmts->formats[j]));
-    }
-
-    /* print the supported formats in output */
-    for (i = 0; i < filter_ctx->nb_outputs; i++) {
-        AVFilterFormats *fmts = filter_ctx->outputs[i]->in_formats;
-        for (j = 0; j < fmts->nb_formats; j++)
-            printf("OUTPUT[%d] %s: %s\n",
-                   i, avfilter_pad_get_name(filter_ctx->filter->outputs, i),
-                   av_get_pix_fmt_name(fmts->formats[j]));
-    }
->>>>>>> 072916d9
 
     avfilter_free(filter_ctx);
     avfilter_graph_free(&graph_ctx);
