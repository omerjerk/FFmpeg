/*
 * Copyright (c) 2011 Stefano Sabatini
 * This file is part of FFmpeg.
 *
 * FFmpeg is free software; you can redistribute it and/or
 * modify it under the terms of the GNU Lesser General Public
 * License as published by the Free Software Foundation; either
 * version 2.1 of the License, or (at your option) any later version.
 *
 * FFmpeg is distributed in the hope that it will be useful,
 * but WITHOUT ANY WARRANTY; without even the implied warranty of
 * MERCHANTABILITY or FITNESS FOR A PARTICULAR PURPOSE.  See the GNU
 * Lesser General Public License for more details.
 *
 * You should have received a copy of the GNU Lesser General Public
 * License along with FFmpeg; if not, write to the Free Software
 * Foundation, Inc., 51 Franklin Street, Fifth Floor, Boston, MA 02110-1301 USA
 */

/**
 * @file
 * filter for showing textual video frame information
 */

#include <inttypes.h>

#include "libavutil/adler32.h"
#include "libavutil/display.h"
#include "libavutil/imgutils.h"
#include "libavutil/internal.h"
#include "libavutil/pixdesc.h"
#include "libavutil/spherical.h"
#include "libavutil/stereo3d.h"
#include "libavutil/timestamp.h"

#include "avfilter.h"
#include "internal.h"
#include "video.h"

<<<<<<< HEAD
=======
typedef struct ShowInfoContext {
    unsigned int frame;
} ShowInfoContext;

static void dump_spherical(AVFilterContext *ctx, AVFrame *frame, AVFrameSideData *sd)
{
    AVSphericalMapping *spherical = (AVSphericalMapping *)sd->data;
    double yaw, pitch, roll;

    av_log(ctx, AV_LOG_INFO, "spherical information: ");
    if (sd->size < sizeof(*spherical)) {
        av_log(ctx, AV_LOG_INFO, "invalid data");
        return;
    }

    if (spherical->projection == AV_SPHERICAL_EQUIRECTANGULAR)
        av_log(ctx, AV_LOG_INFO, "equirectangular ");
    else if (spherical->projection == AV_SPHERICAL_CUBEMAP)
        av_log(ctx, AV_LOG_INFO, "cubemap ");
    else if (spherical->projection == AV_SPHERICAL_EQUIRECTANGULAR_TILE)
        av_log(ctx, AV_LOG_INFO, "tiled equirectangular ");
    else {
        av_log(ctx, AV_LOG_WARNING, "unknown");
        return;
    }

    yaw = ((double)spherical->yaw) / (1 << 16);
    pitch = ((double)spherical->pitch) / (1 << 16);
    roll = ((double)spherical->roll) / (1 << 16);
    av_log(ctx, AV_LOG_INFO, "(%f/%f/%f) ", yaw, pitch, roll);

    if (spherical->projection == AV_SPHERICAL_EQUIRECTANGULAR_TILE) {
        size_t l, t, r, b;
        av_spherical_tile_bounds(spherical, frame->width, frame->height,
                                 &l, &t, &r, &b);
        av_log(ctx, AV_LOG_INFO, "[%zu, %zu, %zu, %zu] ", l, t, r, b);
    } else if (spherical->projection == AV_SPHERICAL_CUBEMAP) {
        av_log(ctx, AV_LOG_INFO, "[pad %"PRIu32"] ", spherical->padding);
    }
}

>>>>>>> 883ce264
static void dump_stereo3d(AVFilterContext *ctx, AVFrameSideData *sd)
{
    AVStereo3D *stereo;

    av_log(ctx, AV_LOG_INFO, "stereoscopic information: ");
    if (sd->size < sizeof(*stereo)) {
        av_log(ctx, AV_LOG_INFO, "invalid data");
        return;
    }

    stereo = (AVStereo3D *)sd->data;

    av_log(ctx, AV_LOG_INFO, "type - %s", av_stereo3d_type_name(stereo->type));

    if (stereo->flags & AV_STEREO3D_FLAG_INVERT)
        av_log(ctx, AV_LOG_INFO, " (inverted)");
}

static void update_sample_stats(const uint8_t *src, int len, int64_t *sum, int64_t *sum2)
{
    int i;

    for (i = 0; i < len; i++) {
        *sum += src[i];
        *sum2 += src[i] * src[i];
    }
}

static int filter_frame(AVFilterLink *inlink, AVFrame *frame)
{
    AVFilterContext *ctx = inlink->dst;
    const AVPixFmtDescriptor *desc = av_pix_fmt_desc_get(inlink->format);
    uint32_t plane_checksum[4] = {0}, checksum = 0;
    int64_t sum[4] = {0}, sum2[4] = {0};
    int32_t pixelcount[4] = {0};
    int i, plane, vsub = desc->log2_chroma_h;

    for (plane = 0; plane < 4 && frame->data[plane] && frame->linesize[plane]; plane++) {
        uint8_t *data = frame->data[plane];
        int h = plane == 1 || plane == 2 ? AV_CEIL_RSHIFT(inlink->h, vsub) : inlink->h;
        int linesize = av_image_get_linesize(frame->format, frame->width, plane);

        if (linesize < 0)
            return linesize;

        for (i = 0; i < h; i++) {
            plane_checksum[plane] = av_adler32_update(plane_checksum[plane], data, linesize);
            checksum = av_adler32_update(checksum, data, linesize);

            update_sample_stats(data, linesize, sum+plane, sum2+plane);
            pixelcount[plane] += linesize;
            data += frame->linesize[plane];
        }
    }

    av_log(ctx, AV_LOG_INFO,
           "n:%4"PRId64" pts:%7s pts_time:%-7s pos:%9"PRId64" "
           "fmt:%s sar:%d/%d s:%dx%d i:%c iskey:%d type:%c "
           "checksum:%08"PRIX32" plane_checksum:[%08"PRIX32,
           inlink->frame_count_out,
           av_ts2str(frame->pts), av_ts2timestr(frame->pts, &inlink->time_base), frame->pkt_pos,
           desc->name,
           frame->sample_aspect_ratio.num, frame->sample_aspect_ratio.den,
           frame->width, frame->height,
           !frame->interlaced_frame ? 'P' :         /* Progressive  */
           frame->top_field_first   ? 'T' : 'B',    /* Top / Bottom */
           frame->key_frame,
           av_get_picture_type_char(frame->pict_type),
           checksum, plane_checksum[0]);

    for (plane = 1; plane < 4 && frame->data[plane] && frame->linesize[plane]; plane++)
        av_log(ctx, AV_LOG_INFO, " %08"PRIX32, plane_checksum[plane]);
    av_log(ctx, AV_LOG_INFO, "] mean:[");
    for (plane = 0; plane < 4 && frame->data[plane] && frame->linesize[plane]; plane++)
        av_log(ctx, AV_LOG_INFO, "%"PRId64" ", (sum[plane] + pixelcount[plane]/2) / pixelcount[plane]);
    av_log(ctx, AV_LOG_INFO, "\b] stdev:[");
    for (plane = 0; plane < 4 && frame->data[plane] && frame->linesize[plane]; plane++)
        av_log(ctx, AV_LOG_INFO, "%3.1f ",
               sqrt((sum2[plane] - sum[plane]*(double)sum[plane]/pixelcount[plane])/pixelcount[plane]));
    av_log(ctx, AV_LOG_INFO, "\b]\n");

    for (i = 0; i < frame->nb_side_data; i++) {
        AVFrameSideData *sd = frame->side_data[i];

        av_log(ctx, AV_LOG_INFO, "  side data - ");
        switch (sd->type) {
        case AV_FRAME_DATA_PANSCAN:
            av_log(ctx, AV_LOG_INFO, "pan/scan");
            break;
        case AV_FRAME_DATA_A53_CC:
            av_log(ctx, AV_LOG_INFO, "A/53 closed captions (%d bytes)", sd->size);
            break;
        case AV_FRAME_DATA_SPHERICAL:
            dump_spherical(ctx, frame, sd);
            break;
        case AV_FRAME_DATA_STEREO3D:
            dump_stereo3d(ctx, sd);
            break;
        case AV_FRAME_DATA_DISPLAYMATRIX:
            av_log(ctx, AV_LOG_INFO, "displaymatrix: rotation of %.2f degrees",
                   av_display_rotation_get((int32_t *)sd->data));
            break;
        case AV_FRAME_DATA_AFD:
            av_log(ctx, AV_LOG_INFO, "afd: value of %"PRIu8, sd->data[0]);
            break;
        default:
            av_log(ctx, AV_LOG_WARNING, "unknown side data type %d (%d bytes)",
                   sd->type, sd->size);
            break;
        }

        av_log(ctx, AV_LOG_INFO, "\n");
    }

    return ff_filter_frame(inlink->dst->outputs[0], frame);
}

static int config_props(AVFilterContext *ctx, AVFilterLink *link, int is_out)
{

    av_log(ctx, AV_LOG_INFO, "config %s time_base: %d/%d, frame_rate: %d/%d\n",
           is_out ? "out" : "in",
           link->time_base.num, link->time_base.den,
           link->frame_rate.num, link->frame_rate.den);

    return 0;
}

static int config_props_in(AVFilterLink *link)
{
    AVFilterContext *ctx = link->dst;
    return config_props(ctx, link, 0);
}

static int config_props_out(AVFilterLink *link)
{
    AVFilterContext *ctx = link->src;
    return config_props(ctx, link, 1);
}

static const AVFilterPad avfilter_vf_showinfo_inputs[] = {
    {
        .name             = "default",
        .type             = AVMEDIA_TYPE_VIDEO,
        .filter_frame     = filter_frame,
        .config_props     = config_props_in,
    },
    { NULL }
};

static const AVFilterPad avfilter_vf_showinfo_outputs[] = {
    {
        .name = "default",
        .type = AVMEDIA_TYPE_VIDEO,
        .config_props  = config_props_out,
    },
    { NULL }
};

AVFilter ff_vf_showinfo = {
    .name        = "showinfo",
    .description = NULL_IF_CONFIG_SMALL("Show textual information for each video frame."),
    .inputs      = avfilter_vf_showinfo_inputs,
    .outputs     = avfilter_vf_showinfo_outputs,
};<|MERGE_RESOLUTION|>--- conflicted
+++ resolved
@@ -37,12 +37,6 @@
 #include "internal.h"
 #include "video.h"
 
-<<<<<<< HEAD
-=======
-typedef struct ShowInfoContext {
-    unsigned int frame;
-} ShowInfoContext;
-
 static void dump_spherical(AVFilterContext *ctx, AVFrame *frame, AVFrameSideData *sd)
 {
     AVSphericalMapping *spherical = (AVSphericalMapping *)sd->data;
@@ -80,7 +74,6 @@
     }
 }
 
->>>>>>> 883ce264
 static void dump_stereo3d(AVFilterContext *ctx, AVFrameSideData *sd)
 {
     AVStereo3D *stereo;
