include $(SUBDIR)../config.mak

NAME = avfilter

HEADERS = avfilter.h                                                    \
          avfiltergraph.h                                               \
          buffersink.h                                                  \
          buffersrc.h                                                   \
          version.h                                                     \

OBJS = allfilters.o                                                     \
       audio.o                                                          \
       avfilter.o                                                       \
       avfiltergraph.o                                                  \
       buffersink.o                                                     \
       buffersrc.o                                                      \
       drawutils.o                                                      \
       fifo.o                                                           \
       formats.o                                                        \
       framepool.o                                                      \
       graphdump.o                                                      \
       graphparser.o                                                    \
       opencl_allkernels.o                                              \
       transform.o                                                      \
       video.o                                                          \

<<<<<<< HEAD
OBJS-$(CONFIG_ABENCH_FILTER)                 += f_bench.o
OBJS-$(CONFIG_ACOMPRESSOR_FILTER)            += af_sidechaincompress.o
OBJS-$(CONFIG_ACROSSFADE_FILTER)             += af_afade.o
OBJS-$(CONFIG_ADELAY_FILTER)                 += af_adelay.o
OBJS-$(CONFIG_AECHO_FILTER)                  += af_aecho.o
OBJS-$(CONFIG_AEMPHASIS_FILTER)              += af_aemphasis.o
OBJS-$(CONFIG_AFFTFILT_FILTER)               += af_afftfilt.o window_func.o
OBJS-$(CONFIG_ANEQUALIZER_FILTER)            += af_anequalizer.o
OBJS-$(CONFIG_AEVAL_FILTER)                  += aeval.o
OBJS-$(CONFIG_AFADE_FILTER)                  += af_afade.o
=======
OBJS-$(HAVE_THREADS)                         += pthread.o

# audio filters
>>>>>>> 01621202
OBJS-$(CONFIG_AFORMAT_FILTER)                += af_aformat.o
OBJS-$(CONFIG_AGATE_FILTER)                  += af_agate.o
OBJS-$(CONFIG_AINTERLEAVE_FILTER)            += f_interleave.o
OBJS-$(CONFIG_ALIMITER_FILTER)               += af_alimiter.o
OBJS-$(CONFIG_ALLPASS_FILTER)                += af_biquads.o
OBJS-$(CONFIG_ALOOP_FILTER)                  += f_loop.o
OBJS-$(CONFIG_AMERGE_FILTER)                 += af_amerge.o
OBJS-$(CONFIG_AMETADATA_FILTER)              += f_metadata.o
OBJS-$(CONFIG_AMIX_FILTER)                   += af_amix.o
OBJS-$(CONFIG_ANULL_FILTER)                  += af_anull.o
OBJS-$(CONFIG_APAD_FILTER)                   += af_apad.o
OBJS-$(CONFIG_APERMS_FILTER)                 += f_perms.o
OBJS-$(CONFIG_APHASER_FILTER)                += af_aphaser.o generate_wave_table.o
OBJS-$(CONFIG_APULSATOR_FILTER)              += af_apulsator.o
OBJS-$(CONFIG_AREALTIME_FILTER)              += f_realtime.o
OBJS-$(CONFIG_ARESAMPLE_FILTER)              += af_aresample.o
OBJS-$(CONFIG_AREVERSE_FILTER)               += f_reverse.o
OBJS-$(CONFIG_ASELECT_FILTER)                += f_select.o
OBJS-$(CONFIG_ASENDCMD_FILTER)               += f_sendcmd.o
OBJS-$(CONFIG_ASETNSAMPLES_FILTER)           += af_asetnsamples.o
OBJS-$(CONFIG_ASETPTS_FILTER)                += setpts.o
OBJS-$(CONFIG_ASETRATE_FILTER)               += af_asetrate.o
OBJS-$(CONFIG_ASETTB_FILTER)                 += settb.o
OBJS-$(CONFIG_ASHOWINFO_FILTER)              += af_ashowinfo.o
OBJS-$(CONFIG_ASPLIT_FILTER)                 += split.o
OBJS-$(CONFIG_ASTATS_FILTER)                 += af_astats.o
OBJS-$(CONFIG_ASTREAMSELECT_FILTER)          += f_streamselect.o
OBJS-$(CONFIG_ASYNCTS_FILTER)                += af_asyncts.o
OBJS-$(CONFIG_ATEMPO_FILTER)                 += af_atempo.o
OBJS-$(CONFIG_ATRIM_FILTER)                  += trim.o
OBJS-$(CONFIG_AZMQ_FILTER)                   += f_zmq.o
OBJS-$(CONFIG_BANDPASS_FILTER)               += af_biquads.o
OBJS-$(CONFIG_BANDREJECT_FILTER)             += af_biquads.o
OBJS-$(CONFIG_BASS_FILTER)                   += af_biquads.o
OBJS-$(CONFIG_BIQUAD_FILTER)                 += af_biquads.o
OBJS-$(CONFIG_BS2B_FILTER)                   += af_bs2b.o
OBJS-$(CONFIG_CHANNELMAP_FILTER)             += af_channelmap.o
OBJS-$(CONFIG_CHANNELSPLIT_FILTER)           += af_channelsplit.o
OBJS-$(CONFIG_CHORUS_FILTER)                 += af_chorus.o generate_wave_table.o
OBJS-$(CONFIG_COMPAND_FILTER)                += af_compand.o
OBJS-$(CONFIG_COMPENSATIONDELAY_FILTER)      += af_compensationdelay.o
OBJS-$(CONFIG_DCSHIFT_FILTER)                += af_dcshift.o
OBJS-$(CONFIG_DYNAUDNORM_FILTER)             += af_dynaudnorm.o
OBJS-$(CONFIG_EARWAX_FILTER)                 += af_earwax.o
OBJS-$(CONFIG_EBUR128_FILTER)                += f_ebur128.o
OBJS-$(CONFIG_EQUALIZER_FILTER)              += af_biquads.o
OBJS-$(CONFIG_EXTRASTEREO_FILTER)            += af_extrastereo.o
OBJS-$(CONFIG_FIREQUALIZER_FILTER)           += af_firequalizer.o
OBJS-$(CONFIG_FLANGER_FILTER)                += af_flanger.o generate_wave_table.o
OBJS-$(CONFIG_HIGHPASS_FILTER)               += af_biquads.o
OBJS-$(CONFIG_JOIN_FILTER)                   += af_join.o
OBJS-$(CONFIG_LADSPA_FILTER)                 += af_ladspa.o
OBJS-$(CONFIG_LOWPASS_FILTER)                += af_biquads.o
OBJS-$(CONFIG_PAN_FILTER)                    += af_pan.o
OBJS-$(CONFIG_REPLAYGAIN_FILTER)             += af_replaygain.o
OBJS-$(CONFIG_RESAMPLE_FILTER)               += af_resample.o
OBJS-$(CONFIG_RUBBERBAND_FILTER)             += af_rubberband.o
OBJS-$(CONFIG_SIDECHAINCOMPRESS_FILTER)      += af_sidechaincompress.o
OBJS-$(CONFIG_SIDECHAINGATE_FILTER)          += af_agate.o
OBJS-$(CONFIG_SILENCEDETECT_FILTER)          += af_silencedetect.o
OBJS-$(CONFIG_SILENCEREMOVE_FILTER)          += af_silenceremove.o
OBJS-$(CONFIG_SOFALIZER_FILTER)              += af_sofalizer.o
OBJS-$(CONFIG_STEREOTOOLS_FILTER)            += af_stereotools.o
OBJS-$(CONFIG_STEREOWIDEN_FILTER)            += af_stereowiden.o
OBJS-$(CONFIG_TREBLE_FILTER)                 += af_biquads.o
OBJS-$(CONFIG_TREMOLO_FILTER)                += af_tremolo.o
OBJS-$(CONFIG_VIBRATO_FILTER)                += af_vibrato.o generate_wave_table.o
OBJS-$(CONFIG_VOLUME_FILTER)                 += af_volume.o
OBJS-$(CONFIG_VOLUMEDETECT_FILTER)           += af_volumedetect.o
OBJS-$(CONFIG_HDCD_FILTER)                   += af_hdcd.o

<<<<<<< HEAD
OBJS-$(CONFIG_AEVALSRC_FILTER)               += aeval.o
OBJS-$(CONFIG_ANOISESRC_FILTER)              += asrc_anoisesrc.o
OBJS-$(CONFIG_ANULLSRC_FILTER)               += asrc_anullsrc.o
OBJS-$(CONFIG_FLITE_FILTER)                  += asrc_flite.o
OBJS-$(CONFIG_SINE_FILTER)                   += asrc_sine.o

=======
>>>>>>> 01621202
OBJS-$(CONFIG_ANULLSINK_FILTER)              += asink_anullsink.o
OBJS-$(CONFIG_ANULLSRC_FILTER)               += asrc_anullsrc.o

<<<<<<< HEAD
OBJS-$(CONFIG_ASS_FILTER)                    += vf_subtitles.o
OBJS-$(CONFIG_ALPHAEXTRACT_FILTER)           += vf_extractplanes.o
OBJS-$(CONFIG_ALPHAMERGE_FILTER)             += vf_alphamerge.o
OBJS-$(CONFIG_ATADENOISE_FILTER)             += vf_atadenoise.o
OBJS-$(CONFIG_BBOX_FILTER)                   += bbox.o vf_bbox.o
OBJS-$(CONFIG_BENCH_FILTER)                  += f_bench.o
OBJS-$(CONFIG_BLACKDETECT_FILTER)            += vf_blackdetect.o
=======
# video filters
>>>>>>> 01621202
OBJS-$(CONFIG_BLACKFRAME_FILTER)             += vf_blackframe.o
OBJS-$(CONFIG_BLEND_FILTER)                  += vf_blend.o dualinput.o framesync.o
OBJS-$(CONFIG_BOXBLUR_FILTER)                += vf_boxblur.o
OBJS-$(CONFIG_BWDIF_FILTER)                  += vf_bwdif.o
OBJS-$(CONFIG_CHROMAKEY_FILTER)              += vf_chromakey.o
OBJS-$(CONFIG_CIESCOPE_FILTER)               += vf_ciescope.o
OBJS-$(CONFIG_CODECVIEW_FILTER)              += vf_codecview.o
OBJS-$(CONFIG_COLORBALANCE_FILTER)           += vf_colorbalance.o
OBJS-$(CONFIG_COLORCHANNELMIXER_FILTER)      += vf_colorchannelmixer.o
OBJS-$(CONFIG_COLORKEY_FILTER)               += vf_colorkey.o
OBJS-$(CONFIG_COLORLEVELS_FILTER)            += vf_colorlevels.o
OBJS-$(CONFIG_COLORMATRIX_FILTER)            += vf_colormatrix.o
OBJS-$(CONFIG_COLORSPACE_FILTER)             += vf_colorspace.o colorspacedsp.o
OBJS-$(CONFIG_CONVOLUTION_FILTER)            += vf_convolution.o
OBJS-$(CONFIG_COPY_FILTER)                   += vf_copy.o
OBJS-$(CONFIG_COREIMAGE_FILTER)              += vf_coreimage.o
OBJS-$(CONFIG_COVER_RECT_FILTER)             += vf_cover_rect.o lavfutils.o
OBJS-$(CONFIG_CROP_FILTER)                   += vf_crop.o
OBJS-$(CONFIG_CROPDETECT_FILTER)             += vf_cropdetect.o
OBJS-$(CONFIG_CURVES_FILTER)                 += vf_curves.o
OBJS-$(CONFIG_DATASCOPE_FILTER)              += vf_datascope.o
OBJS-$(CONFIG_DCTDNOIZ_FILTER)               += vf_dctdnoiz.o
OBJS-$(CONFIG_DEBAND_FILTER)                 += vf_deband.o
OBJS-$(CONFIG_DECIMATE_FILTER)               += vf_decimate.o
OBJS-$(CONFIG_DEFLATE_FILTER)                += vf_neighbor.o
OBJS-$(CONFIG_DEJUDDER_FILTER)               += vf_dejudder.o
OBJS-$(CONFIG_DELOGO_FILTER)                 += vf_delogo.o
OBJS-$(CONFIG_DESHAKE_FILTER)                += vf_deshake.o
OBJS-$(CONFIG_DETELECINE_FILTER)             += vf_detelecine.o
OBJS-$(CONFIG_DILATION_FILTER)               += vf_neighbor.o
OBJS-$(CONFIG_DISPLACE_FILTER)               += vf_displace.o framesync.o
OBJS-$(CONFIG_DRAWBOX_FILTER)                += vf_drawbox.o
OBJS-$(CONFIG_DRAWGRAPH_FILTER)              += f_drawgraph.o
OBJS-$(CONFIG_DRAWGRID_FILTER)               += vf_drawbox.o
OBJS-$(CONFIG_DRAWTEXT_FILTER)               += vf_drawtext.o
OBJS-$(CONFIG_ELBG_FILTER)                   += vf_elbg.o
OBJS-$(CONFIG_EDGEDETECT_FILTER)             += vf_edgedetect.o
OBJS-$(CONFIG_EQ_FILTER)                     += vf_eq.o
OBJS-$(CONFIG_EROSION_FILTER)                += vf_neighbor.o
OBJS-$(CONFIG_EXTRACTPLANES_FILTER)          += vf_extractplanes.o
OBJS-$(CONFIG_FADE_FILTER)                   += vf_fade.o
OBJS-$(CONFIG_FFTFILT_FILTER)                += vf_fftfilt.o
OBJS-$(CONFIG_FIELD_FILTER)                  += vf_field.o
OBJS-$(CONFIG_FIELDHINT_FILTER)              += vf_fieldhint.o
OBJS-$(CONFIG_FIELDMATCH_FILTER)             += vf_fieldmatch.o
OBJS-$(CONFIG_FIELDORDER_FILTER)             += vf_fieldorder.o
OBJS-$(CONFIG_FIND_RECT_FILTER)              += vf_find_rect.o lavfutils.o
OBJS-$(CONFIG_FORMAT_FILTER)                 += vf_format.o
OBJS-$(CONFIG_FPS_FILTER)                    += vf_fps.o
OBJS-$(CONFIG_FRAMEPACK_FILTER)              += vf_framepack.o
OBJS-$(CONFIG_FRAMERATE_FILTER)              += vf_framerate.o
OBJS-$(CONFIG_FRAMESTEP_FILTER)              += vf_framestep.o
OBJS-$(CONFIG_FREI0R_FILTER)                 += vf_frei0r.o
OBJS-$(CONFIG_FSPP_FILTER)                   += vf_fspp.o
OBJS-$(CONFIG_GEQ_FILTER)                    += vf_geq.o
OBJS-$(CONFIG_GRADFUN_FILTER)                += vf_gradfun.o
OBJS-$(CONFIG_HALDCLUT_FILTER)               += vf_lut3d.o dualinput.o framesync.o
OBJS-$(CONFIG_HFLIP_FILTER)                  += vf_hflip.o
OBJS-$(CONFIG_HISTEQ_FILTER)                 += vf_histeq.o
OBJS-$(CONFIG_HISTOGRAM_FILTER)              += vf_histogram.o
OBJS-$(CONFIG_HQDN3D_FILTER)                 += vf_hqdn3d.o
OBJS-$(CONFIG_HQX_FILTER)                    += vf_hqx.o
OBJS-$(CONFIG_HWDOWNLOAD_FILTER)             += vf_hwdownload.o
OBJS-$(CONFIG_HWUPLOAD_CUDA_FILTER)          += vf_hwupload_cuda.o
<<<<<<< HEAD
OBJS-$(CONFIG_HSTACK_FILTER)                 += vf_stack.o framesync.o
OBJS-$(CONFIG_HUE_FILTER)                    += vf_hue.o
OBJS-$(CONFIG_IDET_FILTER)                   += vf_idet.o
OBJS-$(CONFIG_IL_FILTER)                     += vf_il.o
OBJS-$(CONFIG_INFLATE_FILTER)                += vf_neighbor.o
=======
OBJS-$(CONFIG_HWUPLOAD_FILTER)               += vf_hwupload.o
>>>>>>> 01621202
OBJS-$(CONFIG_INTERLACE_FILTER)              += vf_interlace.o
OBJS-$(CONFIG_INTERLEAVE_FILTER)             += f_interleave.o
OBJS-$(CONFIG_KERNDEINT_FILTER)              += vf_kerndeint.o
OBJS-$(CONFIG_LENSCORRECTION_FILTER)         += vf_lenscorrection.o
OBJS-$(CONFIG_LOOP_FILTER)                   += f_loop.o
OBJS-$(CONFIG_LUT3D_FILTER)                  += vf_lut3d.o
OBJS-$(CONFIG_LUT_FILTER)                    += vf_lut.o
OBJS-$(CONFIG_LUTRGB_FILTER)                 += vf_lut.o
OBJS-$(CONFIG_LUTYUV_FILTER)                 += vf_lut.o
OBJS-$(CONFIG_MASKEDMERGE_FILTER)            += vf_maskedmerge.o framesync.o
OBJS-$(CONFIG_MCDEINT_FILTER)                += vf_mcdeint.o
OBJS-$(CONFIG_MERGEPLANES_FILTER)            += vf_mergeplanes.o framesync.o
OBJS-$(CONFIG_METADATA_FILTER)               += f_metadata.o
OBJS-$(CONFIG_MPDECIMATE_FILTER)             += vf_mpdecimate.o
OBJS-$(CONFIG_NEGATE_FILTER)                 += vf_lut.o
OBJS-$(CONFIG_NNEDI_FILTER)                  += vf_nnedi.o
OBJS-$(CONFIG_NOFORMAT_FILTER)               += vf_format.o
OBJS-$(CONFIG_NOISE_FILTER)                  += vf_noise.o
OBJS-$(CONFIG_NULL_FILTER)                   += vf_null.o
OBJS-$(CONFIG_OCR_FILTER)                    += vf_ocr.o
OBJS-$(CONFIG_OCV_FILTER)                    += vf_libopencv.o
OBJS-$(CONFIG_OPENCL)                        += deshake_opencl.o unsharp_opencl.o
OBJS-$(CONFIG_OVERLAY_FILTER)                += vf_overlay.o dualinput.o framesync.o
OBJS-$(CONFIG_OWDENOISE_FILTER)              += vf_owdenoise.o
OBJS-$(CONFIG_PAD_FILTER)                    += vf_pad.o
OBJS-$(CONFIG_PALETTEGEN_FILTER)             += vf_palettegen.o
OBJS-$(CONFIG_PALETTEUSE_FILTER)             += vf_paletteuse.o dualinput.o framesync.o
OBJS-$(CONFIG_PERMS_FILTER)                  += f_perms.o
OBJS-$(CONFIG_PERSPECTIVE_FILTER)            += vf_perspective.o
OBJS-$(CONFIG_PHASE_FILTER)                  += vf_phase.o
OBJS-$(CONFIG_PIXDESCTEST_FILTER)            += vf_pixdesctest.o
OBJS-$(CONFIG_PP_FILTER)                     += vf_pp.o
OBJS-$(CONFIG_PP7_FILTER)                    += vf_pp7.o
OBJS-$(CONFIG_PSNR_FILTER)                   += vf_psnr.o dualinput.o framesync.o
OBJS-$(CONFIG_PULLUP_FILTER)                 += vf_pullup.o
OBJS-$(CONFIG_QP_FILTER)                     += vf_qp.o
OBJS-$(CONFIG_RANDOM_FILTER)                 += vf_random.o
OBJS-$(CONFIG_READVITC_FILTER)               += vf_readvitc.o
OBJS-$(CONFIG_REALTIME_FILTER)               += f_realtime.o
OBJS-$(CONFIG_REMAP_FILTER)                  += vf_remap.o framesync.o
OBJS-$(CONFIG_REMOVEGRAIN_FILTER)            += vf_removegrain.o
OBJS-$(CONFIG_REMOVELOGO_FILTER)             += bbox.o lswsutils.o lavfutils.o vf_removelogo.o
OBJS-$(CONFIG_REPEATFIELDS_FILTER)           += vf_repeatfields.o
OBJS-$(CONFIG_REVERSE_FILTER)                += f_reverse.o
OBJS-$(CONFIG_ROTATE_FILTER)                 += vf_rotate.o
OBJS-$(CONFIG_SEPARATEFIELDS_FILTER)         += vf_separatefields.o
OBJS-$(CONFIG_SAB_FILTER)                    += vf_sab.o
OBJS-$(CONFIG_SCALE_FILTER)                  += vf_scale.o
OBJS-$(CONFIG_SCALE2REF_FILTER)              += vf_scale.o
OBJS-$(CONFIG_SELECT_FILTER)                 += f_select.o
OBJS-$(CONFIG_SELECTIVECOLOR_FILTER)         += vf_selectivecolor.o
OBJS-$(CONFIG_SENDCMD_FILTER)                += f_sendcmd.o
OBJS-$(CONFIG_SCALE_NPP_FILTER)              += vf_scale_npp.o
OBJS-$(CONFIG_SCALE_VAAPI_FILTER)            += vf_scale_vaapi.o
OBJS-$(CONFIG_SETDAR_FILTER)                 += vf_aspect.o
OBJS-$(CONFIG_SETFIELD_FILTER)               += vf_setfield.o
OBJS-$(CONFIG_SETPTS_FILTER)                 += setpts.o
OBJS-$(CONFIG_SETSAR_FILTER)                 += vf_aspect.o
OBJS-$(CONFIG_SETTB_FILTER)                  += settb.o
OBJS-$(CONFIG_SHOWINFO_FILTER)               += vf_showinfo.o
OBJS-$(CONFIG_SHOWPALETTE_FILTER)            += vf_showpalette.o
OBJS-$(CONFIG_SHUFFLEFRAMES_FILTER)          += vf_shuffleframes.o
OBJS-$(CONFIG_SHUFFLEPLANES_FILTER)          += vf_shuffleplanes.o
OBJS-$(CONFIG_SIGNALSTATS_FILTER)            += vf_signalstats.o
OBJS-$(CONFIG_SMARTBLUR_FILTER)              += vf_smartblur.o
OBJS-$(CONFIG_SPLIT_FILTER)                  += split.o
OBJS-$(CONFIG_SPP_FILTER)                    += vf_spp.o
OBJS-$(CONFIG_SSIM_FILTER)                   += vf_ssim.o dualinput.o framesync.o
OBJS-$(CONFIG_STEREO3D_FILTER)               += vf_stereo3d.o
OBJS-$(CONFIG_STREAMSELECT_FILTER)           += f_streamselect.o
OBJS-$(CONFIG_SUBTITLES_FILTER)              += vf_subtitles.o
OBJS-$(CONFIG_SUPER2XSAI_FILTER)             += vf_super2xsai.o
OBJS-$(CONFIG_SWAPRECT_FILTER)               += vf_swaprect.o
OBJS-$(CONFIG_SWAPUV_FILTER)                 += vf_swapuv.o
OBJS-$(CONFIG_TBLEND_FILTER)                 += vf_blend.o dualinput.o framesync.o
OBJS-$(CONFIG_TELECINE_FILTER)               += vf_telecine.o
OBJS-$(CONFIG_THUMBNAIL_FILTER)              += vf_thumbnail.o
OBJS-$(CONFIG_TILE_FILTER)                   += vf_tile.o
OBJS-$(CONFIG_TINTERLACE_FILTER)             += vf_tinterlace.o
OBJS-$(CONFIG_TRANSPOSE_FILTER)              += vf_transpose.o
OBJS-$(CONFIG_TRIM_FILTER)                   += trim.o
OBJS-$(CONFIG_UNSHARP_FILTER)                += vf_unsharp.o
OBJS-$(CONFIG_USPP_FILTER)                   += vf_uspp.o
OBJS-$(CONFIG_VECTORSCOPE_FILTER)            += vf_vectorscope.o
OBJS-$(CONFIG_VFLIP_FILTER)                  += vf_vflip.o
OBJS-$(CONFIG_VIDSTABDETECT_FILTER)          += vidstabutils.o vf_vidstabdetect.o
OBJS-$(CONFIG_VIDSTABTRANSFORM_FILTER)       += vidstabutils.o vf_vidstabtransform.o
OBJS-$(CONFIG_VIGNETTE_FILTER)               += vf_vignette.o
OBJS-$(CONFIG_VSTACK_FILTER)                 += vf_stack.o framesync.o
OBJS-$(CONFIG_W3FDIF_FILTER)                 += vf_w3fdif.o
OBJS-$(CONFIG_WAVEFORM_FILTER)               += vf_waveform.o
OBJS-$(CONFIG_XBR_FILTER)                    += vf_xbr.o
OBJS-$(CONFIG_YADIF_FILTER)                  += vf_yadif.o
OBJS-$(CONFIG_ZMQ_FILTER)                    += f_zmq.o
OBJS-$(CONFIG_ZOOMPAN_FILTER)                += vf_zoompan.o
OBJS-$(CONFIG_ZSCALE_FILTER)                 += vf_zscale.o

<<<<<<< HEAD
OBJS-$(CONFIG_ALLRGB_FILTER)                 += vsrc_testsrc.o
OBJS-$(CONFIG_ALLYUV_FILTER)                 += vsrc_testsrc.o
OBJS-$(CONFIG_CELLAUTO_FILTER)               += vsrc_cellauto.o
OBJS-$(CONFIG_COLOR_FILTER)                  += vsrc_testsrc.o
OBJS-$(CONFIG_COREIMAGESRC_FILTER)           += vf_coreimage.o
=======
OBJS-$(CONFIG_NULLSINK_FILTER)               += vsink_nullsink.o

OBJS-$(CONFIG_COLOR_FILTER)                  += vsrc_color.o
>>>>>>> 01621202
OBJS-$(CONFIG_FREI0R_SRC_FILTER)             += vf_frei0r.o
OBJS-$(CONFIG_HALDCLUTSRC_FILTER)            += vsrc_testsrc.o
OBJS-$(CONFIG_LIFE_FILTER)                   += vsrc_life.o
OBJS-$(CONFIG_MANDELBROT_FILTER)             += vsrc_mandelbrot.o
OBJS-$(CONFIG_MPTESTSRC_FILTER)              += vsrc_mptestsrc.o
OBJS-$(CONFIG_NULLSRC_FILTER)                += vsrc_testsrc.o
OBJS-$(CONFIG_RGBTESTSRC_FILTER)             += vsrc_testsrc.o
OBJS-$(CONFIG_SMPTEBARS_FILTER)              += vsrc_testsrc.o
OBJS-$(CONFIG_SMPTEHDBARS_FILTER)            += vsrc_testsrc.o
OBJS-$(CONFIG_TESTSRC_FILTER)                += vsrc_testsrc.o
OBJS-$(CONFIG_TESTSRC2_FILTER)               += vsrc_testsrc.o

<<<<<<< HEAD
OBJS-$(CONFIG_NULLSINK_FILTER)               += vsink_nullsink.o

# multimedia filters
OBJS-$(CONFIG_ADRAWGRAPH_FILTER)             += f_drawgraph.o
OBJS-$(CONFIG_AHISTOGRAM_FILTER)             += avf_ahistogram.o
OBJS-$(CONFIG_APHASEMETER_FILTER)            += avf_aphasemeter.o
OBJS-$(CONFIG_AVECTORSCOPE_FILTER)           += avf_avectorscope.o
OBJS-$(CONFIG_CONCAT_FILTER)                 += avf_concat.o
OBJS-$(CONFIG_SHOWCQT_FILTER)                += avf_showcqt.o lswsutils.o lavfutils.o
OBJS-$(CONFIG_SHOWFREQS_FILTER)              += avf_showfreqs.o window_func.o
OBJS-$(CONFIG_SHOWSPECTRUM_FILTER)           += avf_showspectrum.o window_func.o
OBJS-$(CONFIG_SHOWSPECTRUMPIC_FILTER)        += avf_showspectrum.o window_func.o
OBJS-$(CONFIG_SHOWVOLUME_FILTER)             += avf_showvolume.o
OBJS-$(CONFIG_SHOWWAVES_FILTER)              += avf_showwaves.o
OBJS-$(CONFIG_SHOWWAVESPIC_FILTER)           += avf_showwaves.o
OBJS-$(CONFIG_SPECTRUMSYNTH_FILTER)          += vaf_spectrumsynth.o window_func.o

# multimedia sources
OBJS-$(CONFIG_AMOVIE_FILTER)                 += src_movie.o
OBJS-$(CONFIG_MOVIE_FILTER)                  += src_movie.o

# Windows resource file
SLIBOBJS-$(HAVE_GNU_WINDRES)                 += avfilterres.o

SKIPHEADERS-$(CONFIG_LIBVIDSTAB)             += vidstabutils.h
SKIPHEADERS-$(CONFIG_OPENCL)                 += opencl_internal.h deshake_opencl_kernel.h unsharp_opencl_kernel.h

OBJS-$(HAVE_THREADS)                         += pthread.o
OBJS-$(CONFIG_SHARED)                        += log2_tab.o

=======
>>>>>>> 01621202
TOOLS     = graph2dot
TESTPROGS = drawutils filtfmts formats

TOOLS-$(CONFIG_LIBZMQ) += zmqsend

clean::
	$(RM) $(CLEANSUFFIXES:%=libavfilter/libmpcodecs/%)<|MERGE_RESOLUTION|>--- conflicted
+++ resolved
@@ -24,7 +24,9 @@
        transform.o                                                      \
        video.o                                                          \
 
-<<<<<<< HEAD
+OBJS-$(HAVE_THREADS)                         += pthread.o
+
+# audio filters
 OBJS-$(CONFIG_ABENCH_FILTER)                 += f_bench.o
 OBJS-$(CONFIG_ACOMPRESSOR_FILTER)            += af_sidechaincompress.o
 OBJS-$(CONFIG_ACROSSFADE_FILTER)             += af_afade.o
@@ -35,11 +37,6 @@
 OBJS-$(CONFIG_ANEQUALIZER_FILTER)            += af_anequalizer.o
 OBJS-$(CONFIG_AEVAL_FILTER)                  += aeval.o
 OBJS-$(CONFIG_AFADE_FILTER)                  += af_afade.o
-=======
-OBJS-$(HAVE_THREADS)                         += pthread.o
-
-# audio filters
->>>>>>> 01621202
 OBJS-$(CONFIG_AFORMAT_FILTER)                += af_aformat.o
 OBJS-$(CONFIG_AGATE_FILTER)                  += af_agate.o
 OBJS-$(CONFIG_AINTERLEAVE_FILTER)            += f_interleave.o
@@ -111,19 +108,14 @@
 OBJS-$(CONFIG_VOLUMEDETECT_FILTER)           += af_volumedetect.o
 OBJS-$(CONFIG_HDCD_FILTER)                   += af_hdcd.o
 
-<<<<<<< HEAD
 OBJS-$(CONFIG_AEVALSRC_FILTER)               += aeval.o
 OBJS-$(CONFIG_ANOISESRC_FILTER)              += asrc_anoisesrc.o
-OBJS-$(CONFIG_ANULLSRC_FILTER)               += asrc_anullsrc.o
 OBJS-$(CONFIG_FLITE_FILTER)                  += asrc_flite.o
 OBJS-$(CONFIG_SINE_FILTER)                   += asrc_sine.o
 
-=======
->>>>>>> 01621202
 OBJS-$(CONFIG_ANULLSINK_FILTER)              += asink_anullsink.o
 OBJS-$(CONFIG_ANULLSRC_FILTER)               += asrc_anullsrc.o
 
-<<<<<<< HEAD
 OBJS-$(CONFIG_ASS_FILTER)                    += vf_subtitles.o
 OBJS-$(CONFIG_ALPHAEXTRACT_FILTER)           += vf_extractplanes.o
 OBJS-$(CONFIG_ALPHAMERGE_FILTER)             += vf_alphamerge.o
@@ -131,9 +123,8 @@
 OBJS-$(CONFIG_BBOX_FILTER)                   += bbox.o vf_bbox.o
 OBJS-$(CONFIG_BENCH_FILTER)                  += f_bench.o
 OBJS-$(CONFIG_BLACKDETECT_FILTER)            += vf_blackdetect.o
-=======
+
 # video filters
->>>>>>> 01621202
 OBJS-$(CONFIG_BLACKFRAME_FILTER)             += vf_blackframe.o
 OBJS-$(CONFIG_BLEND_FILTER)                  += vf_blend.o dualinput.o framesync.o
 OBJS-$(CONFIG_BOXBLUR_FILTER)                += vf_boxblur.o
@@ -198,15 +189,12 @@
 OBJS-$(CONFIG_HQX_FILTER)                    += vf_hqx.o
 OBJS-$(CONFIG_HWDOWNLOAD_FILTER)             += vf_hwdownload.o
 OBJS-$(CONFIG_HWUPLOAD_CUDA_FILTER)          += vf_hwupload_cuda.o
-<<<<<<< HEAD
+OBJS-$(CONFIG_HWUPLOAD_FILTER)               += vf_hwupload.o
 OBJS-$(CONFIG_HSTACK_FILTER)                 += vf_stack.o framesync.o
 OBJS-$(CONFIG_HUE_FILTER)                    += vf_hue.o
 OBJS-$(CONFIG_IDET_FILTER)                   += vf_idet.o
 OBJS-$(CONFIG_IL_FILTER)                     += vf_il.o
 OBJS-$(CONFIG_INFLATE_FILTER)                += vf_neighbor.o
-=======
-OBJS-$(CONFIG_HWUPLOAD_FILTER)               += vf_hwupload.o
->>>>>>> 01621202
 OBJS-$(CONFIG_INTERLACE_FILTER)              += vf_interlace.o
 OBJS-$(CONFIG_INTERLEAVE_FILTER)             += f_interleave.o
 OBJS-$(CONFIG_KERNDEINT_FILTER)              += vf_kerndeint.o
@@ -304,17 +292,12 @@
 OBJS-$(CONFIG_ZOOMPAN_FILTER)                += vf_zoompan.o
 OBJS-$(CONFIG_ZSCALE_FILTER)                 += vf_zscale.o
 
-<<<<<<< HEAD
 OBJS-$(CONFIG_ALLRGB_FILTER)                 += vsrc_testsrc.o
 OBJS-$(CONFIG_ALLYUV_FILTER)                 += vsrc_testsrc.o
 OBJS-$(CONFIG_CELLAUTO_FILTER)               += vsrc_cellauto.o
+OBJS-$(CONFIG_NULLSINK_FILTER)               += vsink_nullsink.o
 OBJS-$(CONFIG_COLOR_FILTER)                  += vsrc_testsrc.o
 OBJS-$(CONFIG_COREIMAGESRC_FILTER)           += vf_coreimage.o
-=======
-OBJS-$(CONFIG_NULLSINK_FILTER)               += vsink_nullsink.o
-
-OBJS-$(CONFIG_COLOR_FILTER)                  += vsrc_color.o
->>>>>>> 01621202
 OBJS-$(CONFIG_FREI0R_SRC_FILTER)             += vf_frei0r.o
 OBJS-$(CONFIG_HALDCLUTSRC_FILTER)            += vsrc_testsrc.o
 OBJS-$(CONFIG_LIFE_FILTER)                   += vsrc_life.o
@@ -326,9 +309,6 @@
 OBJS-$(CONFIG_SMPTEHDBARS_FILTER)            += vsrc_testsrc.o
 OBJS-$(CONFIG_TESTSRC_FILTER)                += vsrc_testsrc.o
 OBJS-$(CONFIG_TESTSRC2_FILTER)               += vsrc_testsrc.o
-
-<<<<<<< HEAD
-OBJS-$(CONFIG_NULLSINK_FILTER)               += vsink_nullsink.o
 
 # multimedia filters
 OBJS-$(CONFIG_ADRAWGRAPH_FILTER)             += f_drawgraph.o
@@ -355,11 +335,8 @@
 SKIPHEADERS-$(CONFIG_LIBVIDSTAB)             += vidstabutils.h
 SKIPHEADERS-$(CONFIG_OPENCL)                 += opencl_internal.h deshake_opencl_kernel.h unsharp_opencl_kernel.h
 
-OBJS-$(HAVE_THREADS)                         += pthread.o
 OBJS-$(CONFIG_SHARED)                        += log2_tab.o
 
-=======
->>>>>>> 01621202
 TOOLS     = graph2dot
 TESTPROGS = drawutils filtfmts formats
 
