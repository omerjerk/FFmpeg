--- conflicted
+++ resolved
@@ -10,11 +10,7 @@
 FFLIBS-$(CONFIG_SCALE_FILTER) += swscale
 FFLIBS-$(CONFIG_MP_FILTER) += avcodec
 
-<<<<<<< HEAD
-HEADERS = avcodec.h avfilter.h avfiltergraph.h buffersink.h vsrc_buffer.h
-=======
-HEADERS = avfilter.h avfiltergraph.h buffersrc.h version.h vsrc_buffer.h
->>>>>>> 4df30f71
+HEADERS = avcodec.h avfilter.h avfiltergraph.h buffersink.h version.h vsrc_buffer.h
 
 OBJS = allfilters.o                                                     \
        avfilter.o                                                       \
