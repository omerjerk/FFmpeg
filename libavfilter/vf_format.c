--- conflicted
+++ resolved
@@ -103,18 +103,6 @@
 
     .priv_size = sizeof(FormatContext),
 
-<<<<<<< HEAD
-    .inputs    = (const AVFilterPad[]) {{ .name      = "default",
-                                    .type            = AVMEDIA_TYPE_VIDEO,
-                                    .get_video_buffer= ff_null_get_video_buffer,
-                                    .start_frame     = ff_null_start_frame,
-                                    .draw_slice      = ff_null_draw_slice,
-                                    .end_frame       = ff_null_end_frame, },
-                                  { .name = NULL}},
-    .outputs   = (const AVFilterPad[]) {{ .name      = "default",
-                                    .type            = AVMEDIA_TYPE_VIDEO },
-                                  { .name = NULL}},
-=======
     .inputs    = (const AVFilterPad[]) {{ .name            = "default",
                                           .type            = AVMEDIA_TYPE_VIDEO,
                                           .get_video_buffer= ff_null_get_video_buffer,
@@ -125,7 +113,6 @@
     .outputs   = (const AVFilterPad[]) {{ .name            = "default",
                                           .type            = AVMEDIA_TYPE_VIDEO },
                                         { .name = NULL}},
->>>>>>> 1470ce21
 };
 #endif /* CONFIG_FORMAT_FILTER */
 
@@ -146,18 +133,6 @@
 
     .priv_size = sizeof(FormatContext),
 
-<<<<<<< HEAD
-    .inputs    = (const AVFilterPad[]) {{ .name      = "default",
-                                    .type            = AVMEDIA_TYPE_VIDEO,
-                                    .get_video_buffer= ff_null_get_video_buffer,
-                                    .start_frame     = ff_null_start_frame,
-                                    .draw_slice      = ff_null_draw_slice,
-                                    .end_frame       = ff_null_end_frame, },
-                                  { .name = NULL}},
-    .outputs   = (const AVFilterPad[]) {{ .name      = "default",
-                                    .type            = AVMEDIA_TYPE_VIDEO },
-                                  { .name = NULL}},
-=======
     .inputs    = (const AVFilterPad[]) {{ .name            = "default",
                                           .type            = AVMEDIA_TYPE_VIDEO,
                                           .get_video_buffer= ff_null_get_video_buffer,
@@ -168,6 +143,5 @@
     .outputs   = (const AVFilterPad[]) {{ .name            = "default",
                                           .type            = AVMEDIA_TYPE_VIDEO },
                                         { .name = NULL}},
->>>>>>> 1470ce21
 };
 #endif /* CONFIG_NOFORMAT_FILTER */